--- conflicted
+++ resolved
@@ -12,11 +12,7 @@
     ConfigKeys = DBTConfigKeys
 
     AppendListFields = ['pre-hook', 'post-hook']
-<<<<<<< HEAD
-    ExtendDictFields = ['vars', 'quoting']
-=======
-    ExtendDictFields = ['vars', 'column_types']
->>>>>>> 909be110
+    ExtendDictFields = ['vars', 'column_types', 'quoting']
     ClobberFields = [
         'schema',
         'enabled',
