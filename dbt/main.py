
from dbt.logger import getLogger

import argparse
import os.path
import sys
import re

import dbt.version
import dbt.project as project
import dbt.task.run as run_task
import dbt.task.compile as compile_task
import dbt.task.debug as debug_task
import dbt.task.clean as clean_task
import dbt.task.deps as deps_task
import dbt.task.init as init_task
import dbt.task.seed as seed_task
import dbt.task.test as test_task
import dbt.tracking


def is_opted_out():
    profiles = project.read_profiles()

    if profiles is None or profiles.get("config") is None:
        return False
    elif profiles['config'].get("send_anonymous_usage_stats") == False:
        return True
    else:
        return False

import dbt.task.hosted.hosted as hosted_task
import dbt.task.hosted.auth as hosted_auth_task
import dbt.task.hosted.initialize as hosted_initialize_task
import dbt.task.hosted.push as hosted_push_task

def main(args=None):
    if args is None:
        args = sys.argv[1:]

    if is_opted_out():
        dbt.tracking.do_not_track()

    try:
        handle(args)
        dbt.tracking.flush()

    except RuntimeError as e:
        print("Encountered an error:")
        print(str(e))
        sys.exit(1)

def handle(args):
    p = argparse.ArgumentParser(prog='dbt: data build tool', formatter_class=argparse.RawTextHelpFormatter)
    p.add_argument('--version', action='version', version=dbt.version.get_version_information(), help="Show version information")
    subs = p.add_subparsers()

    base_subparser = argparse.ArgumentParser(add_help=False)
    base_subparser.add_argument('--profile', default=["user"], nargs='+', type=str, help='Which profile to load')
    base_subparser.add_argument('--target', default=None, type=str, help='Which run-target to load for the given profile')

    sub = subs.add_parser('init', parents=[base_subparser])
    sub.add_argument('project_name', type=str, help='Name of the new project')
    sub.set_defaults(cls=init_task.InitTask, which='init')

    sub = subs.add_parser('clean', parents=[base_subparser])
    sub.set_defaults(cls=clean_task.CleanTask, which='clean')

    sub = subs.add_parser('compile', parents=[base_subparser])
    sub.add_argument('--dry', action='store_true', help="Compile 'dry run' models")
    sub.set_defaults(cls=compile_task.CompileTask, which='compile')

    sub = subs.add_parser('debug', parents=[base_subparser])
    sub.set_defaults(cls=debug_task.DebugTask, which='debug')

    sub = subs.add_parser('deps', parents=[base_subparser])
    sub.set_defaults(cls=deps_task.DepsTask, which='deps')

    sub = subs.add_parser('run', parents=[base_subparser])
    sub.add_argument('--dry', action='store_true', help="'dry run' models")
    sub.add_argument('--models', required=False, nargs='+', help="Specify the models to run. All models depending on these models will also be run")
    sub.set_defaults(cls=run_task.RunTask, which='run')

    sub = subs.add_parser('seed', parents=[base_subparser])
    sub.add_argument('--drop-existing', action='store_true', help="Drop existing seed tables and recreate them")
    sub.set_defaults(cls=seed_task.SeedTask, which='seed')

    sub = subs.add_parser('test', parents=[base_subparser])
    sub.add_argument('--skip-test-creates', action='store_true', help="Don't create temporary views to validate model SQL")
    sub.add_argument('--validate', action='store_true', help='Run constraint validations from schema.yml files')
    sub.set_defaults(cls=test_task.TestTask, which='test')

    sub = subs.add_parser('hosted')
    hosted_sub = sub.add_subparsers(help='Hosted DBT commands')

    hosted_login = hosted_sub.add_parser('login')
    hosted_login.set_defaults(
        cls=hosted_auth_task.HostedAuthTask, which='hosted login')

    hosted_push = hosted_sub.add_parser('push', parents=[base_subparser])
    hosted_push.set_defaults(
        cls=hosted_push_task.HostedPushTask, which='hosted push')

    if len(args) == 0: return p.print_help()

    parsed = p.parse_args(args)

<<<<<<< HEAD
    task = None
    proj = None

    if parsed.which == 'init':
=======
    if parsed.which == 'init' or parsed.which == 'hosted login':
>>>>>>> 2a1afa71
        # bypass looking for a project file if we're running `dbt init`
        task = parsed.cls(args=parsed)

    elif os.path.isfile('dbt_project.yml'):
        try:
            proj = project.read_project('dbt_project.yml', validate=False).with_profiles(parsed.profile)
            proj.validate()
        except project.DbtProjectError as e:
            print("Encountered an error while reading the project:")
            print("  ERROR {}".format(str(e)))
            print("Did you set the correct --profile? Using: {}".format(parsed.profile))
            all_profiles = project.read_profiles().keys()
            profiles_string = "\n".join([" - " + key for key in all_profiles])
            print("Valid profiles:\n{}".format(profiles_string))
            dbt.tracking.track_invalid_invocation(project=proj, args=parsed, result_type="invalid_profile", result=str(e))
            return None

        if parsed.target is not None:
            targets = proj.cfg.get('outputs', {}).keys()
            if parsed.target in targets:
                proj.cfg['run-target'] = parsed.target
            else:
                print("Encountered an error while reading the project:")
                print("  ERROR Specified target {} is not a valid option for profile {}".format(parsed.target, parsed.profile))
                print("Valid targets are: {}".format(targets))
                dbt.tracking.track_invalid_invocation(project=proj, args=parsed, result_type="invalid_target", result="target not found")
                return None

        log_dir = proj.get('log-path', 'logs')
        logger = getLogger(log_dir, __name__)

        logger.info("running dbt with arguments %s", parsed)

        task = parsed.cls(args=parsed, project=proj)

    else:
<<<<<<< HEAD
        raise RuntimeError("dbt must be run from a project root directory with a dbt_project.yml file")

    dbt.tracking.track_invocation_start(project=proj, args=parsed)
    try:
        task.run()
        dbt.tracking.track_invocation_end(project=proj, args=parsed, result_type="ok", result=None)
    except Exception as e:
        dbt.tracking.track_invocation_end(project=proj, args=parsed, result_type="error", result=str(e))
        raise
=======
        raise RuntimeError("dbt must be run from a project root directory with a dbt_project.yml file")
>>>>>>> 2a1afa71
<|MERGE_RESOLUTION|>--- conflicted
+++ resolved
@@ -105,14 +105,10 @@
 
     parsed = p.parse_args(args)
 
-<<<<<<< HEAD
     task = None
     proj = None
 
-    if parsed.which == 'init':
-=======
     if parsed.which == 'init' or parsed.which == 'hosted login':
->>>>>>> 2a1afa71
         # bypass looking for a project file if we're running `dbt init`
         task = parsed.cls(args=parsed)
 
@@ -149,7 +145,6 @@
         task = parsed.cls(args=parsed, project=proj)
 
     else:
-<<<<<<< HEAD
         raise RuntimeError("dbt must be run from a project root directory with a dbt_project.yml file")
 
     dbt.tracking.track_invocation_start(project=proj, args=parsed)
@@ -158,7 +153,4 @@
         dbt.tracking.track_invocation_end(project=proj, args=parsed, result_type="ok", result=None)
     except Exception as e:
         dbt.tracking.track_invocation_end(project=proj, args=parsed, result_type="error", result=str(e))
-        raise
-=======
-        raise RuntimeError("dbt must be run from a project root directory with a dbt_project.yml file")
->>>>>>> 2a1afa71
+        raise