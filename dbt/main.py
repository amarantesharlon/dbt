--- conflicted
+++ resolved
@@ -29,11 +29,7 @@
     else:
         return False
 
-<<<<<<< HEAD
 #import dbt.task.hosted.hosted as hosted_task
-=======
-import dbt.task.hosted.hosted as hosted_task
->>>>>>> c93867d7
 import dbt.task.hosted.auth as hosted_auth_task
 import dbt.task.hosted.initialize as hosted_initialize_task
 import dbt.task.hosted.push as hosted_push_task
@@ -101,13 +97,10 @@
     hosted_login.set_defaults(
         cls=hosted_auth_task.HostedAuthTask, which='hosted login')
 
-<<<<<<< HEAD
-=======
     hosted_push = hosted_sub.add_parser('init')
     hosted_push.set_defaults(
         cls=hosted_initialize_task.HostedInitializeTask, which='hosted init')
 
->>>>>>> c93867d7
     hosted_push = hosted_sub.add_parser('push', parents=[base_subparser])
     hosted_push.set_defaults(
         cls=hosted_push_task.HostedPushTask, which='hosted push')
@@ -119,12 +112,8 @@
     task = None
     proj = None
 
-<<<<<<< HEAD
-    if parsed.which == 'init' or parsed.which == 'hosted login':
-=======
     if parsed.which == 'init' or parsed.which == 'hosted login' \
        or parsed.which == 'hosted init':
->>>>>>> c93867d7
         # bypass looking for a project file if we're running `dbt init`
         task = parsed.cls(args=parsed)
 
