--- conflicted
+++ resolved
@@ -87,15 +87,12 @@
                 "Could not find profile named '{}'"
                 .format(self.profile_to_load), self)
 
-<<<<<<< HEAD
-=======
         if self.cfg.get('models') is None:
             self.cfg['models'] = {}
 
         if self.cfg['models'].get('vars') is None:
             self.cfg['models']['vars'] = {}
 
->>>>>>> 4eb75ec5
         global_vars = dbt.utils.parse_cli_vars(getattr(args, 'vars', '{}'))
         if 'vars' not in self.cfg['models']:
             self.cfg['models']['vars'] = {}
