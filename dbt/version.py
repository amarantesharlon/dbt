import argparse
import os
import re

try:
    # For Python 3.0 and later
    from urllib.request import urlopen
except ImportError:
    # Fall back to Python 2's urllib2
    from urllib2 import urlopen

REMOTE_VERSION_FILE = \
    'https://raw.githubusercontent.com/fishtown-analytics/dbt/' \
    'master/.bumpversion.cfg'


def __parse_version(contents):
    matches = re.search(r"current_version = ([\.0-9]+)", contents)
    if matches is None or len(matches.groups()) != 1:
        return "unknown"
    else:
        version = matches.groups()[0]
        return version


def get_version():
    return __version__


def get_latest_version():
    try:
        f = urlopen(REMOTE_VERSION_FILE)
        contents = f.read()
    except Exception:
        contents = ''
    if hasattr(contents, 'decode'):
        contents = contents.decode('utf-8')
    return __parse_version(contents)


def not_latest():
    return """Your version of dbt is out of date! You can find instructions
    for upgrading here:

    https://docs.getdbt.com/docs/installation
    """


def get_version_string():
    return "installed version: {}\n   latest version: {}".format(
        installed, latest
    )


def get_version_information():
    basic = get_version_string()

    if is_latest():
        basic += '\nUp to date!'
    else:
        basic += '\n{}'.format(not_latest())

    return basic


def is_latest():
    return installed == latest


<<<<<<< HEAD
__version__ = '0.10.2a1'
=======
__version__ = '0.10.1'
>>>>>>> 457db9d0
installed = get_version()
latest = get_latest_version()<|MERGE_RESOLUTION|>--- conflicted
+++ resolved
@@ -67,10 +67,6 @@
     return installed == latest
 
 
-<<<<<<< HEAD
-__version__ = '0.10.2a1'
-=======
 __version__ = '0.10.1'
->>>>>>> 457db9d0
 installed = get_version()
 latest = get_latest_version()