from dbt.logger import GLOBAL_LOGGER as logger
from dbt import version as dbt_version
from snowplow_tracker import Subject, Tracker, Emitter, logger as sp_logger
from snowplow_tracker import SelfDescribingJson, disable_contracts
<<<<<<< HEAD
=======

disable_contracts()
>>>>>>> a9161cf8

import platform
import uuid
import yaml
import os
import json
import logging

<<<<<<< HEAD
disable_contracts()

logger = logging.getLogger(__name__)

=======
>>>>>>> a9161cf8
sp_logger.setLevel(100)

COLLECTOR_URL = "events.fivetran.com/snowplow/forgiving_ain"
COLLECTOR_PROTOCOL = "https"

COOKIE_PATH = os.path.join(os.path.expanduser('~'), '.dbt/.user.yml')

BASE_URL = 'https://raw.githubusercontent.com/analyst-collective/'\
           'dbt/master/events/schemas/com.fishtownanalytics/'

INVOCATION_SPEC = BASE_URL + "invocation_event.json"
PLATFORM_SPEC = BASE_URL + "platform_context.json"
RUN_MODEL_SPEC = BASE_URL + "run_model_context.json"
INVOCATION_ENV_SPEC = BASE_URL + "invocation_env_context.json"

DBT_INVOCATION_ENV = 'DBT_INVOCATION_ENV'

emitter = Emitter(COLLECTOR_URL, protocol=COLLECTOR_PROTOCOL, buffer_size=1)
tracker = Tracker(emitter, namespace="cf", app_id="dbt")


def __write_user():
    user = {
        "id": str(uuid.uuid4())
    }

    cookie_dir = os.path.dirname(COOKIE_PATH)
    if not os.path.exists(cookie_dir):
        os.makedirs(cookie_dir)

    with open(COOKIE_PATH, "w") as fh:
        yaml.dump(user, fh)

    return user


def get_user():
    if os.path.isfile(COOKIE_PATH):
        with open(COOKIE_PATH, "r") as fh:
            try:
                user = yaml.safe_load(fh)
                if user is None:
                    user = __write_user()
            except yaml.reader.ReaderError as e:
                user = __write_user()
    else:
        user = __write_user()

    return user


def get_options(args):
    exclude = ['cls', 'target', 'profile']
    options = {k: v for (k, v) in args.__dict__.items() if k not in exclude}
    return json.dumps(options)


def get_run_type(args):
    if 'dry' in args and args.dry is True:
        return 'dry'
    else:
        return 'regular'


def get_invocation_context(invocation_id, user, project, args):
    return {
      "project_id": None if project is None else project.hashed_name(),
      "user_id": user.get("id", None),
      "invocation_id": invocation_id,

      "command": args.which,
      "options": get_options(args),
      "version": dbt_version.installed,

      "run_type": get_run_type(args),
    }


def get_invocation_start_context(invocation_id, user, project, args):
    data = get_invocation_context(invocation_id, user, project, args)

    start_data = {
        "progress": "start",
        "result_type": None,
        "result": None
    }

    data.update(start_data)
    return SelfDescribingJson(INVOCATION_SPEC, data)


def get_invocation_end_context(
        invocation_id, user, project, args, result_type, result
):
    data = get_invocation_context(invocation_id, user, project, args)

    start_data = {
        "progress": "end",
        "result_type": result_type,
        "result": result,
    }

    data.update(start_data)
    return SelfDescribingJson(INVOCATION_SPEC, data)


def get_invocation_invalid_context(
        invocation_id, user, project, args, result_type, result
):
    data = get_invocation_context(invocation_id, user, project, args)

    start_data = {
        "progress": "invalid",
        "result_type": result_type,
        "result": result,
    }

    data.update(start_data)
    return SelfDescribingJson(INVOCATION_SPEC, data)


def get_platform_context():
    data = {
        "platform": platform.platform(),
        "python": platform.python_version(),
        "python_version": platform.python_implementation(),
    }

    return SelfDescribingJson(PLATFORM_SPEC, data)


def get_dbt_env_context():
    default = 'manual'

    dbt_invocation_env = os.getenv(DBT_INVOCATION_ENV, default)
    if dbt_invocation_env == '':
        dbt_invocation_env = default

    data = {
        "environment": dbt_invocation_env,
    }

    return SelfDescribingJson(INVOCATION_ENV_SPEC, data)

invocation_id = str(uuid.uuid4())
platform_context = get_platform_context()
env_context = get_dbt_env_context()

user = get_user()
subject = Subject()
subject.set_user_id(user.get("id", None))
tracker.set_subject(subject)

__is_do_not_track = False


def track(*args, **kwargs):
    if __is_do_not_track:
        return
    else:
<<<<<<< HEAD
        # logger.debug("Sending event: {}".format(kwargs))
=======
        logger.debug("Sending event: {}".format(kwargs))
>>>>>>> a9161cf8
        try:
            tracker.track_struct_event(*args, **kwargs)
        except Exception as e:
            logger.exception(
                "An error was encountered while trying to send an event"
            )


def track_invocation_start(project=None, args=None):
    invocation_context = get_invocation_start_context(
        invocation_id, user, project, args
    )
    context = [invocation_context, platform_context, env_context]
    track(category="dbt", action='invocation', label='start', context=context)


def track_model_run(options):
    context = [SelfDescribingJson(RUN_MODEL_SPEC, options)]
    model_id = options['model_id']
    track(
        category="dbt",
        action='run_model',
        label=invocation_id,
        context=context
    )


def track_invocation_end(
        project=None, args=None, result_type=None, result=None
):
    invocation_context = get_invocation_end_context(
        invocation_id, user, project, args, result_type, result
    )
    context = [invocation_context, platform_context, env_context]
    track(category="dbt", action='invocation', label='end', context=context)


def track_invalid_invocation(
        project=None, args=None, result_type=None, result=None
):
    invocation_context = get_invocation_invalid_context(
        invocation_id, user, project, args, result_type, result
    )
    context = [invocation_context, platform_context, env_context]
    track(
        category="dbt", action='invocation', label='invalid', context=context
    )


def flush():
    logger.debug("Flushing usage events")
    tracker.flush()


def do_not_track():
    global __is_do_not_track
    logger.debug("Not sending anonymous usage events")
    __is_do_not_track = True<|MERGE_RESOLUTION|>--- conflicted
+++ resolved
@@ -2,11 +2,8 @@
 from dbt import version as dbt_version
 from snowplow_tracker import Subject, Tracker, Emitter, logger as sp_logger
 from snowplow_tracker import SelfDescribingJson, disable_contracts
-<<<<<<< HEAD
-=======
 
 disable_contracts()
->>>>>>> a9161cf8
 
 import platform
 import uuid
@@ -15,13 +12,6 @@
 import json
 import logging
 
-<<<<<<< HEAD
-disable_contracts()
-
-logger = logging.getLogger(__name__)
-
-=======
->>>>>>> a9161cf8
 sp_logger.setLevel(100)
 
 COLLECTOR_URL = "events.fivetran.com/snowplow/forgiving_ain"
@@ -182,11 +172,7 @@
     if __is_do_not_track:
         return
     else:
-<<<<<<< HEAD
-        # logger.debug("Sending event: {}".format(kwargs))
-=======
         logger.debug("Sending event: {}".format(kwargs))
->>>>>>> a9161cf8
         try:
             tracker.track_struct_event(*args, **kwargs)
         except Exception as e:
