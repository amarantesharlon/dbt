<<<<<<< HEAD
{% macro clusterby(_clusterby) %}
  {%- if _clusterby is not none -%}
    cluster by (
      {%- if _clusterby is string -%}
        {%- set _clusterby = [_clusterby] -%}
      {%- endif -%}
      {%- for item in _clusterby -%}
        "{{ item }}"
        {%- if not loop.last -%},{%- endif -%}
      {%- endfor -%}
    )
  {%- endif -%}
{%- endmacro -%}

{% macro snowflake__create_table_as(temporary, identifier, sql) -%}
  {%- set _clusterby = config.get('clusterby') -%}

=======
{% macro snowflake__create_table_as(temporary, relation, sql) -%}
>>>>>>> 40afdf4a
  {% if temporary %}
    use schema {{ schema }};
  {% endif %}

<<<<<<< HEAD
  create {% if temporary: -%}temporary{%- endif %} table
    {% if not temporary: -%}"{{ schema }}".{%- endif %}"{{ identifier }}" as (
    {{ sql }}
  )
  {{ clusterby(_clusterby) }}
  ;
=======
  {{ default__create_table_as(temporary, relation, sql) }}
>>>>>>> 40afdf4a
{% endmacro %}<|MERGE_RESOLUTION|>--- conflicted
+++ resolved
@@ -1,4 +1,3 @@
-<<<<<<< HEAD
 {% macro clusterby(_clusterby) %}
   {%- if _clusterby is not none -%}
     cluster by (
@@ -13,24 +12,22 @@
   {%- endif -%}
 {%- endmacro -%}
 
-{% macro snowflake__create_table_as(temporary, identifier, sql) -%}
+{% macro snowflake__create_table_as(temporary, relation, sql) -%}
   {%- set _clusterby = config.get('clusterby') -%}
 
-=======
-{% macro snowflake__create_table_as(temporary, relation, sql) -%}
->>>>>>> 40afdf4a
   {% if temporary %}
     use schema {{ schema }};
   {% endif %}
 
-<<<<<<< HEAD
+  {# FIXME: We cannot call default__create_table_as here
+            as it terminates the return string with a semicolon.
+            Conversely, we have introduced code-copy as
+            a potential source of drift. #}
   create {% if temporary: -%}temporary{%- endif %} table
-    {% if not temporary: -%}"{{ schema }}".{%- endif %}"{{ identifier }}" as (
+    {{ relation.include(schema=(not temporary)) }}
+  as (
     {{ sql }}
   )
   {{ clusterby(_clusterby) }}
   ;
-=======
-  {{ default__create_table_as(temporary, relation, sql) }}
->>>>>>> 40afdf4a
 {% endmacro %}