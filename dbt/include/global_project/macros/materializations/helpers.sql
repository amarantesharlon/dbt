{% macro run_hooks(hooks, inside_transaction=True) %}
  {% for hook in hooks | selectattr('transaction', 'equalto', inside_transaction)  %}
    {% call statement(auto_begin=inside_transaction) %}
      {{ hook.get('sql') }}
    {% endcall %}
  {% endfor %}
{% endmacro %}


{% macro column_list(columns) %}
  {%- for col in columns %}
    "{{ col.name }}" {% if not loop.last %},{% endif %}
  {% endfor -%}
{% endmacro %}


{% macro column_list_for_create_table(columns) %}
  {%- for col in columns %}
    "{{ col.name }}" {{ col.data_type }} {%- if not loop.last %},{% endif %}
  {% endfor -%}
{% endmacro %}


{% macro make_hook_config(sql, inside_transaction) %}
    {{ {"sql": sql, "transaction": inside_transaction} | tojson }}
{% endmacro %}


{% macro before_begin(sql) %}
    {{ make_hook_config(sql, inside_transaction=False) }}
{% endmacro %}


{% macro in_transaction(sql) %}
    {{ make_hook_config(sql, inside_transaction=True) }}
{% endmacro %}


<<<<<<< HEAD
{% macro after_commit(sql) %}
    {{ make_hook_config(sql, inside_transaction=False) }}
=======
{% macro vacuum(tbl) %}
    {{ after_commit('vacuum ' ~ adapter.quote_schema_and_table(tbl.schema, tbl.name)) }}
{% endmacro %}


{% macro drop_if_exists(existing, name) %}
  {% set existing_type = existing.get(name) %}
  {% if existing_type is not none %}
    {{ adapter.drop(name, existing_type) }}
  {% endif %}
>>>>>>> 127563b3
{% endmacro %}<|MERGE_RESOLUTION|>--- conflicted
+++ resolved
@@ -36,12 +36,8 @@
 {% endmacro %}
 
 
-<<<<<<< HEAD
 {% macro after_commit(sql) %}
     {{ make_hook_config(sql, inside_transaction=False) }}
-=======
-{% macro vacuum(tbl) %}
-    {{ after_commit('vacuum ' ~ adapter.quote_schema_and_table(tbl.schema, tbl.name)) }}
 {% endmacro %}
 
 
@@ -50,5 +46,4 @@
   {% if existing_type is not none %}
     {{ adapter.drop(name, existing_type) }}
   {% endif %}
->>>>>>> 127563b3
 {% endmacro %}