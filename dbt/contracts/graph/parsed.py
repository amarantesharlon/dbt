from voluptuous import Schema, Required, All, Any, Length, ALLOW_EXTRA
from voluptuous import Optional

import dbt.exceptions

from dbt.compat import basestring
from dbt.utils import get_materialization
from dbt.node_types import NodeType

from dbt.contracts.common import validate_with
from dbt.contracts.graph.unparsed import unparsed_node_contract, \
    unparsed_base_contract

from dbt.logger import GLOBAL_LOGGER as logger  # noqa

hook_contract = Schema({
    Required('sql'): basestring,
    Required('transaction'): bool,
    Required('index'): int,
})

config_contract = Schema({
    Required('enabled'): bool,
    Required('materialized'): basestring,
    Required('post-hook'): [hook_contract],
    Required('pre-hook'): [hook_contract],
    Required('vars'): dict,
<<<<<<< HEAD
    Required('quoting'): dict,
=======
    Required('column_types'): dict,
>>>>>>> 909be110
}, extra=ALLOW_EXTRA)

parsed_node_contract = unparsed_node_contract.extend({
    # identifiers
    Required('unique_id'): All(basestring, Length(min=1, max=255)),
    Required('fqn'): All(list, [All(basestring)]),
    Required('schema'): basestring,

    Required('refs'): [All(tuple)],

    # parsed fields
    Required('depends_on'): {
        Required('nodes'): [All(basestring, Length(min=1, max=255))],
        Required('macros'): [All(basestring, Length(min=1, max=255))],
    },

    Required('empty'): bool,
    Required('config'): config_contract,
    Required('tags'): All(set),

    # For csv files
    Optional('agate_table'): object,
})

parsed_nodes_contract = Schema({
    str: parsed_node_contract,
})

parsed_macro_contract = unparsed_base_contract.extend({
    # identifiers
    Required('resource_type'): Any(NodeType.Macro),
    Required('unique_id'): All(basestring, Length(min=1, max=255)),
    Required('tags'): All(set),

    # parsed fields
    Required('depends_on'): {
        Required('macros'): [All(basestring, Length(min=1, max=255))],
    },

    # contents
    Required('generator'): callable
})

parsed_macros_contract = Schema({
    str: parsed_macro_contract,
})


parsed_graph_contract = Schema({
    Required('nodes'): parsed_nodes_contract,
    Required('macros'): parsed_macros_contract,
})


def validate_hook(hook):
    validate_with(hook_contract, hooks)


def validate_nodes(parsed_nodes):
    validate_with(parsed_nodes_contract, parsed_nodes)


def validate_macros(parsed_macros):
    validate_with(parsed_macros_contract, parsed_macros)


def validate(parsed_graph):
    validate_with(parsed_graph_contract, parsed_graph)<|MERGE_RESOLUTION|>--- conflicted
+++ resolved
@@ -25,11 +25,8 @@
     Required('post-hook'): [hook_contract],
     Required('pre-hook'): [hook_contract],
     Required('vars'): dict,
-<<<<<<< HEAD
     Required('quoting'): dict,
-=======
     Required('column_types'): dict,
->>>>>>> 909be110
 }, extra=ALLOW_EXTRA)
 
 parsed_node_contract = unparsed_node_contract.extend({
