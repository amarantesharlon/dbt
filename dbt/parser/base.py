import os

import dbt.exceptions
import dbt.flags
import dbt.include
import dbt.utils
import dbt.hooks
import dbt.clients.jinja
import dbt.context.parser

from dbt.utils import coalesce
from dbt.logger import GLOBAL_LOGGER as logger
from dbt.contracts.graph.parsed import ParsedNode
from dbt.parser.source_config import SourceConfig
from dbt.node_types import NodeType


class BaseParser(object):
    def __init__(self, root_project_config, all_projects):
        self.root_project_config = root_project_config
        self.all_projects = all_projects

    @property
    def default_schema(self):
        return getattr(self.root_project_config.credentials, 'schema',
                       'public')

    def load_and_parse(self, *args, **kwargs):
        raise dbt.exceptions.NotImplementedException("Not implemented")

    @classmethod
    def get_path(cls, resource_type, package_name, resource_name):
        """Returns a unique identifier for a resource"""

        return "{}.{}.{}".format(resource_type, package_name, resource_name)

    @classmethod
    def get_fqn(cls, path, package_project_config, extra=[]):
        parts = dbt.utils.split_path(path)
        name, _ = os.path.splitext(parts[-1])
        fqn = ([package_project_config.project_name] +
               parts[:-1] +
               extra +
               [name])

        return fqn


class MacrosKnownParser(BaseParser):
    def __init__(self, root_project_config, all_projects, macro_manifest):
        super(MacrosKnownParser, self).__init__(
            root_project_config=root_project_config,
            all_projects=all_projects
        )
        self.macro_manifest = macro_manifest
        self._get_schema_func = None

    def get_schema_func(self):
        """The get_schema function is set by a few different things:
            - if there is a 'generate_schema_name' macro in the root project,
                it will be used.
            - if that does not exist but there is a 'generate_schema_name'
                macro in the 'dbt' internal project, that will be used
            - if neither of those exist (unit tests?), a function that returns
                the 'default schema' as set in the root project's 'credentials'
                is used

        """
        if self._get_schema_func is not None:
            return self._get_schema_func

        get_schema_macro = self.macro_manifest.find_macro_by_name(
            'generate_schema_name',
            self.root_project_config.project_name
        )
        if get_schema_macro is None:
            get_schema_macro = self.macro_manifest.find_macro_by_name(
                'generate_schema_name',
                dbt.include.GLOBAL_PROJECT_NAME
            )
        if get_schema_macro is None:
            def get_schema(_):
                return self.default_schema
        else:
            # use the macro itself as the 'parsed node' to pass into
            # parser.generate() to get a context.
            macro_node = get_schema_macro.incorporate(
                resource_type=NodeType.Operation
            )
            root_context = dbt.context.parser.generate(
                macro_node, self.root_project_config,
                self.macro_manifest, self.root_project_config
            )
            get_schema = get_schema_macro.generator(root_context)

        self._get_schema_func = get_schema
        return self._get_schema_func

    def parse_node(self, node, node_path, package_project_config, tags=None,
                   fqn_extra=None, fqn=None, agate_table=None,
                   archive_config=None, column_name=None):
        """Parse a node, given an UnparsedNode and any other required information.

        agate_table should be set if the node came from a seed file.
        archive_config should be set if the node is an Archive node.
        column_name should be set if the node is a Test node associated with a
        particular column.
        """
        logger.debug("Parsing {}".format(node_path))

        node = node.serialize()

        if agate_table is not None:
            node['agate_table'] = agate_table
        tags = coalesce(tags, [])
        fqn_extra = coalesce(fqn_extra, [])

        node.update({
            'refs': [],
            'depends_on': {
                'nodes': [],
                'macros': [],
            }
        })

        if fqn is None:
            fqn = self.get_fqn(node.get('path'), package_project_config,
                               fqn_extra)

        config = SourceConfig(
            self.root_project_config,
            package_project_config,
            fqn,
            node['resource_type'])

        node['unique_id'] = node_path
        node['empty'] = (
            'raw_sql' in node and len(node['raw_sql'].strip()) == 0
        )
        node['fqn'] = fqn
        node['tags'] = tags

        # Set this temporarily. Not the full config yet (as config() hasn't
        # been called from jinja yet). But the Var() call below needs info
        # about project level configs b/c they might contain refs.
        # TODO: Restructure this?
        config_dict = coalesce(archive_config, {})
        config_dict.update(config.config)
        node['config'] = config_dict

        # Set this temporarily so get_rendered() has access to a schema & alias
        node['schema'] = self.default_schema
        default_alias = node.get('name')
        node['alias'] = default_alias

        # if there's a column, it should end up part of the ParsedNode
        if column_name is not None:
            node['column_name'] = column_name

        parsed_node = ParsedNode(**node)
        context = dbt.context.parser.generate(
            parsed_node,
            self.root_project_config,
            self.macro_manifest,
            config)

        dbt.clients.jinja.get_rendered(
            parsed_node.raw_sql, context, parsed_node.to_shallow_dict(),
            capture_macros=True)

        # Clean up any open conns opened by adapter functions that hit the db
        db_wrapper = context['adapter']
        adapter = db_wrapper.adapter
        runtime_config = db_wrapper.config
        adapter.release_connection(parsed_node.name)

        # Special macro defined in the global project. Use the root project's
        # definition, not the current package
        schema_override = config.config.get('schema')
<<<<<<< HEAD
        get_schema = self.get_schema_func()

        parsed_node.schema = get_schema(schema_override)
=======
        get_schema = context.get('generate_schema_name',
                                 lambda x: default_schema)
        parsed_node.schema = get_schema(schema_override).strip()
>>>>>>> d7fcd344
        parsed_node.alias = config.config.get('alias', default_alias)

        # Set tags on node provided in config blocks
        model_tags = config.config.get('tags', [])
        parsed_node.tags.extend(model_tags)

        # Overwrite node config
        config_dict = parsed_node.get('config', {})
        config_dict.update(config.config)
        parsed_node.config = config_dict

        for hook_type in dbt.hooks.ModelHookType.Both:
            parsed_node.config[hook_type] = dbt.hooks.get_hooks(parsed_node,
                                                                hook_type)

        parsed_node.validate()

        return parsed_node<|MERGE_RESOLUTION|>--- conflicted
+++ resolved
@@ -177,15 +177,8 @@
         # Special macro defined in the global project. Use the root project's
         # definition, not the current package
         schema_override = config.config.get('schema')
-<<<<<<< HEAD
         get_schema = self.get_schema_func()
-
-        parsed_node.schema = get_schema(schema_override)
-=======
-        get_schema = context.get('generate_schema_name',
-                                 lambda x: default_schema)
         parsed_node.schema = get_schema(schema_override).strip()
->>>>>>> d7fcd344
         parsed_node.alias = config.config.get('alias', default_alias)
 
         # Set tags on node provided in config blocks
