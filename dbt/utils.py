import os
import hashlib
import itertools
import collections
import functools

import dbt.exceptions
import dbt.flags

from dbt.include import GLOBAL_DBT_MODULES_PATH
from dbt.compat import basestring
from dbt.logger import GLOBAL_LOGGER as logger
from dbt.node_types import NodeType
from dbt.clients import yaml_helper


DBTConfigKeys = [
    'alias',
    'schema',
    'enabled',
    'materialized',
    'dist',
    'sort',
    'sql_where',
    'unique_key',
    'sort_type',
    'pre-hook',
    'post-hook',
    'vars',
    'column_types',
    'bind',
    'quoting',
]


class ExitCodes(object):
    Success = 0
    ModelError = 1
    UnhandledError = 2


<<<<<<< HEAD
=======
class Relation(object):
    def __init__(self, profile, adapter, node, use_temp=False):
        self.node = node
        self.schema = node.get('schema')
        self.name = node.get('name')

        # set alias, defaults to name
        self.alias = get_alias(node)
        self.node['alias'] = get_alias(node)

        if use_temp:
            self.table = self._get_table_name(node)
        else:
            self.table = self.alias


        self.materialized = get_materialization(node)
        self.sql = node.get('injected_sql')

        self.do_quote = self._get_quote_function(profile, adapter)

    def _get_quote_function(self, profile, adapter):

        # make a closure so we don't need to store the profile
        # on the `Relation` object. That shouldn't be accessible in user-land
        def quote(schema, table):
            return adapter.quote_schema_and_table(
                        profile=profile,
                        schema=schema,
                        table=table
                    )

        return quote

    def _get_table_name(self, node):
        return model_immediate_name(node, dbt.flags.NON_DESTRUCTIVE)

    def final_name(self):
        if self.materialized == 'ephemeral':
            msg = "final_name() was called on an ephemeral model"
            dbt.exceptions.raise_compiler_error(msg, self.node)
        else:
            return self.do_quote(self.schema, self.alias)

    def __repr__(self):
        if self.materialized == 'ephemeral':
            return '__dbt__CTE__{}'.format(self.alias)
        else:
            return self.do_quote(self.schema, self.table)


>>>>>>> 5040c881
def coalesce(*args):
    for arg in args:
        if arg is not None:
            return arg
    return None


def chunks(l, n):
    """Yield successive n-sized chunks from l."""
    for i in range(0, len(l), n):
        yield l[i:i + n]


def get_profile_from_project(project):
    target_name = project.get('target', {})
    profile = project.get('outputs', {}).get(target_name, {})
    return profile


def get_model_name_or_none(model):
    if model is None:
        name = '<None>'

    elif isinstance(model, basestring):
        name = model
    elif isinstance(model, dict):
        name = get_alias(model)
    else:
        name = model.nice_name
    return name


def compiler_warning(model, msg):
    name = get_model_name_or_none(model)
    logger.info(
        "* Compilation warning while compiling model {}:\n* {}\n"
        .format(name, msg)
    )


def model_immediate_name(model, non_destructive):
<<<<<<< HEAD
    """
    Returns the name of the model relation within the transaction. This is
    useful for referencing the model in pre or post hooks. Non-destructive
    models aren't created with temp suffixes, nor are incremental models or
    seeds.
    """

    model_name = model.get('name')
    is_incremental = (get_materialization(model) == 'incremental')
    is_seed = is_type(model, 'seed')

    if non_destructive or is_incremental or is_seed:
=======
    "The name of the model table/view within the transaction"
    model_name = get_alias(model)
    if non_destructive or get_materialization(model) == 'incremental':
>>>>>>> 5040c881
        return model_name
    else:
        return "{}__dbt_tmp".format(model_name)


def find_refable_by_name(flat_graph, target_name, target_package):
    return find_by_name(flat_graph, target_name, target_package,
                        'nodes', NodeType.refable())


def find_macro_by_name(flat_graph, target_name, target_package):
    return find_by_name(flat_graph, target_name, target_package,
                        'macros', [NodeType.Macro])


def find_by_name(flat_graph, target_name, target_package, subgraph,
                 nodetype):
    for name, model in flat_graph.get(subgraph).items():
        node_parts = name.split('.')
        if len(node_parts) != 3:
            node_type = model.get('resource_type', 'node')
            msg = "{} names cannot contain '.' characters".format(node_type)
            dbt.exceptions.raise_compiler_error(msg, model)

        resource_type, package_name, node_name = node_parts

        if (resource_type in nodetype and
            ((target_name == node_name) and
             (target_package is None or
              target_package == package_name))):
            return model

    return None


MACRO_PREFIX = 'dbt_macro__'


def get_dbt_macro_name(name):
    return '{}{}'.format(MACRO_PREFIX, name)


def get_materialization_macro_name(materialization_name, adapter_type=None,
                                   with_prefix=True):
    if adapter_type is None:
        adapter_type = 'default'

    name = 'materialization_{}_{}'.format(materialization_name, adapter_type)

    if with_prefix:
        return get_dbt_macro_name(name)
    else:
        return name


def get_materialization_macro(flat_graph, materialization_name,
                              adapter_type=None):
    macro_name = get_materialization_macro_name(materialization_name,
                                                adapter_type,
                                                with_prefix=False)

    macro = find_macro_by_name(
        flat_graph,
        macro_name,
        None)

    if adapter_type not in ('default', None) and macro is None:
        macro_name = get_materialization_macro_name(materialization_name,
                                                    adapter_type='default',
                                                    with_prefix=False)
        macro = find_macro_by_name(
            flat_graph,
            macro_name,
            None)

    return macro


def load_project_with_profile(source_project, project_dir):
    project_filepath = os.path.join(project_dir, 'dbt_project.yml')
    return dbt.project.read_project(
        project_filepath,
        source_project.profiles_dir,
        profile_to_load=source_project.profile_to_load,
        args=source_project.args)


def dependency_projects(project):
    import dbt.project
    module_paths = [
        GLOBAL_DBT_MODULES_PATH,
        os.path.join(project['project-root'], project['modules-path'])
    ]

    for module_path in module_paths:
        logger.debug("Loading dependency project from {}".format(module_path))

        for obj in os.listdir(module_path):
            full_obj = os.path.join(module_path, obj)

            if not os.path.isdir(full_obj) or obj.startswith('__'):
                # exclude non-dirs and dirs that start with __
                # the latter could be something like __pycache__
                # for the global dbt modules dir
                continue

            try:
                yield load_project_with_profile(project, full_obj)
            except dbt.project.DbtProjectError as e:
                logger.info(
                    "Error reading dependency project at {}".format(
                        full_obj)
                )
                logger.info(str(e))


def split_path(path):
    return path.split(os.sep)


def merge(*args):
    if len(args) == 0:
        return None

    if len(args) == 1:
        return args[0]

    lst = list(args)
    last = lst.pop(len(lst)-1)

    return _merge(merge(*lst), last)


def _merge(a, b):
    to_return = a.copy()
    to_return.update(b)
    return to_return


# http://stackoverflow.com/questions/20656135/python-deep-merge-dictionary-data
def deep_merge(*args):
    """
    >>> dbt.utils.deep_merge({'a': 1, 'b': 2, 'c': 3}, {'a': 2}, {'a': 3, 'b': 1})  # noqa
    {'a': 3, 'b': 1, 'c': 3}
    """
    if len(args) == 0:
        return None

    if len(args) == 1:
        return args[0]

    lst = list(args)
    last = lst.pop(len(lst)-1)

    return _deep_merge(deep_merge(*lst), last)


def _deep_merge(destination, source):
    if isinstance(source, dict):
        for key, value in source.items():
            deep_merge_item(destination, key, value)
        return destination


def deep_merge_item(destination, key, value):
    if isinstance(value, dict):
        node = destination.setdefault(key, {})
        destination[key] = deep_merge(node, value)
    elif isinstance(value, tuple) or isinstance(value, list):
        if key in destination:
            destination[key] = list(value) + list(destination[key])
        else:
            destination[key] = value
    else:
        destination[key] = value


class AttrDict(dict):
    def __init__(self, *args, **kwargs):
        super(AttrDict, self).__init__(*args, **kwargs)
        self.__dict__ = self


def to_unicode(s, encoding):
    try:
        unicode
        return unicode(s, encoding)
    except NameError:
        return s


def to_string(s):
    try:
        unicode
        return s.encode('utf-8')
    except NameError:
        return s


def is_blocking_dependency(node):
    return (is_type(node, NodeType.Model))


def get_materialization(node):
    return node.get('config', {}).get('materialized')

def get_alias(node):
    return node.get('config', {}).get('alias', node.get('name'))

def is_enabled(node):
    return node.get('config', {}).get('enabled') is True


def is_type(node, _type):
    return node.get('resource_type') == _type


def get_pseudo_test_path(node_name, source_path, test_type):
    "schema tests all come from schema.yml files. fake a source sql file"
    source_path_parts = split_path(source_path)
    source_path_parts.pop()  # ignore filename
    suffix = [test_type, "{}.sql".format(node_name)]
    pseudo_path_parts = source_path_parts + suffix
    return os.path.join(*pseudo_path_parts)


def get_pseudo_hook_path(hook_name):
    path_parts = ['hooks', "{}.sql".format(hook_name)]
    return os.path.join(*path_parts)


def get_nodes_by_tags(nodes, match_tags, resource_type):
    matched_nodes = []
    for node in nodes:
        node_tags = node.get('tags', set())
        if len(node_tags & match_tags):
            matched_nodes.append(node)
    return matched_nodes


def md5(string):
    return hashlib.md5(string.encode('utf-8')).hexdigest()


def get_hash(model):
    return hashlib.md5(model.get('unique_id').encode('utf-8')).hexdigest()


def get_hashed_contents(model):
    return hashlib.md5(model.get('raw_sql').encode('utf-8')).hexdigest()


def flatten_nodes(dep_list):
    return list(itertools.chain.from_iterable(dep_list))


class memoized(object):
    '''Decorator. Caches a function's return value each time it is called. If
    called later with the same arguments, the cached value is returned (not
    reevaluated).

    Taken from https://wiki.python.org/moin/PythonDecoratorLibrary#Memoize'''
    def __init__(self, func):
        self.func = func
        self.cache = {}

    def __call__(self, *args):
        if not isinstance(args, collections.Hashable):
            # uncacheable. a list, for instance.
            # better to not cache than blow up.
            return self.func(*args)
        if args in self.cache:
            return self.cache[args]
        value = self.func(*args)
        self.cache[args] = value
        return value

    def __repr__(self):
        '''Return the function's docstring.'''
        return self.func.__doc__

    def __get__(self, obj, objtype):
        '''Support instance methods.'''
        return functools.partial(self.__call__, obj)


def invalid_ref_fail_unless_test(node, target_model_name,
                                 target_model_package):
    if node.get('resource_type') == NodeType.Test:
        warning = dbt.exceptions.get_target_not_found_msg(
                    node,
                    target_model_name,
                    target_model_package)
        logger.debug("WARNING: {}".format(warning))
    else:
        dbt.exceptions.ref_target_not_found(
            node,
            target_model_name,
            target_model_package)


def parse_cli_vars(var_string):
    try:
        cli_vars = yaml_helper.load_yaml_text(var_string)
        var_type = type(cli_vars)
        if var_type == dict:
            return cli_vars
        else:
            type_name = var_type.__name__
            dbt.exceptions.raise_compiler_error(
                "The --vars argument must be a YAML dictionary, but was "
                "of type '{}'".format(type_name))
    except dbt.exceptions.ValidationException as e:
        logger.error(
                "The YAML provided in the --vars argument is not valid.\n")
        raise


def filter_null_values(input):
    return dict((k, v) for (k, v) in input.items()
                if v is not None)


def add_ephemeral_model_prefix(s):
    return '__dbt__CTE__{}'.format(s)<|MERGE_RESOLUTION|>--- conflicted
+++ resolved
@@ -39,60 +39,6 @@
     UnhandledError = 2
 
 
-<<<<<<< HEAD
-=======
-class Relation(object):
-    def __init__(self, profile, adapter, node, use_temp=False):
-        self.node = node
-        self.schema = node.get('schema')
-        self.name = node.get('name')
-
-        # set alias, defaults to name
-        self.alias = get_alias(node)
-        self.node['alias'] = get_alias(node)
-
-        if use_temp:
-            self.table = self._get_table_name(node)
-        else:
-            self.table = self.alias
-
-
-        self.materialized = get_materialization(node)
-        self.sql = node.get('injected_sql')
-
-        self.do_quote = self._get_quote_function(profile, adapter)
-
-    def _get_quote_function(self, profile, adapter):
-
-        # make a closure so we don't need to store the profile
-        # on the `Relation` object. That shouldn't be accessible in user-land
-        def quote(schema, table):
-            return adapter.quote_schema_and_table(
-                        profile=profile,
-                        schema=schema,
-                        table=table
-                    )
-
-        return quote
-
-    def _get_table_name(self, node):
-        return model_immediate_name(node, dbt.flags.NON_DESTRUCTIVE)
-
-    def final_name(self):
-        if self.materialized == 'ephemeral':
-            msg = "final_name() was called on an ephemeral model"
-            dbt.exceptions.raise_compiler_error(msg, self.node)
-        else:
-            return self.do_quote(self.schema, self.alias)
-
-    def __repr__(self):
-        if self.materialized == 'ephemeral':
-            return '__dbt__CTE__{}'.format(self.alias)
-        else:
-            return self.do_quote(self.schema, self.table)
-
-
->>>>>>> 5040c881
 def coalesce(*args):
     for arg in args:
         if arg is not None:
@@ -134,7 +80,6 @@
 
 
 def model_immediate_name(model, non_destructive):
-<<<<<<< HEAD
     """
     Returns the name of the model relation within the transaction. This is
     useful for referencing the model in pre or post hooks. Non-destructive
@@ -142,16 +87,11 @@
     seeds.
     """
 
-    model_name = model.get('name')
+    model_name = get_alias(model)
     is_incremental = (get_materialization(model) == 'incremental')
     is_seed = is_type(model, 'seed')
 
     if non_destructive or is_incremental or is_seed:
-=======
-    "The name of the model table/view within the transaction"
-    model_name = get_alias(model)
-    if non_destructive or get_materialization(model) == 'incremental':
->>>>>>> 5040c881
         return model_name
     else:
         return "{}__dbt_tmp".format(model_name)
@@ -358,8 +298,10 @@
 def get_materialization(node):
     return node.get('config', {}).get('materialized')
 
+
 def get_alias(node):
     return node.get('config', {}).get('alias', node.get('name'))
+
 
 def is_enabled(node):
     return node.get('config', {}).get('enabled') is True
