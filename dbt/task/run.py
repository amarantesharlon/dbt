from __future__ import print_function

import os

from dbt.compilation import Compiler, CompilableEntities
from dbt.logger import GLOBAL_LOGGER as logger
from dbt.runner import RunManager
from dbt.templates import DryCreateTemplate, BaseCreateTemplate

THREAD_LIMIT = 9


class RunTask:
    def __init__(self, args, project):
        self.args = args
        self.project = project

    def compile(self):
        create_template = DryCreateTemplate if self.args.dry \
                          else BaseCreateTemplate
        compiler = Compiler(self.project, create_template, self.args)
        compiler.initialize()
        results = compiler.compile(limit_to=['models'])

<<<<<<< HEAD
        stat_line = ", ".join([
            "{} {}".format(results[k], k) for k in CompilableEntities
        ])
        print("Compiled {}".format(stat_line))
=======
        stat_line = ", ".join(["{} {}".format(results[k], k) for k in CompilableEntities])
        logger.info("Compiled {}".format(stat_line))
>>>>>>> a9161cf8

        return create_template.label

    def run(self):
        graph_type = self.compile()

        runner = RunManager(
            self.project, self.project['target-path'], graph_type, self.args
        )

        if self.args.dry:
            results = runner.dry_run(self.args.models)
        else:
            results = runner.run(self.args.models)

        total = len(results)
        passed = len([r for r in results if not r.errored and not r.skipped])
        errored = len([r for r in results if r.errored])
        skipped = len([r for r in results if r.skipped])

<<<<<<< HEAD
        print()
        print("""Done. PASS={passed} ERROR={errored}
        SKIP={skipped} TOTAL={total}""".format(
            total=total, passed=passed, errored=errored, skipped=skipped
        ))
=======
        logger.info("Done. PASS={passed} ERROR={errored} SKIP={skipped} TOTAL={total}".format(total=total, passed=passed, errored=errored, skipped=skipped))
>>>>>>> a9161cf8
<|MERGE_RESOLUTION|>--- conflicted
+++ resolved
@@ -22,15 +22,10 @@
         compiler.initialize()
         results = compiler.compile(limit_to=['models'])
 
-<<<<<<< HEAD
         stat_line = ", ".join([
             "{} {}".format(results[k], k) for k in CompilableEntities
         ])
-        print("Compiled {}".format(stat_line))
-=======
-        stat_line = ", ".join(["{} {}".format(results[k], k) for k in CompilableEntities])
         logger.info("Compiled {}".format(stat_line))
->>>>>>> a9161cf8
 
         return create_template.label
 
@@ -51,12 +46,12 @@
         errored = len([r for r in results if r.errored])
         skipped = len([r for r in results if r.skipped])
 
-<<<<<<< HEAD
-        print()
-        print("""Done. PASS={passed} ERROR={errored}
-        SKIP={skipped} TOTAL={total}""".format(
-            total=total, passed=passed, errored=errored, skipped=skipped
-        ))
-=======
-        logger.info("Done. PASS={passed} ERROR={errored} SKIP={skipped} TOTAL={total}".format(total=total, passed=passed, errored=errored, skipped=skipped))
->>>>>>> a9161cf8
+        logger.info(
+            "Done. PASS={passed} ERROR={errored} SKIP={skipped} TOTAL={total}"
+            .format(
+                total=total,
+                passed=passed,
+                errored=errored,
+                skipped=skipped
+            )
+        )