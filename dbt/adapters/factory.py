--- conflicted
+++ resolved
@@ -17,12 +17,8 @@
     adapters = {
         'postgres': PostgresAdapter,
         'redshift': RedshiftAdapter,
-<<<<<<< HEAD
         'snowflake': SnowflakeAdapter,
         'bigquery': BigQueryAdapter
-=======
-        'snowflake': SnowflakeAdapter
->>>>>>> c4802db2
     }
 
     adapter = adapters.get(adapter_type, None)
