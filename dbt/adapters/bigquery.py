from __future__ import absolute_import

from contextlib import contextmanager

import dbt.compat
import dbt.exceptions
import dbt.flags as flags
import dbt.clients.gcloud

from dbt.adapters.postgres import PostgresAdapter
from dbt.contracts.connection import validate_connection
from dbt.logger import GLOBAL_LOGGER as logger

import google.auth
import google.oauth2
import google.cloud.exceptions
import google.cloud.bigquery

import time


class BigQueryAdapter(PostgresAdapter):

    context_functions = [
        "query_for_existing",
        "execute_model",
        "drop",
        "execute",
        "quote_schema_and_table",
        "make_date_partitioned_table"
    ]

    SCOPE = ('https://www.googleapis.com/auth/bigquery',
             'https://www.googleapis.com/auth/cloud-platform',
             'https://www.googleapis.com/auth/drive')

    QUERY_TIMEOUT = 300

    @classmethod
    def handle_error(cls, error, message, sql):
        logger.debug(message.format(sql=sql))
        logger.debug(error)
        error_msg = "\n".join(
            [item['message'] for item in error.errors])

        raise dbt.exceptions.DatabaseException(error_msg)

    @classmethod
    @contextmanager
    def exception_handler(cls, profile, sql, model_name=None,
                          connection_name='master'):
        try:
            yield

        except google.cloud.exceptions.BadRequest as e:
            message = "Bad request while running:\n{sql}"
            cls.handle_error(e, message, sql)

        except google.cloud.exceptions.Forbidden as e:
            message = "Access denied while running:\n{sql}"
            cls.handle_error(e, message, sql)

        except Exception as e:
            logger.debug("Unhandled error while running:\n{}".format(sql))
            logger.debug(e)
            raise dbt.exceptions.RuntimeException(dbt.compat.to_string(e))

    @classmethod
    def type(cls):
        return 'bigquery'

    @classmethod
    def date_function(cls):
        return 'CURRENT_TIMESTAMP()'

    @classmethod
    def begin(cls, profile, name='master'):
        pass

    @classmethod
    def commit(cls, profile, connection):
        pass

    @classmethod
    def get_status(cls, cursor):
        raise dbt.exceptions.NotImplementedException(
            '`get_status` is not implemented for this adapter!')

    @classmethod
    def get_bigquery_credentials(cls, config):
        method = config.get('method')
        creds = google.oauth2.service_account.Credentials

        if method == 'oauth':
            credentials, project_id = google.auth.default(scopes=cls.SCOPE)
            return credentials

        elif method == 'service-account':
            keyfile = config.get('keyfile')
            return creds.from_service_account_file(keyfile, scopes=cls.SCOPE)

        elif method == 'service-account-json':
            details = config.get('keyfile_json')
            return creds.from_service_account_info(details, scopes=cls.SCOPE)

        error = ('Invalid `method` in profile: "{}"'.format(method))
        raise dbt.exceptions.FailedToConnectException(error)

    @classmethod
    def get_bigquery_client(cls, config):
        project_name = config.get('project')
        creds = cls.get_bigquery_credentials(config)

        return google.cloud.bigquery.Client(project_name, creds)

    @classmethod
    def open_connection(cls, connection):
        if connection.get('state') == 'open':
            logger.debug('Connection is already open, skipping open.')
            return connection

        result = connection.copy()
        credentials = connection.get('credentials', {})

        try:
            handle = cls.get_bigquery_client(credentials)

        except google.auth.exceptions.DefaultCredentialsError as e:
            logger.info("Please log into GCP to continue")
            dbt.clients.gcloud.setup_default_credentials()

            handle = cls.get_bigquery_client(credentials)

        except Exception as e:
            raise
            logger.debug("Got an error when attempting to create a bigquery "
                         "client: '{}'".format(e))

            result['handle'] = None
            result['state'] = 'fail'

            raise dbt.exceptions.FailedToConnectException(str(e))

        result['handle'] = handle
        result['state'] = 'open'
        return result

    @classmethod
    def query_for_existing(cls, profile, schemas, model_name=None):
        if not isinstance(schemas, (list, tuple)):
            schemas = [schemas]

        conn = cls.get_connection(profile, model_name)
        client = conn.get('handle')

        all_tables = []
        for schema in schemas:
            dataset = cls.get_dataset(profile, schema, model_name)
            all_tables.extend(client.list_tables(dataset))

        relation_types = {
            'TABLE': 'table',
            'VIEW': 'view',
            'EXTERNAL': 'external'
        }

        existing = [(table.table_id, relation_types.get(table.table_type))
                    for table in all_tables]

        return dict(existing)

    @classmethod
    def drop(cls, profile, schema, relation, relation_type, model_name=None):
        conn = cls.get_connection(profile, model_name)
        client = conn.get('handle')

        dataset = cls.get_dataset(profile, schema, model_name)
        relation_object = dataset.table(relation)
        client.delete_table(relation_object)

    @classmethod
    def rename(cls, profile, schema, from_name, to_name, model_name=None):
        raise dbt.exceptions.NotImplementedException(
            '`rename` is not implemented for this adapter!')

    @classmethod
    def get_timeout(cls, conn):
        credentials = conn['credentials']
        return credentials.get('timeout_seconds', cls.QUERY_TIMEOUT)

    @classmethod
    def materialize_as_view(cls, profile, dataset, model):
        model_name = model.get('name')
        model_sql = model.get('injected_sql')

        conn = cls.get_connection(profile, model_name)
        client = conn.get('handle')

        view_ref = dataset.table(model_name)
        view = google.cloud.bigquery.Table(view_ref)
        view.view_query = model_sql
        view.view_use_legacy_sql = False

        logger.debug("Model SQL ({}):\n{}".format(model_name, model_sql))

        with cls.exception_handler(profile, model_sql, model_name, model_name):
            client.create_table(view)

        return "CREATE VIEW"

    @classmethod
    def poll_until_job_completes(cls, job, timeout):
        retry_count = timeout

        while retry_count > 0 and job.state != 'DONE':
            retry_count -= 1
            time.sleep(1)
            job.reload()

        if job.state != 'DONE':
            raise dbt.exceptions.RuntimeException("BigQuery Timeout Exceeded")

        elif job.error_result:
            raise job.exception()

    @classmethod
    def make_date_partitioned_table(cls, profile, dataset_name, identifier,
                                    model_name=None):
        conn = cls.get_connection(profile, model_name)
        client = conn.get('handle')

        dataset = cls.get_dataset(profile, dataset_name, identifier)
        table_ref = dataset.table(identifier)
        table = google.cloud.bigquery.Table(table_ref)
        table.partitioning_type = 'DAY'

        return client.create_table(table)

    @classmethod
    def materialize_as_table(cls, profile, dataset, model, model_sql,
                             decorator=None):
        model_name = model.get('name')

        conn = cls.get_connection(profile, model_name)
        client = conn.get('handle')

        if decorator is None:
            table_name = model_name
        else:
            table_name = "{}${}".format(model_name, decorator)

        table_ref = dataset.table(table_name)
        job_config = google.cloud.bigquery.QueryJobConfig()
        job_config.destination = table_ref
        job_config.write_disposition = 'WRITE_TRUNCATE'

        logger.debug("Model SQL ({}):\n{}".format(table_name, model_sql))
        query_job = client.query(model_sql, job_config=job_config)

        # this waits for the job to complete
        with cls.exception_handler(profile, model_sql, model_name, model_name):
            query_job.result(timeout=cls.get_timeout(conn))

        return "CREATE TABLE"

    @classmethod
    def execute_model(cls, profile, model, materialization, sql_override=None,
                      decorator=None, model_name=None):

        if sql_override is None:
            sql_override = model.get('injected_sql')

        if flags.STRICT_MODE:
            connection = cls.get_connection(profile, model.get('name'))
            validate_connection(connection)
<<<<<<< HEAD
            cls.release_connection(profile, model.get('alias'))
=======
>>>>>>> 4eb75ec5

        model_name = model.get('name')
        model_schema = model.get('schema')

        dataset = cls.get_dataset(profile, model_schema, model_name)

        if materialization == 'view':
            res = cls.materialize_as_view(profile, dataset, model)
        elif materialization == 'table':
            res = cls.materialize_as_table(profile, dataset, model,
                                           sql_override, decorator)
        else:
            msg = "Invalid relation type: '{}'".format(materialization)
            raise dbt.exceptions.RuntimeException(msg, model)

        return res

    @classmethod
    def execute(cls, profile, sql, model_name=None, fetch=False, **kwargs):
        conn = cls.get_connection(profile, model_name)
        client = conn.get('handle')

        debug_message = "Fetching data for query {}:\n{}"
        logger.debug(debug_message.format(model_name, sql))

        job_config = google.cloud.bigquery.QueryJobConfig()
        job_config.use_legacy_sql = False
        query_job = client.query(sql, job_config)

        # this blocks until the query has completed
        with cls.exception_handler(profile, 'create dataset', model_name):
            iterator = query_job.result()

        res = []
        if fetch:
            res = list(iterator)

        # If we get here, the query succeeded
        status = 'OK'
        return status, res

    @classmethod
    def execute_and_fetch(cls, profile, sql, model_name, auto_begin=None):
        return cls.execute(profile, sql, model_name, fetch=True)

    @classmethod
    def add_begin_query(cls, profile, name):
        raise dbt.exceptions.NotImplementedException(
            '`add_begin_query` is not implemented for this adapter!')

    @classmethod
    def create_schema(cls, profile, schema, model_name=None):
        logger.debug('Creating schema "%s".', schema)

        conn = cls.get_connection(profile, model_name)
        client = conn.get('handle')

        dataset = cls.get_dataset(profile, schema, model_name)
        with cls.exception_handler(profile, 'create dataset', model_name):
            client.create_dataset(dataset)

    @classmethod
    def drop_tables_in_schema(cls, profile, dataset):
        conn = cls.get_connection(profile)
        client = conn.get('handle')

        for table in client.list_tables(dataset):
            client.delete_table(table.reference)

    @classmethod
    def drop_schema(cls, profile, schema, model_name=None):
        logger.debug('Dropping schema "%s".', schema)

        if not cls.check_schema_exists(profile, schema, model_name):
            return

        conn = cls.get_connection(profile)
        client = conn.get('handle')

        dataset = cls.get_dataset(profile, schema, model_name)
        with cls.exception_handler(profile, 'drop dataset', model_name):
            cls.drop_tables_in_schema(profile, dataset)
            client.delete_dataset(dataset)

    @classmethod
    def get_existing_schemas(cls, profile, model_name=None):
        conn = cls.get_connection(profile, model_name)
        client = conn.get('handle')

        with cls.exception_handler(profile, 'list dataset', model_name):
            all_datasets = client.list_datasets()
            return [ds.dataset_id for ds in all_datasets]

    @classmethod
    def get_columns_in_table(cls, profile, schema_name, table_name,
                             model_name=None):
        raise dbt.exceptions.NotImplementedException(
            '`get_columns_in_table` is not implemented for this adapter!')

    @classmethod
    def check_schema_exists(cls, profile, schema, model_name=None):
        conn = cls.get_connection(profile, model_name)
        client = conn.get('handle')

        with cls.exception_handler(profile, 'get dataset', model_name):
            all_datasets = client.list_datasets()
            return any([ds.dataset_id == schema for ds in all_datasets])

    @classmethod
    def get_dataset(cls, profile, dataset_name, model_name=None):
        conn = cls.get_connection(profile, model_name)
        client = conn.get('handle')

        dataset_ref = client.dataset(dataset_name)
        return google.cloud.bigquery.Dataset(dataset_ref)

    @classmethod
    def warning_on_hooks(cls, hook_type):
        msg = "{} is not supported in bigquery and will be ignored"
        dbt.ui.printer.print_timestamped_line(msg.format(hook_type),
                                              dbt.ui.printer.COLOR_FG_YELLOW)

    @classmethod
    def add_query(cls, profile, sql, model_name=None, auto_begin=True,
                  bindings=None):
        if model_name in ['on-run-start', 'on-run-end']:
            cls.warning_on_hooks(model_name)
        else:
            raise dbt.exceptions.NotImplementedException(
                '`add_query` is not implemented for this adapter!')

    @classmethod
    def is_cancelable(cls):
        return False

    @classmethod
    def quote(cls, identifier):
        return '`{}`'.format(identifier)

    @classmethod
    def quote_schema_and_table(cls, profile, schema, table, model_name=None):
        connection = cls.get_connection(profile)
        credentials = connection.get('credentials', {})
        project = credentials.get('project')
        return '{}.{}.{}'.format(cls.quote(project),
                                 cls.quote(schema),
                                 cls.quote(table))

    @classmethod
    def convert_text_type(cls, agate_table, col_idx):
        return "string"

    @classmethod
    def convert_number_type(cls, agate_table, col_idx):
        import agate
        decimals = agate_table.aggregate(agate.MaxPrecision(col_idx))
        return "float64" if decimals else "int64"

    @classmethod
    def convert_boolean_type(cls, agate_table, col_idx):
        return "bool"

    @classmethod
    def convert_datetime_type(cls, agate_table, col_idx):
        return "datetime"

    @classmethod
    def create_csv_table(cls, profile, schema, table_name, agate_table):
        pass

    @classmethod
    def reset_csv_table(cls, profile, schema, table_name, agate_table,
                        full_refresh=False):
        cls.drop(profile, schema, table_name, "table")

    @classmethod
    def _agate_to_schema(cls, agate_table):
        bq_schema = []
        for idx, col_name in enumerate(agate_table.column_names):
            type_ = cls.convert_agate_type(agate_table, idx)
            bq_schema.append(
                google.cloud.bigquery.SchemaField(col_name, type_))
        return bq_schema

    @classmethod
    def load_csv_rows(cls, profile, schema, table_name, agate_table):
        bq_schema = cls._agate_to_schema(agate_table)
        dataset = cls.get_dataset(profile, schema, None)
        table = dataset.table(table_name, schema=bq_schema)
        conn = cls.get_connection(profile, None)
        client = conn.get('handle')
        with open(agate_table.original_abspath, "rb") as f:
            job = table.upload_from_file(f, "CSV", rewind=True,
                                         client=client, skip_leading_rows=1)
        with cls.exception_handler(profile, "LOAD TABLE"):
            cls.poll_until_job_completes(job, cls.get_timeout(conn))<|MERGE_RESOLUTION|>--- conflicted
+++ resolved
@@ -273,10 +273,7 @@
         if flags.STRICT_MODE:
             connection = cls.get_connection(profile, model.get('name'))
             validate_connection(connection)
-<<<<<<< HEAD
             cls.release_connection(profile, model.get('alias'))
-=======
->>>>>>> 4eb75ec5
 
         model_name = model.get('name')
         model_schema = model.get('schema')
