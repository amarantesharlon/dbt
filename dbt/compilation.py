import os
from collections import OrderedDict, defaultdict
import sqlparse

import dbt.project
import dbt.utils

from dbt.model import Model
from dbt.utils import This, Var, is_enabled, get_materialization, NodeType, \
    is_type

from dbt.linker import Linker
from dbt.runtime import RuntimeContext

import dbt.compat
import dbt.contracts.graph.compiled
import dbt.contracts.project
import dbt.exceptions
import dbt.flags
import dbt.parser
import dbt.templates

from dbt.operations import operations
from dbt.adapters.factory import get_adapter
from dbt.logger import GLOBAL_LOGGER as logger

CompilableEntities = [
    "models", "data tests", "schema tests", "archives", "analyses"
]

graph_file_name = 'graph.gpickle'


def recursively_parse_macros_for_node(node, flat_graph, context):
    # this once worked, but is now long dead
    # for unique_id in node.get('depends_on', {}).get('macros'):
    # TODO: make it so that we only parse the necessary macros for any node.

    for unique_id, macro in flat_graph.get('macros').items():
        if macro is None:
            dbt.exceptions.macro_not_found(node, unique_id)

        name = macro.get('name')
        package_name = macro.get('package_name')

        if context.get(package_name, {}).get(name) is not None:
            # we've already re-parsed this macro and added it to
            # the context.
            continue

        reparsed = dbt.parser.parse_macro_file(
            macro_file_path=macro.get('path'),
            macro_file_contents=macro.get('raw_sql'),
            root_path=macro.get('root_path'),
            package_name=package_name,
            context=context)

        for unique_id, macro in reparsed.items():
            macro_map = {macro.get('name'): macro.get('parsed_macro')}

            if context.get(package_name) is None:
                context[package_name] = {}

            context.get(package_name, {}) \
                   .update(macro_map)

            if package_name == node.get('package_name'):
                context.update(macro_map)

    return context


def compile_and_print_status(project, args):
    compiler = Compiler(project, args)
    compiler.initialize()
    names = {
        NodeType.Model: 'models',
        NodeType.Test: 'tests',
        NodeType.Archive: 'archives',
        NodeType.Analysis: 'analyses',
    }

    results = {
        NodeType.Model: 0,
        NodeType.Test: 0,
        NodeType.Archive: 0,
        NodeType.Analysis: 0,
    }

    results.update(compiler.compile())

    stat_line = ", ".join(
        ["{} {}".format(ct, names.get(t)) for t, ct in results.items()])

    logger.info("Compiled {}".format(stat_line))


def prepend_ctes(model, flat_graph):
    model, _, flat_graph = recursively_prepend_ctes(model, flat_graph)

    return (model, flat_graph)


def recursively_prepend_ctes(model, flat_graph):
    if dbt.flags.STRICT_MODE:
        dbt.contracts.graph.compiled.validate_node(model)
        dbt.contracts.graph.compiled.validate(flat_graph)

    model = model.copy()
    prepend_ctes = OrderedDict()

    if model.get('all_ctes_injected') is True:
        return (model, model.get('extra_ctes').keys(), flat_graph)

    for cte_id in model.get('extra_ctes').keys():
        cte_to_add = flat_graph.get('nodes').get(cte_id)
        cte_to_add, new_prepend_ctes, flat_graph = recursively_prepend_ctes(
            cte_to_add, flat_graph)

        prepend_ctes.update(new_prepend_ctes)
        new_cte_name = '__dbt__CTE__{}'.format(cte_to_add.get('name'))
        prepend_ctes[cte_id] = ' {} as (\n{}\n)'.format(
            new_cte_name,
            cte_to_add.get('compiled_sql'))

    model['extra_ctes_injected'] = True
    model['extra_ctes'] = prepend_ctes
    model['injected_sql'] = inject_ctes_into_sql(
        model.get('compiled_sql'),
        model.get('extra_ctes'))

    flat_graph['nodes'][model.get('unique_id')] = model

    return (model, prepend_ctes, flat_graph)


def inject_ctes_into_sql(sql, ctes):
    """
    `ctes` is a dict of CTEs in the form:

      {
        "cte_id_1": "__dbt__CTE__ephemeral as (select * from table)",
        "cte_id_2": "__dbt__CTE__events as (select id, type from events)"
      }

    Given `sql` like:

      "with internal_cte as (select * from sessions)
       select * from internal_cte"

    This will spit out:

      "with __dbt__CTE__ephemeral as (select * from table),
            __dbt__CTE__events as (select id, type from events),
            with internal_cte as (select * from sessions)
       select * from internal_cte"

    (Whitespace enhanced for readability.)
    """
    if len(ctes) == 0:
        return sql

    parsed_stmts = sqlparse.parse(sql)
    parsed = parsed_stmts[0]

    with_stmt = None
    for token in parsed.tokens:
        if token.is_keyword and token.normalized == 'WITH':
            with_stmt = token
            break

    if with_stmt is None:
        # no with stmt, add one, and inject CTEs right at the beginning
        first_token = parsed.token_first()
        with_stmt = sqlparse.sql.Token(sqlparse.tokens.Keyword, 'with')
        parsed.insert_before(first_token, with_stmt)
    else:
        # stmt exists, add a comma (which will come after injected CTEs)
        trailing_comma = sqlparse.sql.Token(sqlparse.tokens.Punctuation, ',')
        parsed.insert_after(with_stmt, trailing_comma)

    parsed.insert_after(
        with_stmt,
        sqlparse.sql.Token(sqlparse.tokens.Keyword, ", ".join(ctes.values())))

    return dbt.compat.to_string(parsed)


class Compiler(object):
    def __init__(self, project, args):
        self.project = project
        self.args = args
        self.parsed_models = None

    def initialize(self):
        if not os.path.exists(self.project['target-path']):
            os.makedirs(self.project['target-path'])

        if not os.path.exists(self.project['modules-path']):
            os.makedirs(self.project['modules-path'])

    def __write(self, build_filepath, payload):
        target_path = os.path.join(self.project['target-path'], build_filepath)

        if not os.path.exists(os.path.dirname(target_path)):
            os.makedirs(os.path.dirname(target_path))

        dbt.compat.write_file(target_path, payload)

        return target_path

    def __model_config(self, model, linker):
        def do_config(*args, **kwargs):
            return ''

        return do_config

    def __ref(self, ctx, model, all_models):
        schema = ctx.get('env', {}).get('schema')

        def do_ref(*args):
            target_model_name = None
            target_model_package = None

            if len(args) == 1:
                target_model_name = args[0]
            elif len(args) == 2:
                target_model_package, target_model_name = args
            else:
                dbt.exceptions.ref_invalid_args(model, args)

            target_model = dbt.utils.find_model_by_name(
                all_models,
                target_model_name,
                target_model_package)

            if target_model is None:
                dbt.exceptions.ref_target_not_found(model, target_model_name)

            if is_enabled(model) and not is_enabled(target_model):
                dbt.exceptions.ref_disabled_dependency(model, target_model)

            target_model_id = target_model.get('unique_id')

            if target_model_id not in model['depends_on']['nodes']:
                model['depends_on']['nodes'].append(target_model_id)

            if get_materialization(target_model) == 'ephemeral':
                model['extra_ctes'][target_model_id] = None
                return '__dbt__CTE__{}'.format(target_model.get('name'))
            else:
                return '"{}"."{}"'.format(schema, target_model.get('name'))

        def wrapped_do_ref(*args):
            try:
                return do_ref(*args)
            except RuntimeError as e:
                logger.info("Compiler error in {}".format(model.get('path')))
                logger.info("Enabled models:")
                for n, m in all_models.items():
                    if is_type(m, NodeType.Model):
                        logger.info(" - {}".format(m.get('unique_id')))
                raise e

        return wrapped_do_ref

    def get_compiler_context(self, linker, model, flat_graph):
        context = self.project.context()
        adapter = get_adapter(self.project.run_environment())

<<<<<<< HEAD
        if dbt.flags.NON_DESTRUCTIVE or \
           get_materialization(model) == 'incremental':
=======
        if dbt.flags.NON_DESTRUCTIVE:
>>>>>>> da6c4674
            this_table = model.get('name')
        else:
            this_table = '{}__dbt_tmp'.format(model.get('name'))

        # built-ins
        context['ref'] = self.__ref(context, model, flat_graph)
        context['config'] = self.__model_config(model, linker)
        context['this'] = This(
            context['env']['schema'],
            this_table,
            model.get('name')
        )
        context['var'] = Var(model, context=context)
        context['target'] = self.project.get_target()

        # these get re-interpolated at runtime!
        context['run_started_at'] = '{{ run_started_at }}'
        context['invocation_id'] = '{{ invocation_id }}'
        context['sql_now'] = adapter.date_function()

        context['if_already_exists'] = operations.if_already_exists

        context = recursively_parse_macros_for_node(
            model, flat_graph, context)

        return context

    def get_context(self, linker, model, models):
        # THIS IS STILL USED FOR WRAPPING, BUT SHOULD GO AWAY
        #    - Connor
        runtime = RuntimeContext(model=model)

        context = self.project.context()

        # built-ins
        context['ref'] = self.__ref(context, model, models)
        context['config'] = self.__model_config(model, linker)
        context['this'] = This(
            context['env']['schema'], model.immediate_name, model.name
        )
        context['var'] = Var(model, context=context)
        context['target'] = self.project.get_target()

        # these get re-interpolated at runtime!
        context['run_started_at'] = '{{ run_started_at }}'
        context['invocation_id'] = '{{ invocation_id }}'
        context['if_already_exists'] = operations.if_already_exists

        adapter = get_adapter(self.project.run_environment())
        context['sql_now'] = adapter.date_function()

        runtime.update_global(context)

        return runtime

    def compile_node(self, linker, node, flat_graph):
        logger.debug("Compiling {}".format(node.get('unique_id')))

        compiled_node = node.copy()
        compiled_node.update({
            'compiled': False,
            'compiled_sql': None,
            'extra_ctes_injected': False,
            'extra_ctes': OrderedDict(),
            'injected_sql': None,
        })

        context = self.get_compiler_context(linker, compiled_node, flat_graph)

        compiled_node['compiled_sql'] = dbt.clients.jinja.get_rendered(
            node.get('raw_sql'),
            context,
            node)


        compiled_node['compiled'] = True

        return compiled_node

    def write_graph_file(self, linker):
        filename = graph_file_name
        graph_path = os.path.join(self.project['target-path'], filename)
        linker.write_graph(graph_path)

    def compile_graph(self, linker, flat_graph):
        all_projects = self.get_all_projects()

        compiled_graph = {
            'nodes': {},
            'macros': {},
        }
        injected_graph = {
            'nodes': {},
            'macros': {},
        }
        wrapped_graph = {
            'nodes': {},
            'macros': {},
        }
        written_nodes = []

        for name, node in flat_graph.get('nodes').items():
            compiled_graph['nodes'][name] = \
                self.compile_node(linker, node, flat_graph)

        if dbt.flags.STRICT_MODE:
            dbt.contracts.graph.compiled.validate(compiled_graph)

        for name, node in compiled_graph.get('nodes').items():
            node, compiled_graph = prepend_ctes(node, compiled_graph)
            injected_graph['nodes'][name] = node

        if dbt.flags.STRICT_MODE:
            dbt.contracts.graph.compiled.validate(injected_graph)

        for name, injected_node in injected_graph.get('nodes').items():
            # now turn model nodes back into the old-style model object for
            # wrapping
            if injected_node.get('resource_type') in [NodeType.Test,
                                                      NodeType.Analysis]:
                # data tests get wrapped in count(*)
                # TODO : move this somewhere more reasonable
                if 'data' in injected_node['tags'] and \
                        is_type(injected_node, NodeType.Test):
                    injected_node['wrapped_sql'] = (
                        "select count(*) from (\n{test_sql}\n) sbq").format(
                        test_sql=injected_node['injected_sql'])
                else:
                    # don't wrap schema tests or analyses.
                    injected_node['wrapped_sql'] = injected_node.get(
                        'injected_sql')

                wrapped_graph['nodes'][name] = injected_node

            elif is_type(injected_node, NodeType.Archive):
                # unfortunately we do everything automagically for
                # archives. in the future it'd be nice to generate
                # the SQL at the parser level.
                pass

            else:
                model = Model(
                    self.project,
                    injected_node.get('root_path'),
                    injected_node.get('path'),
                    all_projects.get(injected_node.get('package_name')))

                cfg = injected_node.get('config', {})
                model._config = cfg

                context = self.get_context(linker,
                                           model,
                                           injected_graph.get('nodes'))

                wrapped_stmt = model.compile(
                    injected_node.get('injected_sql'), self.project, context)

                injected_node['wrapped_sql'] = wrapped_stmt
                wrapped_graph['nodes'][name] = injected_node

            build_path = os.path.join('build',
                                      injected_node.get('package_name'),
                                      injected_node.get('path'))

            if injected_node.get('resource_type') in (NodeType.Model,
                                                      NodeType.Analysis,
                                                      NodeType.Test) and \
               get_materialization(injected_node) != 'ephemeral':
                written_path = self.__write(
                    build_path, injected_node.get('wrapped_sql'))
                written_nodes.append(injected_node)
                injected_node['build_path'] = written_path

            linker.add_node(injected_node.get('unique_id'))

            linker.update_node_data(
                injected_node.get('unique_id'),
                injected_node)

            for dependency in injected_node.get('depends_on', {}).get('nodes'):
                if compiled_graph.get('nodes').get(dependency):
                    linker.dependency(
                        injected_node.get('unique_id'),
                        (compiled_graph.get('nodes')
                                       .get(dependency)
                                       .get('unique_id')))
                else:
                    dbt.exceptions.dependency_not_found(model, dependency)

        cycle = linker.find_cycles()

        if cycle:
            raise RuntimeError("Found a cycle: {}".format(cycle))

        return wrapped_graph, written_nodes

    def get_all_projects(self):
        root_project = self.project.cfg
        all_projects = {root_project.get('name'): root_project}
        dependency_projects = dbt.utils.dependency_projects(self.project)

        for project in dependency_projects:
            name = project.cfg.get('name', 'unknown')
            all_projects[name] = project.cfg

        if dbt.flags.STRICT_MODE:
            dbt.contracts.project.validate_list(all_projects)

        return all_projects

    def get_parsed_macros(self, root_project, all_projects):
        parsed_macros = {}

        for name, project in all_projects.items():
            parsed_macros.update(
                dbt.parser.load_and_parse_macros(
                    package_name=name,
                    root_project=root_project,
                    all_projects=all_projects,
                    root_dir=project.get('project-root'),
                    relative_dirs=project.get('macro-paths', []),
                    resource_type=NodeType.Macro))

        return parsed_macros

    def get_parsed_models(self, root_project, all_projects):
        parsed_models = {}

        for name, project in all_projects.items():
            parsed_models.update(
                dbt.parser.load_and_parse_sql(
                    package_name=name,
                    root_project=root_project,
                    all_projects=all_projects,
                    root_dir=project.get('project-root'),
                    relative_dirs=project.get('source-paths', []),
                    resource_type=NodeType.Model))

        return parsed_models

    def get_parsed_analyses(self, root_project, all_projects):
        parsed_models = {}

        for name, project in all_projects.items():
            parsed_models.update(
                dbt.parser.load_and_parse_sql(
                    package_name=name,
                    root_project=root_project,
                    all_projects=all_projects,
                    root_dir=project.get('project-root'),
                    relative_dirs=project.get('analysis-paths', []),
                    resource_type=NodeType.Analysis))

        return parsed_models

    def get_parsed_data_tests(self, root_project, all_projects):
        parsed_tests = {}

        for name, project in all_projects.items():
            parsed_tests.update(
                dbt.parser.load_and_parse_sql(
                    package_name=name,
                    root_project=root_project,
                    all_projects=all_projects,
                    root_dir=project.get('project-root'),
                    relative_dirs=project.get('test-paths', []),
                    resource_type=NodeType.Test,
                    tags={'data'}))

        return parsed_tests

    def get_parsed_schema_tests(self, root_project, all_projects):
        parsed_tests = {}

        for name, project in all_projects.items():
            parsed_tests.update(
                dbt.parser.load_and_parse_yml(
                    package_name=name,
                    root_project=root_project,
                    all_projects=all_projects,
                    root_dir=project.get('project-root'),
                    relative_dirs=project.get('source-paths', [])))

        return parsed_tests

    def load_all_macros(self, root_project, all_projects):
        return self.get_parsed_macros(root_project, all_projects)

    def load_all_nodes(self, root_project, all_projects):
        all_nodes = {}

        all_nodes.update(self.get_parsed_models(root_project, all_projects))
        all_nodes.update(self.get_parsed_analyses(root_project, all_projects))
        all_nodes.update(
            self.get_parsed_data_tests(root_project, all_projects))
        all_nodes.update(
            self.get_parsed_schema_tests(root_project, all_projects))
        all_nodes.update(
            dbt.parser.parse_archives_from_projects(root_project,
                                                    all_projects))

        return all_nodes

    def compile(self):
        linker = Linker()

        root_project = self.project.cfg
        all_projects = self.get_all_projects()

        all_macros = self.load_all_macros(root_project, all_projects)
        all_nodes = self.load_all_nodes(root_project, all_projects)

        flat_graph = {
            'nodes': all_nodes,
            'macros': all_macros
        }

        compiled_graph, written_nodes = self.compile_graph(linker, flat_graph)

        self.write_graph_file(linker)

        stats = defaultdict(int)

        for node_name, node in compiled_graph.get('nodes').items():
            stats[node.get('resource_type')] += 1

        for node_name, node in compiled_graph.get('macros').items():
            stats[node.get('resource_type')] += 1

        return stats<|MERGE_RESOLUTION|>--- conflicted
+++ resolved
@@ -268,12 +268,8 @@
         context = self.project.context()
         adapter = get_adapter(self.project.run_environment())
 
-<<<<<<< HEAD
         if dbt.flags.NON_DESTRUCTIVE or \
-           get_materialization(model) == 'incremental':
-=======
-        if dbt.flags.NON_DESTRUCTIVE:
->>>>>>> da6c4674
+                get_materialization(model) == 'incremental':
             this_table = model.get('name')
         else:
             this_table = '{}__dbt_tmp'.format(model.get('name'))
