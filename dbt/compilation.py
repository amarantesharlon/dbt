--- conflicted
+++ resolved
@@ -206,19 +206,12 @@
 
             target_model_id = target_model.get('unique_id')
 
-            model['depends_on'].append(target_model_id)
-
-<<<<<<< HEAD
-            if target_model.get('config', {}) \
-                           .get('materialized') == 'ephemeral':
-
+            if target_model_id not in model['depends_on']:
+                model['depends_on'].append(target_model_id)
+
+            if get_materialization(target_model) == 'ephemeral':
                 if target_model_id not in model['extra_cte_ids']:
                     model['extra_cte_ids'].append(target_model_id)
-
-=======
-            if get_materialization(target_model) == 'ephemeral':
-                model['extra_cte_ids'].append(target_model_id)
->>>>>>> 1a101ad0
                 return '__dbt__CTE__{}'.format(target_model.get('name'))
             else:
                 return '"{}"."{}"'.format(schema, target_model.get('name'))
