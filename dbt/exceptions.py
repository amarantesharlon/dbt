--- conflicted
+++ resolved
@@ -305,14 +305,14 @@
         '`dbt deps`.'.format(node_description, required_pkg), node=node)
 
 
-<<<<<<< HEAD
 def get_relation_returned_multiple_results(kwargs, matches):
     raise_compiler_error(
         'get_relation returned more than one relation with the given args. '
         'Please specify a database or schema to narrow down the result set.'
         '\n{}\n\n{}'
         .format(kwargs, matches))
-=======
+
+
 def raise_duplicate_resource_name(node_1, node_2):
     duped_name = node_1['name']
 
@@ -324,5 +324,4 @@
             duped_name,
             duped_name,
             node_1['unique_id'], node_1['original_file_path'],
-            node_2['unique_id'], node_2['original_file_path']))
->>>>>>> 5fefbbd2
+            node_2['unique_id'], node_2['original_file_path']))