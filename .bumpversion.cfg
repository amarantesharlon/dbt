--- conflicted
+++ resolved
@@ -1,9 +1,5 @@
 [bumpversion]
-<<<<<<< HEAD
-current_version = 0.19.1
-=======
 current_version = 0.19.0
->>>>>>> 749f8739
 parse = (?P<major>\d+)
 	\.(?P<minor>\d+)
 	\.(?P<patch>\d+)
