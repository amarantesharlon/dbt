--- conflicted
+++ resolved
@@ -203,11 +203,8 @@
 
       - name: Run tests
         run: tox -- --ddtrace
-<<<<<<< HEAD
-=======
         env:
           PYTEST_ADDOPTS: ${{ format('--splits {0} --group {1}', env.PYTHON_INTEGRATION_TEST_WORKERS, matrix.split-group) }}
->>>>>>> 417fc2a7
 
       - name: Get current date
         if: always()
