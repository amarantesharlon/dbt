--- conflicted
+++ resolved
@@ -21,11 +21,7 @@
       - "markdown"
   - id: check-case-conflict
 - repo: https://github.com/psf/black
-<<<<<<< HEAD
-  rev: '22.3.0'
-=======
   rev: 22.3.0
->>>>>>> 13907155
   hooks:
   - id: black
     args:
