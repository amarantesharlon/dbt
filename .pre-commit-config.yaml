# Configuration for pre-commit hooks (see https://pre-commit.com/).
# Eventually the hooks described here will be run as tests before merging each PR.

<<<<<<< HEAD
# TODO: remove global exclusion of tests when testing overhaul is complete
exclude: ^(test/|core/dbt/docs/build/|core/dbt/events/types_pb2.py)
=======
exclude: ^(core/dbt/docs/build/)
>>>>>>> ca231489

# Force all unspecified python hooks to run python 3.8
default_language_version:
  python: python3

repos:
- repo: https://github.com/pre-commit/pre-commit-hooks
  rev: v3.2.0
  hooks:
  - id: check-yaml
    args: [--unsafe]
  - id: check-json
  - id: end-of-file-fixer
  - id: trailing-whitespace
    exclude_types:
      - "markdown"
  - id: check-case-conflict
- repo: https://github.com/psf/black
  rev: 22.3.0
  hooks:
  - id: black
  - id: black
    alias: black-check
    stages: [manual]
    args:
    - "--check"
    - "--diff"
- repo: https://github.com/pycqa/flake8
  rev: 4.0.1
  hooks:
  - id: flake8
  - id: flake8
    alias: flake8-check
    stages: [manual]
- repo: https://github.com/pre-commit/mirrors-mypy
  rev: v0.981
  hooks:
  - id: mypy
    # N.B.: Mypy is... a bit fragile.
    #
    # By using `language: system` we run this hook in the local
    # environment instead of a pre-commit isolated one.  This is needed
    # to ensure mypy correctly parses the project.

    # It may cause trouble
    # in that it adds environmental variables out of our control to the
    # mix.  Unfortunately, there's nothing we can do about per pre-commit's
    # author.
    # See https://github.com/pre-commit/pre-commit/issues/730 for details.
    args: [--show-error-codes]
    files: ^core/dbt/
    language: system
  - id: mypy
    alias: mypy-check
    stages: [manual]
    args: [--show-error-codes, --pretty]
    files: ^core/dbt/
    language: system<|MERGE_RESOLUTION|>--- conflicted
+++ resolved
@@ -1,12 +1,7 @@
 # Configuration for pre-commit hooks (see https://pre-commit.com/).
 # Eventually the hooks described here will be run as tests before merging each PR.
 
-<<<<<<< HEAD
-# TODO: remove global exclusion of tests when testing overhaul is complete
-exclude: ^(test/|core/dbt/docs/build/|core/dbt/events/types_pb2.py)
-=======
-exclude: ^(core/dbt/docs/build/)
->>>>>>> ca231489
+exclude: ^(core/dbt/docs/build/|core/dbt/events/types_pb2.py)
 
 # Force all unspecified python hooks to run python 3.8
 default_language_version:
