--- conflicted
+++ resolved
@@ -90,12 +90,8 @@
         "grants": {},
         "packages": [],
         "docs": {"show": True},
-<<<<<<< HEAD
         "contract": {"enforced": False, "alias_types": True},
-=======
-        "contract": {"enforced": False},
         "access": "protected",
->>>>>>> f5baeeea
     }
 
 
