import copy
import pytest
from dataclasses import replace
from unittest import mock

from pathlib import Path
from dbt.artifacts.resources import ColumnInfo, FileHash
from dbt.contracts.graph.manifest import Manifest

from dbt.contracts.state import PreviousState
from dbt.graph.selector_methods import (
    MethodManager,
    QualifiedNameSelectorMethod,
    TagSelectorMethod,
    GroupSelectorMethod,
    AccessSelectorMethod,
    SourceSelectorMethod,
    PathSelectorMethod,
    FileSelectorMethod,
    PackageSelectorMethod,
    ConfigSelectorMethod,
    TestNameSelectorMethod,
    TestTypeSelectorMethod,
    StateSelectorMethod,
    ExposureSelectorMethod,
    MetricSelectorMethod,
    VersionSelectorMethod,
    SavedQuerySelectorMethod,
    SemanticModelSelectorMethod,
)
import dbt_common.exceptions
from .utils import replace_config
<<<<<<< HEAD


def make_model(
    pkg,
    name,
    sql,
    refs=None,
    sources=None,
    tags=None,
    path=None,
    alias=None,
    config_kwargs=None,
    fqn_extras=None,
    depends_on_macros=None,
    version=None,
    latest_version=None,
    access=None,
):
    if refs is None:
        refs = []
    if sources is None:
        sources = []
    if tags is None:
        tags = []
    if path is None:
        path = f"{name}.sql"
    if alias is None:
        alias = name
    if config_kwargs is None:
        config_kwargs = {}
    if depends_on_macros is None:
        depends_on_macros = []

    if fqn_extras is None:
        fqn_extras = []

    fqn = [pkg] + fqn_extras + [name]
    if version:
        fqn.append(f"v{version}")

    depends_on_nodes = []
    source_values = []
    ref_values = []
    for ref in refs:
        ref_values.append([ref.name])
        depends_on_nodes.append(ref.unique_id)
    for src in sources:
        source_values.append([src.source_name, src.name])
        depends_on_nodes.append(src.unique_id)

    return ModelNode(
        language="sql",
        raw_code=sql,
        database="dbt",
        schema="dbt_schema",
        alias=alias,
        name=name,
        fqn=fqn,
        unique_id=f"model.{pkg}.{name}" if not version else f"model.{pkg}.{name}.v{version}",
        package_name=pkg,
        path=path,
        original_file_path=f"models/{path}",
        config=NodeConfig(**config_kwargs),
        tags=tags,
        refs=ref_values,
        sources=source_values,
        depends_on=DependsOn(
            nodes=depends_on_nodes,
            macros=depends_on_macros,
        ),
        resource_type=NodeType.Model,
        checksum=FileHash.from_contents(""),
        version=version,
        latest_version=latest_version,
        access=access or AccessType.Protected,
    )


def make_seed(
    pkg, name, path=None, loader=None, alias=None, tags=None, fqn_extras=None, checksum=None
):
    if alias is None:
        alias = name
    if tags is None:
        tags = []
    if path is None:
        path = f"{name}.csv"

    if fqn_extras is None:
        fqn_extras = []

    if checksum is None:
        checksum = FileHash.from_contents("")

    fqn = [pkg] + fqn_extras + [name]
    return SeedNode(
        database="dbt",
        schema="dbt_schema",
        alias=alias,
        name=name,
        fqn=fqn,
        unique_id=f"seed.{pkg}.{name}",
        package_name=pkg,
        path=path,
        original_file_path=f"data/{path}",
        tags=tags,
        resource_type=NodeType.Seed,
        checksum=FileHash.from_contents(""),
    )


def make_source(
    pkg, source_name, table_name, path=None, loader=None, identifier=None, fqn_extras=None
):
    if path is None:
        path = "models/schema.yml"
    if loader is None:
        loader = "my_loader"
    if identifier is None:
        identifier = table_name

    if fqn_extras is None:
        fqn_extras = []

    fqn = [pkg] + fqn_extras + [source_name, table_name]

    return SourceDefinition(
        fqn=fqn,
        database="dbt",
        schema="dbt_schema",
        unique_id=f"source.{pkg}.{source_name}.{table_name}",
        package_name=pkg,
        path=path,
        original_file_path=path,
        name=table_name,
        source_name=source_name,
        loader="my_loader",
        identifier=identifier,
        resource_type=NodeType.Source,
        loaded_at_field="loaded_at",
        tags=[],
        source_description="",
    )


def make_macro(pkg, name, macro_sql, path=None, depends_on_macros=None):
    if path is None:
        path = "macros/macros.sql"

    if depends_on_macros is None:
        depends_on_macros = []

    return Macro(
        name=name,
        macro_sql=macro_sql,
        unique_id=f"macro.{pkg}.{name}",
        package_name=pkg,
        path=path,
        original_file_path=path,
        resource_type=NodeType.Macro,
        depends_on=MacroDependsOn(macros=depends_on_macros),
    )


def make_unique_test(pkg, test_model, column_name, path=None, refs=None, sources=None, tags=None):
    return make_schema_test(pkg, "unique", test_model, {}, column_name=column_name)


def make_not_null_test(
    pkg, test_model, column_name, path=None, refs=None, sources=None, tags=None
):
    return make_schema_test(pkg, "not_null", test_model, {}, column_name=column_name)


def make_schema_test(
    pkg,
    test_name,
    test_model,
    test_kwargs,
    path=None,
    refs=None,
    sources=None,
    tags=None,
    column_name=None,
):
    kwargs = test_kwargs.copy()
    ref_values = []
    source_values = []
    # this doesn't really have to be correct
    if isinstance(test_model, SourceDefinition):
        kwargs["model"] = (
            "{{ source('" + test_model.source_name + "', '" + test_model.name + "') }}"
        )
        source_values.append([test_model.source_name, test_model.name])
    else:
        kwargs["model"] = "{{ ref('" + test_model.name + "')}}"
        ref_values.append([test_model.name])
    if column_name is not None:
        kwargs["column_name"] = column_name

    # whatever
    args_name = test_model.search_name.replace(".", "_")
    if column_name is not None:
        args_name += "_" + column_name
    node_name = f"{test_name}_{args_name}"
    raw_code = (
        '{{ config(severity="ERROR") }}{{ test_' + test_name + "(**dbt_schema_test_kwargs) }}"
    )
    name_parts = test_name.split(".")

    if len(name_parts) == 2:
        namespace, test_name = name_parts
        macro_depends = f"macro.{namespace}.test_{test_name}"
    elif len(name_parts) == 1:
        namespace = None
        macro_depends = f"macro.dbt.test_{test_name}"
    else:
        assert False, f"invalid test name: {test_name}"

    if path is None:
        path = "schema.yml"
    if tags is None:
        tags = ["schema"]

    if refs is None:
        refs = []
    if sources is None:
        sources = []

    depends_on_nodes = []
    for ref in refs:
        ref_values.append([ref.name])
        depends_on_nodes.append(ref.unique_id)

    for source in sources:
        source_values.append([source.source_name, source.name])
        depends_on_nodes.append(source.unique_id)

    return GenericTestNode(
        language="sql",
        raw_code=raw_code,
        test_metadata=TestMetadata(
            namespace=namespace,
            name=test_name,
            kwargs=kwargs,
        ),
        database="dbt",
        schema="dbt_postgres",
        name=node_name,
        alias=node_name,
        fqn=["minimal", "schema_test", node_name],
        unique_id=f"test.{pkg}.{node_name}",
        package_name=pkg,
        path=f"schema_test/{node_name}.sql",
        original_file_path=f"models/{path}",
        resource_type=NodeType.Test,
        tags=tags,
        refs=ref_values,
        sources=[],
        depends_on=DependsOn(macros=[macro_depends], nodes=depends_on_nodes),
        column_name=column_name,
        checksum=FileHash.from_contents(""),
    )


def make_data_test(
    pkg, name, sql, refs=None, sources=None, tags=None, path=None, config_kwargs=None
):

    if refs is None:
        refs = []
    if sources is None:
        sources = []
    if tags is None:
        tags = ["data"]
    if path is None:
        path = f"{name}.sql"

    if config_kwargs is None:
        config_kwargs = {}

    fqn = ["minimal", "data_test", name]

    depends_on_nodes = []
    source_values = []
    ref_values = []
    for ref in refs:
        ref_values.append([ref.name])
        depends_on_nodes.append(ref.unique_id)
    for src in sources:
        source_values.append([src.source_name, src.name])
        depends_on_nodes.append(src.unique_id)

    return SingularTestNode(
        language="sql",
        raw_code=sql,
        database="dbt",
        schema="dbt_schema",
        name=name,
        alias=name,
        fqn=fqn,
        unique_id=f"test.{pkg}.{name}",
        package_name=pkg,
        path=path,
        original_file_path=f"tests/{path}",
        config=TestConfig(**config_kwargs),
        tags=tags,
        refs=ref_values,
        sources=source_values,
        depends_on=DependsOn(nodes=depends_on_nodes, macros=[]),
        resource_type=NodeType.Test,
        checksum=FileHash.from_contents(""),
    )


def make_exposure(pkg, name, path=None, fqn_extras=None, owner=None):
    if path is None:
        path = "schema.yml"

    if fqn_extras is None:
        fqn_extras = []

    if owner is None:
        owner = Owner(email="test@example.com")

    fqn = [pkg, "exposures"] + fqn_extras + [name]
    return Exposure(
        name=name,
        resource_type=NodeType.Exposure,
        type=ExposureType.Notebook,
        fqn=fqn,
        unique_id=f"exposure.{pkg}.{name}",
        package_name=pkg,
        path=path,
        original_file_path=path,
        owner=owner,
    )


def make_metric(pkg, name, path=None):
    if path is None:
        path = "schema.yml"

    return Metric(
        name=name,
        resource_type=NodeType.Metric,
        path=path,
        package_name=pkg,
        original_file_path=path,
        unique_id=f"metric.{pkg}.{name}",
        fqn=[pkg, "metrics", name],
        label="New Customers",
        description="New customers",
        type=MetricType.SIMPLE,
        type_params=MetricTypeParams(measure=MetricInputMeasure(name="count_cats")),
        meta={"is_okr": True},
        tags=["okrs"],
    )


def make_group(pkg, name, path=None):
    if path is None:
        path = "schema.yml"

    return Group(
        name=name,
        resource_type=NodeType.Group,
        path=path,
        package_name=pkg,
        original_file_path=path,
        unique_id=f"group.{pkg}.{name}",
        owner="email@gmail.com",
    )


def make_semantic_model(pkg: str, name: str, path=None, model=None):
    if path is None:
        path = "schema.yml"

    if model is None:
        model = name

    node_relation = NodeRelation(
        alias=model,
        schema_name="dbt",
    )

    return SemanticModel(
        name=name,
        resource_type=NodeType.SemanticModel,
        model=model,
        node_relation=node_relation,
        package_name=pkg,
        path=path,
        description="Customer entity",
        primary_entity="customer",
        unique_id=f"semantic_model.{pkg}.{name}",
        original_file_path=path,
        fqn=[pkg, "semantic_models", name],
    )


def make_saved_query(pkg: str, name: str, metric: str, path=None):
    if path is None:
        path = "schema.yml"

    return SavedQuery(
        name=name,
        resource_type=NodeType.SavedQuery,
        package_name=pkg,
        path=path,
        description="Test Saved Query",
        query_params=QueryParams(
            metrics=[metric],
            group_by=[],
            where=None,
        ),
        exports=[],
        unique_id=f"saved_query.{pkg}.{name}",
        original_file_path=path,
        fqn=[pkg, "saved_queries", name],
    )


@pytest.fixture
def macro_test_unique():
    return make_macro(
        "dbt", "test_unique", "blablabla", depends_on_macros=["macro.dbt.default__test_unique"]
    )


@pytest.fixture
def macro_default_test_unique():
    return make_macro("dbt", "default__test_unique", "blablabla")


@pytest.fixture
def macro_test_not_null():
    return make_macro(
        "dbt", "test_not_null", "blablabla", depends_on_macros=["macro.dbt.default__test_not_null"]
    )


@pytest.fixture
def macro_default_test_not_null():
    return make_macro("dbt", "default__test_not_null", "blabla")


@pytest.fixture
def seed():
    return make_seed("pkg", "seed")


@pytest.fixture
def source():
    return make_source("pkg", "raw", "seed", identifier="seed")


@pytest.fixture
def ephemeral_model(source):
    return make_model(
        "pkg",
        "ephemeral_model",
        'select * from {{ source("raw", "seed") }}',
        config_kwargs={"materialized": "ephemeral"},
        sources=[source],
    )


@pytest.fixture
def view_model(ephemeral_model):
    return make_model(
        "pkg",
        "view_model",
        'select * from {{ ref("ephemeral_model") }}',
        config_kwargs={"materialized": "view"},
        refs=[ephemeral_model],
        tags=["uses_ephemeral"],
    )


@pytest.fixture
def table_model(ephemeral_model):
    return make_model(
        "pkg",
        "table_model",
        'select * from {{ ref("ephemeral_model") }}',
        config_kwargs={
            "materialized": "table",
            "meta": {
                # Other properties to test in test_select_config_meta
                "string_property": "some_string",
                "truthy_bool_property": True,
                "falsy_bool_property": False,
                "list_property": ["some_value", True, False],
            },
        },
        refs=[ephemeral_model],
        tags=["uses_ephemeral"],
        path="subdirectory/table_model.sql",
    )


@pytest.fixture
def table_model_py(seed):
    return make_model(
        "pkg",
        "table_model_py",
        'select * from {{ ref("seed") }}',
        config_kwargs={"materialized": "table"},
        refs=[seed],
        tags=[],
        path="subdirectory/table_model.py",
    )


@pytest.fixture
def table_model_csv(seed):
    return make_model(
        "pkg",
        "table_model_csv",
        'select * from {{ ref("seed") }}',
        config_kwargs={"materialized": "table"},
        refs=[seed],
        tags=[],
        path="subdirectory/table_model.csv",
    )


@pytest.fixture
def ext_source():
    return make_source(
        "ext",
        "ext_raw",
        "ext_source",
    )


@pytest.fixture
def ext_source_2():
    return make_source(
        "ext",
        "ext_raw",
        "ext_source_2",
    )


@pytest.fixture
def ext_source_other():
    return make_source(
        "ext",
        "raw",
        "ext_source",
    )


@pytest.fixture
def ext_source_other_2():
    return make_source(
        "ext",
        "raw",
        "ext_source_2",
    )


@pytest.fixture
def ext_model(ext_source):
    return make_model(
        "ext",
        "ext_model",
        'select * from {{ source("ext_raw", "ext_source") }}',
        sources=[ext_source],
    )


@pytest.fixture
def union_model(seed, ext_source):
    return make_model(
        "pkg",
        "union_model",
        'select * from {{ ref("seed") }} union all select * from {{ source("ext_raw", "ext_source") }}',
        config_kwargs={"materialized": "table"},
        refs=[seed],
        sources=[ext_source],
        fqn_extras=["unions"],
        path="subdirectory/union_model.sql",
        tags=["unions"],
    )


@pytest.fixture
def versioned_model_v1(seed):
    return make_model(
        "pkg",
        "versioned_model",
        'select * from {{ ref("seed") }}',
        config_kwargs={"materialized": "table"},
        refs=[seed],
        sources=[],
        path="subdirectory/versioned_model_v1.sql",
        version=1,
        latest_version=2,
    )


@pytest.fixture
def versioned_model_v2(seed):
    return make_model(
        "pkg",
        "versioned_model",
        'select * from {{ ref("seed") }}',
        config_kwargs={"materialized": "table"},
        refs=[seed],
        sources=[],
        path="subdirectory/versioned_model_v2.sql",
        version=2,
        latest_version=2,
    )


@pytest.fixture
def versioned_model_v3(seed):
    return make_model(
        "pkg",
        "versioned_model",
        'select * from {{ ref("seed") }}',
        config_kwargs={"materialized": "table"},
        refs=[seed],
        sources=[],
        path="subdirectory/versioned_model_v3.sql",
        version="3",
        latest_version=2,
    )


@pytest.fixture
def versioned_model_v12_string(seed):
    return make_model(
        "pkg",
        "versioned_model",
        'select * from {{ ref("seed") }}',
        config_kwargs={"materialized": "table"},
        refs=[seed],
        sources=[],
        path="subdirectory/versioned_model_v12.sql",
        version="12",
        latest_version=2,
    )


@pytest.fixture
def versioned_model_v4_nested_dir(seed):
    return make_model(
        "pkg",
        "versioned_model",
        'select * from {{ ref("seed") }}',
        config_kwargs={"materialized": "table"},
        refs=[seed],
        sources=[],
        path="subdirectory/nested_dir/versioned_model_v3.sql",
        version="4",
        latest_version=2,
        fqn_extras=["nested_dir"],
    )


@pytest.fixture
def table_id_unique(table_model):
    return make_unique_test("pkg", table_model, "id")


@pytest.fixture
def table_id_not_null(table_model):
    return make_not_null_test("pkg", table_model, "id")


@pytest.fixture
def view_id_unique(view_model):
    return make_unique_test("pkg", view_model, "id")


@pytest.fixture
def ext_source_id_unique(ext_source):
    return make_unique_test("ext", ext_source, "id")


@pytest.fixture
def view_test_nothing(view_model):
    return make_data_test(
        "pkg",
        "view_test_nothing",
        'select * from {{ ref("view_model") }} limit 0',
        refs=[view_model],
    )


# Support dots as namespace separators
@pytest.fixture
def namespaced_seed():
    return make_seed("pkg", "mynamespace.seed")


@pytest.fixture
def namespace_model(source):
    return make_model(
        "pkg",
        "mynamespace.ephemeral_model",
        'select * from {{ source("raw", "seed") }}',
        config_kwargs={"materialized": "ephemeral"},
        sources=[source],
    )


@pytest.fixture
def namespaced_union_model(seed, ext_source):
    return make_model(
        "pkg",
        "mynamespace.union_model",
        'select * from {{ ref("mynamespace.seed") }} union all select * from {{ ref("mynamespace.ephemeral_model") }}',
        config_kwargs={"materialized": "table"},
        refs=[seed],
        sources=[ext_source],
        fqn_extras=["unions"],
        path="subdirectory/union_model.sql",
        tags=["unions"],
    )


@pytest.fixture
def manifest(
    seed,
    source,
    ephemeral_model,
    view_model,
    table_model,
    table_model_py,
    table_model_csv,
    ext_source,
    ext_model,
    union_model,
    versioned_model_v1,
    versioned_model_v2,
    versioned_model_v3,
    versioned_model_v4_nested_dir,
    versioned_model_v12_string,
    ext_source_2,
    ext_source_other,
    ext_source_other_2,
    table_id_unique,
    table_id_not_null,
    view_id_unique,
    ext_source_id_unique,
    view_test_nothing,
    namespaced_seed,
    namespace_model,
    namespaced_union_model,
    macro_test_unique,
    macro_default_test_unique,
    macro_test_not_null,
    macro_default_test_not_null,
):
    nodes = [
        seed,
        ephemeral_model,
        view_model,
        table_model,
        table_model_py,
        table_model_csv,
        union_model,
        versioned_model_v1,
        versioned_model_v2,
        versioned_model_v3,
        versioned_model_v4_nested_dir,
        versioned_model_v12_string,
        ext_model,
        table_id_unique,
        table_id_not_null,
        view_id_unique,
        ext_source_id_unique,
        view_test_nothing,
        namespaced_seed,
        namespace_model,
        namespaced_union_model,
    ]
    sources = [source, ext_source, ext_source_2, ext_source_other, ext_source_other_2]
    macros = [
        macro_test_unique,
        macro_default_test_unique,
        macro_test_not_null,
        macro_default_test_not_null,
    ]
    manifest = Manifest(
        nodes={n.unique_id: n for n in nodes},
        sources={s.unique_id: s for s in sources},
        macros={m.unique_id: m for m in macros},
        semantic_models={},
        docs={},
        files={},
        exposures={},
        metrics={},
        disabled=[],
        selectors={},
        groups={},
        metadata=ManifestMetadata(
            adapter_type="postgres",
            project_name="pkg",
        ),
    )
    return manifest
=======
from tests.unit.utils.manifest import (
    make_model,
    make_seed,
    make_exposure,
    make_metric,
    make_saved_query,
    make_semantic_model,
    make_group,
    make_macro,
)
>>>>>>> bcbde3ac


def search_manifest_using_method(manifest, method, selection):
    selected = method.search(
        set(manifest.nodes)
        | set(manifest.sources)
        | set(manifest.exposures)
        | set(manifest.metrics)
        | set(manifest.semantic_models)
        | set(manifest.saved_queries)
        | set(manifest.unit_tests),
        selection,
    )
    results = {manifest.expect(uid).search_name for uid in selected}
    return results


def test_select_fqn(manifest):
    methods = MethodManager(manifest, None)
    method = methods.get_method("fqn", [])
    assert isinstance(method, QualifiedNameSelectorMethod)
    assert method.arguments == []

    assert search_manifest_using_method(manifest, method, "pkg.unions") == {
        "union_model",
        "mynamespace.union_model",
    }
    assert not search_manifest_using_method(manifest, method, "ext.unions")
    # sources don't show up, because selection pretends they have no FQN. Should it?
    assert search_manifest_using_method(manifest, method, "pkg") == {
        "union_model",
        "versioned_model.v1",
        "versioned_model.v2",
        "versioned_model.v3",
        "versioned_model.v4",
        "versioned_model.v12",
        "table_model",
        "table_model_py",
        "table_model_csv",
        "view_model",
        "ephemeral_model",
        "seed",
        "mynamespace.union_model",
        "mynamespace.ephemeral_model",
        "mynamespace.seed",
        "unit_test_table_model",
    }
    assert search_manifest_using_method(manifest, method, "ext") == {"ext_model"}
    # versions
    assert search_manifest_using_method(manifest, method, "versioned_model") == {
        "versioned_model.v1",
        "versioned_model.v2",
        "versioned_model.v3",
        "versioned_model.v4",
        "versioned_model.v12",
    }
    assert search_manifest_using_method(manifest, method, "versioned_model.v1") == {
        "versioned_model.v1"
    }
    # version selection with _ instead of '.'
    assert search_manifest_using_method(manifest, method, "versioned_model_v1") == {
        "versioned_model.v1"
    }
    # version selection with _ instead of '.' - latest version
    assert search_manifest_using_method(manifest, method, "versioned_model_v2") == {
        "versioned_model.v2"
    }
    # wildcards
    assert search_manifest_using_method(manifest, method, "*.*.*_model") == {
        "mynamespace.union_model",
        "mynamespace.ephemeral_model",
        "union_model",
        "unit_test_table_model",
    }
    # multiple wildcards
    assert search_manifest_using_method(manifest, method, "*unions*") == {
        "union_model",
        "mynamespace.union_model",
    }
    # negation
    assert not search_manifest_using_method(manifest, method, "!pkg*")
    # single wildcard
    assert search_manifest_using_method(manifest, method, "pkg.t*") == {
        "table_model",
        "table_model_py",
        "table_model_csv",
        "unit_test_table_model",
    }
    # wildcard and ? (matches exactly one character)
    assert search_manifest_using_method(manifest, method, "*ext_m?del") == {"ext_model"}
    # multiple ?
    assert search_manifest_using_method(manifest, method, "*.?????_model") == {
        "union_model",
        "table_model",
        "mynamespace.union_model",
    }
    # multiple ranges
    assert search_manifest_using_method(manifest, method, "*.[t-u][a-n][b-i][l-o][e-n]_model") == {
        "union_model",
        "table_model",
        "mynamespace.union_model",
    }


def test_select_tag(manifest):
    methods = MethodManager(manifest, None)
    method = methods.get_method("tag", [])
    assert isinstance(method, TagSelectorMethod)
    assert method.arguments == []

    assert search_manifest_using_method(manifest, method, "uses_ephemeral") == {
        "view_model",
        "table_model",
    }
    assert not search_manifest_using_method(manifest, method, "missing")
    assert search_manifest_using_method(manifest, method, "uses_eph*") == {
        "view_model",
        "table_model",
    }


def test_select_group(manifest, view_model):
    group_name = "my_group"
    group = make_group("test", group_name)
    manifest.groups[group.unique_id] = group
    change_node(
        manifest,
        replace(view_model, config={"materialized": "view", "group": group_name}),
    )
    methods = MethodManager(manifest, None)
    method = methods.get_method("group", [])
    assert isinstance(method, GroupSelectorMethod)
    assert method.arguments == []

    assert search_manifest_using_method(manifest, method, group_name) == {"view_model"}
    assert search_manifest_using_method(manifest, method, "my?group") == {"view_model"}
    assert not search_manifest_using_method(manifest, method, "not_my_group")


def test_select_access(manifest, view_model):
    change_node(
        manifest,
        replace(view_model, access="public"),
    )
    methods = MethodManager(manifest, None)
    method = methods.get_method("access", [])
    assert isinstance(method, AccessSelectorMethod)
    assert method.arguments == []

    assert search_manifest_using_method(manifest, method, "public") == {"view_model"}
    assert not search_manifest_using_method(manifest, method, "private")


def test_select_source(manifest):
    methods = MethodManager(manifest, None)
    method = methods.get_method("source", [])
    assert isinstance(method, SourceSelectorMethod)
    assert method.arguments == []

    # the lookup is based on how many components you provide: source, source.table, package.source.table
    assert search_manifest_using_method(manifest, method, "raw") == {
        "raw.seed",
        "raw.ext_source",
        "raw.ext_source_2",
    }
    assert search_manifest_using_method(manifest, method, "raw.seed") == {"raw.seed"}
    assert search_manifest_using_method(manifest, method, "pkg.raw.seed") == {"raw.seed"}
    assert search_manifest_using_method(manifest, method, "pkg.*.*") == {"raw.seed"}
    assert search_manifest_using_method(manifest, method, "raw.*") == {
        "raw.seed",
        "raw.ext_source",
        "raw.ext_source_2",
    }
    assert search_manifest_using_method(manifest, method, "ext.raw.*") == {
        "raw.ext_source",
        "raw.ext_source_2",
    }
    assert not search_manifest_using_method(manifest, method, "missing")
    assert not search_manifest_using_method(manifest, method, "raw.missing")
    assert not search_manifest_using_method(manifest, method, "missing.raw.seed")

    assert search_manifest_using_method(manifest, method, "ext.*.*") == {
        "ext_raw.ext_source",
        "ext_raw.ext_source_2",
        "raw.ext_source",
        "raw.ext_source_2",
    }
    assert search_manifest_using_method(manifest, method, "ext_raw") == {
        "ext_raw.ext_source",
        "ext_raw.ext_source_2",
    }
    assert search_manifest_using_method(manifest, method, "ext.ext_raw.*") == {
        "ext_raw.ext_source",
        "ext_raw.ext_source_2",
    }
    assert not search_manifest_using_method(manifest, method, "pkg.ext_raw.*")
    assert search_manifest_using_method(manifest, method, "*.ext_[s]ourc?") == {
        "ext_raw.ext_source",
        "raw.ext_source",
    }


# TODO: this requires writing out files
@pytest.mark.skip("TODO: write manifest files to disk")
def test_select_path(manifest):
    methods = MethodManager(manifest, None)
    method = methods.get_method("path", [])
    assert isinstance(method, PathSelectorMethod)
    assert method.arguments == []

    assert search_manifest_using_method(manifest, method, "subdirectory/*.sql") == {
        "union_model",
        "table_model",
    }
    assert search_manifest_using_method(manifest, method, "subdirectory/union_model.sql") == {
        "union_model"
    }
    assert search_manifest_using_method(manifest, method, "models/*.sql") == {
        "view_model",
        "ephemeral_model",
    }
    assert not search_manifest_using_method(manifest, method, "missing")
    assert not search_manifest_using_method(manifest, method, "models/missing.sql")
    assert not search_manifest_using_method(manifest, method, "models/missing*")


def test_select_file(manifest):
    methods = MethodManager(manifest, None)
    method = methods.get_method("file", [])
    assert isinstance(method, FileSelectorMethod)
    assert method.arguments == []

    assert search_manifest_using_method(manifest, method, "table_model.sql") == {"table_model"}
    assert search_manifest_using_method(manifest, method, "table_model.py") == {"table_model_py"}
    assert search_manifest_using_method(manifest, method, "table_model.csv") == {"table_model_csv"}
    assert search_manifest_using_method(manifest, method, "union_model.sql") == {
        "union_model",
        "mynamespace.union_model",
    }
    assert not search_manifest_using_method(manifest, method, "missing.sql")
    assert not search_manifest_using_method(manifest, method, "missing.py")
    assert search_manifest_using_method(manifest, method, "table_*.csv") == {"table_model_csv"}

    # stem selector match
    assert search_manifest_using_method(manifest, method, "union_model") == {
        "union_model",
        "mynamespace.union_model",
    }
    assert search_manifest_using_method(manifest, method, "versioned_model_v1") == {
        "versioned_model.v1"
    }


def test_select_package(manifest):
    methods = MethodManager(manifest, None)
    method = methods.get_method("package", [])
    assert isinstance(method, PackageSelectorMethod)
    assert method.arguments == []

    assert search_manifest_using_method(manifest, method, "pkg") == {
        "union_model",
        "versioned_model.v1",
        "versioned_model.v2",
        "versioned_model.v3",
        "versioned_model.v4",
        "versioned_model.v12",
        "table_model",
        "table_model_py",
        "table_model_csv",
        "view_model",
        "ephemeral_model",
        "seed",
        "raw.seed",
        "unique_table_model_id",
        "not_null_table_model_id",
        "unique_view_model_id",
        "view_test_nothing",
        "mynamespace.seed",
        "mynamespace.ephemeral_model",
        "mynamespace.union_model",
        "unit_test_table_model",
    }
    assert search_manifest_using_method(manifest, method, ".") == {
        "union_model",
        "versioned_model.v1",
        "versioned_model.v2",
        "versioned_model.v3",
        "versioned_model.v4",
        "versioned_model.v12",
        "table_model",
        "table_model_py",
        "table_model_csv",
        "view_model",
        "ephemeral_model",
        "seed",
        "raw.seed",
        "unique_table_model_id",
        "not_null_table_model_id",
        "unique_view_model_id",
        "view_test_nothing",
        "mynamespace.seed",
        "mynamespace.ephemeral_model",
        "mynamespace.union_model",
    }
    assert search_manifest_using_method(manifest, method, "ext") == {
        "ext_model",
        "ext_raw.ext_source",
        "ext_raw.ext_source_2",
        "raw.ext_source",
        "raw.ext_source_2",
        "unique_ext_raw_ext_source_id",
    }

    assert not search_manifest_using_method(manifest, method, "missing")

    assert search_manifest_using_method(manifest, method, "ex*") == {
        "ext_model",
        "ext_raw.ext_source",
        "ext_raw.ext_source_2",
        "raw.ext_source",
        "raw.ext_source_2",
        "unique_ext_raw_ext_source_id",
    }


def test_select_config_materialized(manifest):
    methods = MethodManager(manifest, None)
    method = methods.get_method("config", ["materialized"])
    assert isinstance(method, ConfigSelectorMethod)
    assert method.arguments == ["materialized"]

    assert search_manifest_using_method(manifest, method, "view") == {"view_model", "ext_model"}
    assert search_manifest_using_method(manifest, method, "table") == {
        "table_model",
        "table_model_py",
        "table_model_csv",
        "union_model",
        "versioned_model.v1",
        "versioned_model.v2",
        "versioned_model.v3",
        "versioned_model.v4",
        "versioned_model.v12",
        "mynamespace.union_model",
    }


def test_select_config_meta(manifest):
    methods = MethodManager(manifest, None)

    string_method = methods.get_method("config", ["meta", "string_property"])
    assert search_manifest_using_method(manifest, string_method, "some_string") == {"table_model"}
    assert not search_manifest_using_method(manifest, string_method, "other_string") == {
        "table_model"
    }

    truthy_bool_method = methods.get_method("config", ["meta", "truthy_bool_property"])
    assert search_manifest_using_method(manifest, truthy_bool_method, "true") == {"table_model"}
    assert not search_manifest_using_method(manifest, truthy_bool_method, "false") == {
        "table_model"
    }
    assert not search_manifest_using_method(manifest, truthy_bool_method, "other") == {
        "table_model"
    }

    falsy_bool_method = methods.get_method("config", ["meta", "falsy_bool_property"])
    assert search_manifest_using_method(manifest, falsy_bool_method, "false") == {"table_model"}
    assert not search_manifest_using_method(manifest, falsy_bool_method, "true") == {"table_model"}
    assert not search_manifest_using_method(manifest, falsy_bool_method, "other") == {
        "table_model"
    }

    list_method = methods.get_method("config", ["meta", "list_property"])
    assert search_manifest_using_method(manifest, list_method, "some_value") == {"table_model"}
    assert search_manifest_using_method(manifest, list_method, "true") == {"table_model"}
    assert search_manifest_using_method(manifest, list_method, "false") == {"table_model"}
    assert not search_manifest_using_method(manifest, list_method, "other") == {"table_model"}


def test_select_test_name(manifest):
    methods = MethodManager(manifest, None)
    method = methods.get_method("test_name", [])
    assert isinstance(method, TestNameSelectorMethod)
    assert method.arguments == []

    assert search_manifest_using_method(manifest, method, "unique") == {
        "unique_table_model_id",
        "unique_view_model_id",
        "unique_ext_raw_ext_source_id",
    }
    assert search_manifest_using_method(manifest, method, "not_null") == {
        "not_null_table_model_id"
    }
    assert not search_manifest_using_method(manifest, method, "notatest")
    assert search_manifest_using_method(manifest, method, "not_*") == {"not_null_table_model_id"}


def test_select_test_type(manifest):
    methods = MethodManager(manifest, None)
    method = methods.get_method("test_type", [])
    assert isinstance(method, TestTypeSelectorMethod)
    assert method.arguments == []
    assert search_manifest_using_method(manifest, method, "generic") == {
        "unique_table_model_id",
        "not_null_table_model_id",
        "unique_view_model_id",
        "unique_ext_raw_ext_source_id",
    }
    assert search_manifest_using_method(manifest, method, "singular") == {"view_test_nothing"}
    # test backwards compatibility
    assert search_manifest_using_method(manifest, method, "schema") == {
        "unique_table_model_id",
        "not_null_table_model_id",
        "unique_view_model_id",
        "unique_ext_raw_ext_source_id",
    }
    assert search_manifest_using_method(manifest, method, "data") == {
        "view_test_nothing",
        "unique_table_model_id",
        "not_null_table_model_id",
        "unique_view_model_id",
        "unique_ext_raw_ext_source_id",
    }
    assert search_manifest_using_method(manifest, method, "unit") == {
        "unit_test_table_model",
    }


def test_select_version(manifest):
    methods = MethodManager(manifest, None)
    method = methods.get_method("version", [])
    assert isinstance(method, VersionSelectorMethod)
    assert method.arguments == []
    assert search_manifest_using_method(manifest, method, "latest") == {"versioned_model.v2"}
    assert search_manifest_using_method(manifest, method, "old") == {"versioned_model.v1"}
    assert search_manifest_using_method(manifest, method, "prerelease") == {
        "versioned_model.v3",
        "versioned_model.v4",
        "versioned_model.v12",
    }
    assert search_manifest_using_method(manifest, method, "none") == {
        "table_model_py",
        "union_model",
        "view_model",
        "mynamespace.ephemeral_model",
        "table_model_csv",
        "ephemeral_model",
        "mynamespace.union_model",
        "table_model",
        "ext_model",
    }


def test_select_exposure(manifest):
    exposure = make_exposure("test", "my_exposure")
    manifest.exposures[exposure.unique_id] = exposure
    methods = MethodManager(manifest, None)
    method = methods.get_method("exposure", [])
    assert isinstance(method, ExposureSelectorMethod)
    assert search_manifest_using_method(manifest, method, "my_exposure") == {"my_exposure"}
    assert not search_manifest_using_method(manifest, method, "not_my_exposure")
    assert search_manifest_using_method(manifest, method, "my_e*e") == {"my_exposure"}


def test_select_metric(manifest):
    metric = make_metric("test", "my_metric")
    manifest.metrics[metric.unique_id] = metric
    methods = MethodManager(manifest, None)
    method = methods.get_method("metric", [])
    assert isinstance(method, MetricSelectorMethod)
    assert search_manifest_using_method(manifest, method, "my_metric") == {"my_metric"}
    assert not search_manifest_using_method(manifest, method, "not_my_metric")
    assert search_manifest_using_method(manifest, method, "*_metric") == {"my_metric"}


def test_select_semantic_model(manifest, table_model):
    semantic_model = make_semantic_model(
        "pkg",
        "customer",
        model=table_model,
        path="_semantic_models.yml",
    )
    manifest.semantic_models[semantic_model.unique_id] = semantic_model
    methods = MethodManager(manifest, None)
    method = methods.get_method("semantic_model", [])
    assert isinstance(method, SemanticModelSelectorMethod)
    assert search_manifest_using_method(manifest, method, "customer") == {"customer"}
    assert not search_manifest_using_method(manifest, method, "not_customer")
    assert search_manifest_using_method(manifest, method, "*omer") == {"customer"}


def test_select_semantic_model_by_tag(manifest, table_model):
    semantic_model = make_semantic_model(
        "pkg",
        "customer",
        model=table_model,
        path="_semantic_models.yml",
    )
    manifest.semantic_models[semantic_model.unique_id] = semantic_model
    methods = MethodManager(manifest, None)
    method = methods.get_method("tag", [])
    assert isinstance(method, TagSelectorMethod)
    assert method.arguments == []
    search_manifest_using_method(manifest, method, "any_tag")


def test_select_saved_query(manifest: Manifest) -> None:
    metric = make_metric("test", "my_metric")
    saved_query = make_saved_query(
        "pkg",
        "test_saved_query",
        "my_metric",
    )
    manifest.metrics[metric.unique_id] = metric
    manifest.saved_queries[saved_query.unique_id] = saved_query
    methods = MethodManager(manifest, None)
    method = methods.get_method("saved_query", [])
    assert isinstance(method, SavedQuerySelectorMethod)
    assert search_manifest_using_method(manifest, method, "test_saved_query") == {
        "test_saved_query"
    }
    assert not search_manifest_using_method(manifest, method, "not_test_saved_query")
    assert search_manifest_using_method(manifest, method, "*uery") == {"test_saved_query"}


def test_select_saved_query_by_tag(manifest: Manifest) -> None:
    metric = make_metric("test", "my_metric")
    saved_query = make_saved_query(
        "pkg",
        "test_saved_query",
        "my_metric",
    )
    manifest.metrics[metric.unique_id] = metric
    manifest.saved_queries[saved_query.unique_id] = saved_query
    methods = MethodManager(manifest, None)
    method = methods.get_method("tag", [])
    assert isinstance(method, TagSelectorMethod)
    assert method.arguments == []
    search_manifest_using_method(manifest, method, "any_tag")


@pytest.fixture
def previous_state(manifest):
    writable = copy.deepcopy(manifest).writable_manifest()
    state = PreviousState(
        state_path=Path("/path/does/not/exist"),
        target_path=Path("/path/does/not/exist"),
        project_root=Path("/path/does/not/exist"),
    )
    state.manifest = Manifest.from_writable_manifest(writable)
    return state


def add_node(manifest, node):
    manifest.nodes[node.unique_id] = node


def add_macro(manifest, macro):
    manifest.macros[macro.unique_id] = macro


def change_node(manifest, node, change=None):
    if change is not None:
        node = change(node)
    manifest.nodes[node.unique_id] = node


def statemethod(manifest, previous_state):
    methods = MethodManager(manifest, previous_state)
    method = methods.get_method("state", [])
    assert isinstance(method, StateSelectorMethod)
    assert method.arguments == []
    return method


def test_select_state_no_change(manifest, previous_state):
    method = statemethod(manifest, previous_state)
    assert not search_manifest_using_method(manifest, method, "modified")
    assert not search_manifest_using_method(manifest, method, "new")
    assert not search_manifest_using_method(manifest, method, "modified.configs")
    assert not search_manifest_using_method(manifest, method, "modified.persisted_descriptions")
    assert not search_manifest_using_method(manifest, method, "modified.relation")
    assert not search_manifest_using_method(manifest, method, "modified.macros")


def test_select_state_nothing(manifest, previous_state):
    previous_state.manifest = None
    method = statemethod(manifest, previous_state)
    with pytest.raises(dbt_common.exceptions.DbtRuntimeError) as exc:
        search_manifest_using_method(manifest, method, "modified")
    assert "no comparison manifest" in str(exc.value)

    with pytest.raises(dbt_common.exceptions.DbtRuntimeError) as exc:
        search_manifest_using_method(manifest, method, "new")
    assert "no comparison manifest" in str(exc.value)

    with pytest.raises(dbt_common.exceptions.DbtRuntimeError) as exc:
        search_manifest_using_method(manifest, method, "unmodified")
    assert "no comparison manifest" in str(exc.value)

    with pytest.raises(dbt_common.exceptions.DbtRuntimeError) as exc:
        search_manifest_using_method(manifest, method, "old")
    assert "no comparison manifest" in str(exc.value)


def test_select_state_added_model(manifest, previous_state):
    add_node(manifest, make_model("pkg", "another_model", "select 1 as id"))
    method = statemethod(manifest, previous_state)
    assert search_manifest_using_method(manifest, method, "modified") == {"another_model"}
    assert search_manifest_using_method(manifest, method, "new") == {"another_model"}
    assert search_manifest_using_method(manifest, method, "modified.body") == {"another_model"}

    # none of these
    assert not {"another_model"} in search_manifest_using_method(manifest, method, "old")
    assert not {"another_model"} in search_manifest_using_method(manifest, method, "unmodified")


def test_select_state_changed_model_sql(manifest, previous_state, view_model):
    change_node(manifest, replace(view_model, raw_code="select 1 as id"))
    method = statemethod(manifest, previous_state)

    # both of these
    assert search_manifest_using_method(manifest, method, "modified") == {"view_model"}
    assert search_manifest_using_method(manifest, method, "modified.body") == {"view_model"}

    # none of these
    assert not search_manifest_using_method(manifest, method, "new")
    assert not {"view_model"} in search_manifest_using_method(manifest, method, "old")
    assert not {"view_model"} in search_manifest_using_method(manifest, method, "unmodified")
    assert not search_manifest_using_method(manifest, method, "modified.configs")
    assert not search_manifest_using_method(manifest, method, "modified.persisted_descriptions")
    assert not search_manifest_using_method(manifest, method, "modified.relation")
    assert not search_manifest_using_method(manifest, method, "modified.macros")


def test_select_state_changed_model_fqn(manifest, previous_state, view_model):
    change_node(
        manifest, replace(view_model, fqn=view_model.fqn[:-1] + ["nested"] + view_model.fqn[-1:])
    )
    method = statemethod(manifest, previous_state)
    assert search_manifest_using_method(manifest, method, "modified") == {"view_model"}
    assert not search_manifest_using_method(manifest, method, "new")

    # none of these
    assert not {"view_model"} in search_manifest_using_method(manifest, method, "old")
    assert not {"view_model"} in search_manifest_using_method(manifest, method, "unmodified")


def test_select_state_added_seed(manifest, previous_state):
    add_node(manifest, make_seed("pkg", "another_seed"))
    method = statemethod(manifest, previous_state)
    assert search_manifest_using_method(manifest, method, "modified") == {"another_seed"}
    assert search_manifest_using_method(manifest, method, "new") == {"another_seed"}

    # none of these
    assert not {"another_seed"} in search_manifest_using_method(manifest, method, "old")
    assert not {"another_seed"} in search_manifest_using_method(manifest, method, "unmodified")


def test_select_state_changed_seed_checksum_sha_to_sha(manifest, previous_state, seed):
    change_node(manifest, replace(seed, checksum=FileHash.from_contents("changed")))
    method = statemethod(manifest, previous_state)
    assert search_manifest_using_method(manifest, method, "modified") == {"seed"}
    assert not search_manifest_using_method(manifest, method, "new")
    assert "seed" not in search_manifest_using_method(manifest, method, "unmodified")


def test_select_state_changed_seed_checksum_path_to_path(manifest, previous_state, seed):
    change_node(
        previous_state.manifest,
        replace(seed, checksum=FileHash(name="path", checksum=seed.original_file_path)),
    )
    change_node(
        manifest, replace(seed, checksum=FileHash(name="path", checksum=seed.original_file_path))
    )
    method = statemethod(manifest, previous_state)
    with mock.patch("dbt.contracts.graph.nodes.warn_or_error") as warn_or_error_patch:
        assert not search_manifest_using_method(manifest, method, "modified")
        warn_or_error_patch.assert_called_once()
        event = warn_or_error_patch.call_args[0][0]
        assert type(event).__name__ == "SeedExceedsLimitSamePath"
        msg = event.message()
        assert msg.startswith("Found a seed (pkg.seed) >1MB in size")
    with mock.patch("dbt.contracts.graph.nodes.warn_or_error") as warn_or_error_patch:
        assert not search_manifest_using_method(manifest, method, "new")
        warn_or_error_patch.assert_not_called()
    with mock.patch("dbt.contracts.graph.nodes.warn_or_error") as warn_or_error_patch:
        assert search_manifest_using_method(manifest, method, "old")
        warn_or_error_patch.assert_not_called()
    with mock.patch("dbt.contracts.graph.nodes.warn_or_error") as warn_or_error_patch:
        assert search_manifest_using_method(manifest, method, "unmodified")
        warn_or_error_patch.assert_called_once()
        event = warn_or_error_patch.call_args[0][0]
        assert type(event).__name__ == "SeedExceedsLimitSamePath"
        msg = event.message()
        assert msg.startswith("Found a seed (pkg.seed) >1MB in size")


def test_select_state_changed_seed_checksum_sha_to_path(manifest, previous_state, seed):
    change_node(
        manifest, replace(seed, checksum=FileHash(name="path", checksum=seed.original_file_path))
    )
    method = statemethod(manifest, previous_state)
    with mock.patch("dbt.contracts.graph.nodes.warn_or_error") as warn_or_error_patch:
        assert search_manifest_using_method(manifest, method, "modified") == {"seed"}
        warn_or_error_patch.assert_called_once()
        event = warn_or_error_patch.call_args[0][0]
        assert type(event).__name__ == "SeedIncreased"
        msg = event.message()
        assert msg.startswith("Found a seed (pkg.seed) >1MB in size")
    with mock.patch("dbt.contracts.graph.nodes.warn_or_error") as warn_or_error_patch:
        assert not search_manifest_using_method(manifest, method, "new")
        warn_or_error_patch.assert_not_called()
    with mock.patch("dbt.contracts.graph.nodes.warn_or_error") as warn_or_error_patch:
        assert search_manifest_using_method(manifest, method, "old")
        warn_or_error_patch.assert_not_called()
    with mock.patch("dbt.contracts.graph.nodes.warn_or_error") as warn_or_error_patch:
        assert search_manifest_using_method(manifest, method, "unmodified")
        warn_or_error_patch.assert_called_once()
        event = warn_or_error_patch.call_args[0][0]
        assert type(event).__name__ == "SeedIncreased"
        msg = event.message()
        assert msg.startswith("Found a seed (pkg.seed) >1MB in size")


def test_select_state_changed_seed_checksum_path_to_sha(manifest, previous_state, seed):
    change_node(
        previous_state.manifest,
        replace(seed, checksum=FileHash(name="path", checksum=seed.original_file_path)),
    )
    method = statemethod(manifest, previous_state)
    with mock.patch("dbt.contracts.graph.nodes.warn_or_error") as warn_or_error_patch:
        assert search_manifest_using_method(manifest, method, "modified") == {"seed"}
        warn_or_error_patch.assert_not_called()
    with mock.patch("dbt.contracts.graph.nodes.warn_or_error") as warn_or_error_patch:
        assert not search_manifest_using_method(manifest, method, "new")
        warn_or_error_patch.assert_not_called()
    with mock.patch("dbt.contracts.graph.nodes.warn_or_error") as warn_or_error_patch:
        assert "seed" not in search_manifest_using_method(manifest, method, "unmodified")
        warn_or_error_patch.assert_not_called()
    with mock.patch("dbt.contracts.graph.nodes.warn_or_error") as warn_or_error_patch:
        assert "seed" in search_manifest_using_method(manifest, method, "old")
        warn_or_error_patch.assert_not_called()


def test_select_state_changed_seed_fqn(manifest, previous_state, seed):
    change_node(manifest, replace(seed, fqn=seed.fqn[:-1] + ["nested"] + seed.fqn[-1:]))
    method = statemethod(manifest, previous_state)
    assert search_manifest_using_method(manifest, method, "modified") == {"seed"}
    assert not search_manifest_using_method(manifest, method, "new")
    assert "seed" not in search_manifest_using_method(manifest, method, "unmodified")
    assert "seed" in search_manifest_using_method(manifest, method, "old")


def test_select_state_changed_seed_relation_documented(manifest, previous_state, seed):
    seed_doc_relation = replace_config(seed, persist_docs={"relation": True})
    change_node(manifest, seed_doc_relation)
    method = statemethod(manifest, previous_state)
    assert search_manifest_using_method(manifest, method, "modified") == {"seed"}
    assert search_manifest_using_method(manifest, method, "modified.configs") == {"seed"}
    assert "seed" in search_manifest_using_method(manifest, method, "old")
    assert not search_manifest_using_method(manifest, method, "new")
    assert "seed" not in search_manifest_using_method(manifest, method, "unmodified")
    assert not search_manifest_using_method(manifest, method, "modified.body")
    assert not search_manifest_using_method(manifest, method, "modified.persisted_descriptions")


def test_select_state_changed_seed_relation_documented_nodocs(manifest, previous_state, seed):
    seed_doc_relation = replace_config(seed, persist_docs={"relation": True})
    seed_doc_relation_documented = replace(seed_doc_relation, description="a description")
    change_node(previous_state.manifest, seed_doc_relation)
    change_node(manifest, seed_doc_relation_documented)
    method = statemethod(manifest, previous_state)
    assert search_manifest_using_method(manifest, method, "modified") == {"seed"}
    assert search_manifest_using_method(manifest, method, "modified.persisted_descriptions") == {
        "seed"
    }
    assert "seed" in search_manifest_using_method(manifest, method, "old")
    assert not search_manifest_using_method(manifest, method, "new")
    assert "seed" not in search_manifest_using_method(manifest, method, "unmodified")
    assert not search_manifest_using_method(manifest, method, "modified.configs")


def test_select_state_changed_seed_relation_documented_withdocs(manifest, previous_state, seed):
    seed_doc_relation = replace_config(seed, persist_docs={"relation": True})
    seed_doc_relation_documented = replace(seed_doc_relation, description="a description")
    change_node(previous_state.manifest, seed_doc_relation_documented)
    change_node(manifest, seed_doc_relation)
    method = statemethod(manifest, previous_state)
    assert search_manifest_using_method(manifest, method, "modified") == {"seed"}
    assert search_manifest_using_method(manifest, method, "modified.persisted_descriptions") == {
        "seed"
    }
    assert "seed" in search_manifest_using_method(manifest, method, "old")
    assert not search_manifest_using_method(manifest, method, "new")
    assert "seed" not in search_manifest_using_method(manifest, method, "unmodified")


def test_select_state_changed_seed_columns_documented(manifest, previous_state, seed):
    # changing persist_docs, even without changing the description -> changed
    seed_doc_columns = replace_config(seed, persist_docs={"columns": True})
    change_node(manifest, seed_doc_columns)
    method = statemethod(manifest, previous_state)
    assert search_manifest_using_method(manifest, method, "modified") == {"seed"}
    assert search_manifest_using_method(manifest, method, "modified.configs") == {"seed"}
    assert "seed" in search_manifest_using_method(manifest, method, "old")
    assert not search_manifest_using_method(manifest, method, "new")
    assert "seed" not in search_manifest_using_method(manifest, method, "unmodified")
    assert not search_manifest_using_method(manifest, method, "modified.persisted_descriptions")


def test_select_state_changed_seed_columns_documented_nodocs(manifest, previous_state, seed):
    seed_doc_columns = replace_config(seed, persist_docs={"columns": True})
    seed_doc_columns_documented_columns = replace(
        seed_doc_columns,
        columns={"a": ColumnInfo(name="a", description="a description")},
    )

    change_node(previous_state.manifest, seed_doc_columns)
    change_node(manifest, seed_doc_columns_documented_columns)

    method = statemethod(manifest, previous_state)
    assert search_manifest_using_method(manifest, method, "modified") == {"seed"}
    assert search_manifest_using_method(manifest, method, "modified.persisted_descriptions") == {
        "seed"
    }
    assert "seed" in search_manifest_using_method(manifest, method, "old")
    assert not search_manifest_using_method(manifest, method, "new")
    assert "seed" not in search_manifest_using_method(manifest, method, "unmodified")
    assert not search_manifest_using_method(manifest, method, "modified.configs")


def test_select_state_changed_seed_columns_documented_withdocs(manifest, previous_state, seed):
    seed_doc_columns = replace_config(seed, persist_docs={"columns": True})
    seed_doc_columns_documented_columns = replace(
        seed_doc_columns,
        columns={"a": ColumnInfo(name="a", description="a description")},
    )

    change_node(manifest, seed_doc_columns)
    change_node(previous_state.manifest, seed_doc_columns_documented_columns)

    method = statemethod(manifest, previous_state)
    assert search_manifest_using_method(manifest, method, "modified") == {"seed"}
    assert search_manifest_using_method(manifest, method, "modified.persisted_descriptions") == {
        "seed"
    }
    assert "seed" in search_manifest_using_method(manifest, method, "old")
    assert not search_manifest_using_method(manifest, method, "new")
    assert "seed" not in search_manifest_using_method(manifest, method, "unmodified")
    assert not search_manifest_using_method(manifest, method, "modified.configs")


def test_select_state_changed_test_macro_sql(
    manifest, previous_state, macro_default_test_not_null
):
    manifest.macros[macro_default_test_not_null.unique_id] = replace(
        macro_default_test_not_null, macro_sql="lalala"
    )
    method = statemethod(manifest, previous_state)
    assert search_manifest_using_method(manifest, method, "modified") == {
        "not_null_table_model_id"
    }
    assert search_manifest_using_method(manifest, method, "modified.macros") == {
        "not_null_table_model_id"
    }
    assert "not_null_table_model_id" in search_manifest_using_method(manifest, method, "old")
    assert not search_manifest_using_method(manifest, method, "new")
    assert "not_null_table_model_id" not in search_manifest_using_method(
        manifest, method, "unmodified"
    )


def test_select_state_changed_test_macros(manifest, previous_state):
    changed_macro = make_macro("dbt", "changed_macro", "blablabla")
    add_macro(manifest, changed_macro)
    add_macro(previous_state.manifest, replace(changed_macro, macro_sql="something different"))

    unchanged_macro = make_macro("dbt", "unchanged_macro", "blablabla")
    add_macro(manifest, unchanged_macro)
    add_macro(previous_state.manifest, unchanged_macro)

    model1 = make_model(
        "dbt",
        "model1",
        "blablabla",
        depends_on_macros=[changed_macro.unique_id, unchanged_macro.unique_id],
    )
    add_node(manifest, model1)
    add_node(previous_state.manifest, model1)

    model2 = make_model(
        "dbt",
        "model2",
        "blablabla",
        depends_on_macros=[unchanged_macro.unique_id, changed_macro.unique_id],
    )
    add_node(manifest, model2)
    add_node(previous_state.manifest, model2)

    method = statemethod(manifest, previous_state)

    assert search_manifest_using_method(manifest, method, "modified") == {"model1", "model2"}
    assert search_manifest_using_method(manifest, method, "modified.macros") == {
        "model1",
        "model2",
    }
    assert "model1" and "model2" in search_manifest_using_method(manifest, method, "old")
    assert not search_manifest_using_method(manifest, method, "new")
    assert "model1" and "model2" not in search_manifest_using_method(
        manifest, method, "unmodified"
    )


def test_select_state_changed_test_macros_with_upstream_change(manifest, previous_state):
    changed_macro = make_macro("dbt", "changed_macro", "blablabla")
    add_macro(manifest, changed_macro)
    add_macro(previous_state.manifest, replace(changed_macro, macro_sql="something different"))

    unchanged_macro1 = make_macro("dbt", "unchanged_macro", "blablabla")
    add_macro(manifest, unchanged_macro1)
    add_macro(previous_state.manifest, unchanged_macro1)

    unchanged_macro2 = make_macro(
        "dbt",
        "unchanged_macro",
        "blablabla",
        depends_on_macros=[unchanged_macro1.unique_id, changed_macro.unique_id],
    )
    add_macro(manifest, unchanged_macro2)
    add_macro(previous_state.manifest, unchanged_macro2)

    unchanged_macro3 = make_macro(
        "dbt",
        "unchanged_macro",
        "blablabla",
        depends_on_macros=[changed_macro.unique_id, unchanged_macro1.unique_id],
    )
    add_macro(manifest, unchanged_macro3)
    add_macro(previous_state.manifest, unchanged_macro3)

    model1 = make_model(
        "dbt", "model1", "blablabla", depends_on_macros=[unchanged_macro1.unique_id]
    )
    add_node(manifest, model1)
    add_node(previous_state.manifest, model1)

    model2 = make_model(
        "dbt", "model2", "blablabla", depends_on_macros=[unchanged_macro3.unique_id]
    )
    add_node(manifest, model2)
    add_node(previous_state.manifest, model2)

    method = statemethod(manifest, previous_state)

    assert search_manifest_using_method(manifest, method, "modified") == {"model1", "model2"}
    assert search_manifest_using_method(manifest, method, "modified.macros") == {
        "model1",
        "model2",
    }
    assert "model1" and "model2" in search_manifest_using_method(manifest, method, "old")
    assert not search_manifest_using_method(manifest, method, "new")
    assert "model1" and "model2" not in search_manifest_using_method(
        manifest, method, "unmodified"
    )<|MERGE_RESOLUTION|>--- conflicted
+++ resolved
@@ -30,817 +30,6 @@
 )
 import dbt_common.exceptions
 from .utils import replace_config
-<<<<<<< HEAD
-
-
-def make_model(
-    pkg,
-    name,
-    sql,
-    refs=None,
-    sources=None,
-    tags=None,
-    path=None,
-    alias=None,
-    config_kwargs=None,
-    fqn_extras=None,
-    depends_on_macros=None,
-    version=None,
-    latest_version=None,
-    access=None,
-):
-    if refs is None:
-        refs = []
-    if sources is None:
-        sources = []
-    if tags is None:
-        tags = []
-    if path is None:
-        path = f"{name}.sql"
-    if alias is None:
-        alias = name
-    if config_kwargs is None:
-        config_kwargs = {}
-    if depends_on_macros is None:
-        depends_on_macros = []
-
-    if fqn_extras is None:
-        fqn_extras = []
-
-    fqn = [pkg] + fqn_extras + [name]
-    if version:
-        fqn.append(f"v{version}")
-
-    depends_on_nodes = []
-    source_values = []
-    ref_values = []
-    for ref in refs:
-        ref_values.append([ref.name])
-        depends_on_nodes.append(ref.unique_id)
-    for src in sources:
-        source_values.append([src.source_name, src.name])
-        depends_on_nodes.append(src.unique_id)
-
-    return ModelNode(
-        language="sql",
-        raw_code=sql,
-        database="dbt",
-        schema="dbt_schema",
-        alias=alias,
-        name=name,
-        fqn=fqn,
-        unique_id=f"model.{pkg}.{name}" if not version else f"model.{pkg}.{name}.v{version}",
-        package_name=pkg,
-        path=path,
-        original_file_path=f"models/{path}",
-        config=NodeConfig(**config_kwargs),
-        tags=tags,
-        refs=ref_values,
-        sources=source_values,
-        depends_on=DependsOn(
-            nodes=depends_on_nodes,
-            macros=depends_on_macros,
-        ),
-        resource_type=NodeType.Model,
-        checksum=FileHash.from_contents(""),
-        version=version,
-        latest_version=latest_version,
-        access=access or AccessType.Protected,
-    )
-
-
-def make_seed(
-    pkg, name, path=None, loader=None, alias=None, tags=None, fqn_extras=None, checksum=None
-):
-    if alias is None:
-        alias = name
-    if tags is None:
-        tags = []
-    if path is None:
-        path = f"{name}.csv"
-
-    if fqn_extras is None:
-        fqn_extras = []
-
-    if checksum is None:
-        checksum = FileHash.from_contents("")
-
-    fqn = [pkg] + fqn_extras + [name]
-    return SeedNode(
-        database="dbt",
-        schema="dbt_schema",
-        alias=alias,
-        name=name,
-        fqn=fqn,
-        unique_id=f"seed.{pkg}.{name}",
-        package_name=pkg,
-        path=path,
-        original_file_path=f"data/{path}",
-        tags=tags,
-        resource_type=NodeType.Seed,
-        checksum=FileHash.from_contents(""),
-    )
-
-
-def make_source(
-    pkg, source_name, table_name, path=None, loader=None, identifier=None, fqn_extras=None
-):
-    if path is None:
-        path = "models/schema.yml"
-    if loader is None:
-        loader = "my_loader"
-    if identifier is None:
-        identifier = table_name
-
-    if fqn_extras is None:
-        fqn_extras = []
-
-    fqn = [pkg] + fqn_extras + [source_name, table_name]
-
-    return SourceDefinition(
-        fqn=fqn,
-        database="dbt",
-        schema="dbt_schema",
-        unique_id=f"source.{pkg}.{source_name}.{table_name}",
-        package_name=pkg,
-        path=path,
-        original_file_path=path,
-        name=table_name,
-        source_name=source_name,
-        loader="my_loader",
-        identifier=identifier,
-        resource_type=NodeType.Source,
-        loaded_at_field="loaded_at",
-        tags=[],
-        source_description="",
-    )
-
-
-def make_macro(pkg, name, macro_sql, path=None, depends_on_macros=None):
-    if path is None:
-        path = "macros/macros.sql"
-
-    if depends_on_macros is None:
-        depends_on_macros = []
-
-    return Macro(
-        name=name,
-        macro_sql=macro_sql,
-        unique_id=f"macro.{pkg}.{name}",
-        package_name=pkg,
-        path=path,
-        original_file_path=path,
-        resource_type=NodeType.Macro,
-        depends_on=MacroDependsOn(macros=depends_on_macros),
-    )
-
-
-def make_unique_test(pkg, test_model, column_name, path=None, refs=None, sources=None, tags=None):
-    return make_schema_test(pkg, "unique", test_model, {}, column_name=column_name)
-
-
-def make_not_null_test(
-    pkg, test_model, column_name, path=None, refs=None, sources=None, tags=None
-):
-    return make_schema_test(pkg, "not_null", test_model, {}, column_name=column_name)
-
-
-def make_schema_test(
-    pkg,
-    test_name,
-    test_model,
-    test_kwargs,
-    path=None,
-    refs=None,
-    sources=None,
-    tags=None,
-    column_name=None,
-):
-    kwargs = test_kwargs.copy()
-    ref_values = []
-    source_values = []
-    # this doesn't really have to be correct
-    if isinstance(test_model, SourceDefinition):
-        kwargs["model"] = (
-            "{{ source('" + test_model.source_name + "', '" + test_model.name + "') }}"
-        )
-        source_values.append([test_model.source_name, test_model.name])
-    else:
-        kwargs["model"] = "{{ ref('" + test_model.name + "')}}"
-        ref_values.append([test_model.name])
-    if column_name is not None:
-        kwargs["column_name"] = column_name
-
-    # whatever
-    args_name = test_model.search_name.replace(".", "_")
-    if column_name is not None:
-        args_name += "_" + column_name
-    node_name = f"{test_name}_{args_name}"
-    raw_code = (
-        '{{ config(severity="ERROR") }}{{ test_' + test_name + "(**dbt_schema_test_kwargs) }}"
-    )
-    name_parts = test_name.split(".")
-
-    if len(name_parts) == 2:
-        namespace, test_name = name_parts
-        macro_depends = f"macro.{namespace}.test_{test_name}"
-    elif len(name_parts) == 1:
-        namespace = None
-        macro_depends = f"macro.dbt.test_{test_name}"
-    else:
-        assert False, f"invalid test name: {test_name}"
-
-    if path is None:
-        path = "schema.yml"
-    if tags is None:
-        tags = ["schema"]
-
-    if refs is None:
-        refs = []
-    if sources is None:
-        sources = []
-
-    depends_on_nodes = []
-    for ref in refs:
-        ref_values.append([ref.name])
-        depends_on_nodes.append(ref.unique_id)
-
-    for source in sources:
-        source_values.append([source.source_name, source.name])
-        depends_on_nodes.append(source.unique_id)
-
-    return GenericTestNode(
-        language="sql",
-        raw_code=raw_code,
-        test_metadata=TestMetadata(
-            namespace=namespace,
-            name=test_name,
-            kwargs=kwargs,
-        ),
-        database="dbt",
-        schema="dbt_postgres",
-        name=node_name,
-        alias=node_name,
-        fqn=["minimal", "schema_test", node_name],
-        unique_id=f"test.{pkg}.{node_name}",
-        package_name=pkg,
-        path=f"schema_test/{node_name}.sql",
-        original_file_path=f"models/{path}",
-        resource_type=NodeType.Test,
-        tags=tags,
-        refs=ref_values,
-        sources=[],
-        depends_on=DependsOn(macros=[macro_depends], nodes=depends_on_nodes),
-        column_name=column_name,
-        checksum=FileHash.from_contents(""),
-    )
-
-
-def make_data_test(
-    pkg, name, sql, refs=None, sources=None, tags=None, path=None, config_kwargs=None
-):
-
-    if refs is None:
-        refs = []
-    if sources is None:
-        sources = []
-    if tags is None:
-        tags = ["data"]
-    if path is None:
-        path = f"{name}.sql"
-
-    if config_kwargs is None:
-        config_kwargs = {}
-
-    fqn = ["minimal", "data_test", name]
-
-    depends_on_nodes = []
-    source_values = []
-    ref_values = []
-    for ref in refs:
-        ref_values.append([ref.name])
-        depends_on_nodes.append(ref.unique_id)
-    for src in sources:
-        source_values.append([src.source_name, src.name])
-        depends_on_nodes.append(src.unique_id)
-
-    return SingularTestNode(
-        language="sql",
-        raw_code=sql,
-        database="dbt",
-        schema="dbt_schema",
-        name=name,
-        alias=name,
-        fqn=fqn,
-        unique_id=f"test.{pkg}.{name}",
-        package_name=pkg,
-        path=path,
-        original_file_path=f"tests/{path}",
-        config=TestConfig(**config_kwargs),
-        tags=tags,
-        refs=ref_values,
-        sources=source_values,
-        depends_on=DependsOn(nodes=depends_on_nodes, macros=[]),
-        resource_type=NodeType.Test,
-        checksum=FileHash.from_contents(""),
-    )
-
-
-def make_exposure(pkg, name, path=None, fqn_extras=None, owner=None):
-    if path is None:
-        path = "schema.yml"
-
-    if fqn_extras is None:
-        fqn_extras = []
-
-    if owner is None:
-        owner = Owner(email="test@example.com")
-
-    fqn = [pkg, "exposures"] + fqn_extras + [name]
-    return Exposure(
-        name=name,
-        resource_type=NodeType.Exposure,
-        type=ExposureType.Notebook,
-        fqn=fqn,
-        unique_id=f"exposure.{pkg}.{name}",
-        package_name=pkg,
-        path=path,
-        original_file_path=path,
-        owner=owner,
-    )
-
-
-def make_metric(pkg, name, path=None):
-    if path is None:
-        path = "schema.yml"
-
-    return Metric(
-        name=name,
-        resource_type=NodeType.Metric,
-        path=path,
-        package_name=pkg,
-        original_file_path=path,
-        unique_id=f"metric.{pkg}.{name}",
-        fqn=[pkg, "metrics", name],
-        label="New Customers",
-        description="New customers",
-        type=MetricType.SIMPLE,
-        type_params=MetricTypeParams(measure=MetricInputMeasure(name="count_cats")),
-        meta={"is_okr": True},
-        tags=["okrs"],
-    )
-
-
-def make_group(pkg, name, path=None):
-    if path is None:
-        path = "schema.yml"
-
-    return Group(
-        name=name,
-        resource_type=NodeType.Group,
-        path=path,
-        package_name=pkg,
-        original_file_path=path,
-        unique_id=f"group.{pkg}.{name}",
-        owner="email@gmail.com",
-    )
-
-
-def make_semantic_model(pkg: str, name: str, path=None, model=None):
-    if path is None:
-        path = "schema.yml"
-
-    if model is None:
-        model = name
-
-    node_relation = NodeRelation(
-        alias=model,
-        schema_name="dbt",
-    )
-
-    return SemanticModel(
-        name=name,
-        resource_type=NodeType.SemanticModel,
-        model=model,
-        node_relation=node_relation,
-        package_name=pkg,
-        path=path,
-        description="Customer entity",
-        primary_entity="customer",
-        unique_id=f"semantic_model.{pkg}.{name}",
-        original_file_path=path,
-        fqn=[pkg, "semantic_models", name],
-    )
-
-
-def make_saved_query(pkg: str, name: str, metric: str, path=None):
-    if path is None:
-        path = "schema.yml"
-
-    return SavedQuery(
-        name=name,
-        resource_type=NodeType.SavedQuery,
-        package_name=pkg,
-        path=path,
-        description="Test Saved Query",
-        query_params=QueryParams(
-            metrics=[metric],
-            group_by=[],
-            where=None,
-        ),
-        exports=[],
-        unique_id=f"saved_query.{pkg}.{name}",
-        original_file_path=path,
-        fqn=[pkg, "saved_queries", name],
-    )
-
-
-@pytest.fixture
-def macro_test_unique():
-    return make_macro(
-        "dbt", "test_unique", "blablabla", depends_on_macros=["macro.dbt.default__test_unique"]
-    )
-
-
-@pytest.fixture
-def macro_default_test_unique():
-    return make_macro("dbt", "default__test_unique", "blablabla")
-
-
-@pytest.fixture
-def macro_test_not_null():
-    return make_macro(
-        "dbt", "test_not_null", "blablabla", depends_on_macros=["macro.dbt.default__test_not_null"]
-    )
-
-
-@pytest.fixture
-def macro_default_test_not_null():
-    return make_macro("dbt", "default__test_not_null", "blabla")
-
-
-@pytest.fixture
-def seed():
-    return make_seed("pkg", "seed")
-
-
-@pytest.fixture
-def source():
-    return make_source("pkg", "raw", "seed", identifier="seed")
-
-
-@pytest.fixture
-def ephemeral_model(source):
-    return make_model(
-        "pkg",
-        "ephemeral_model",
-        'select * from {{ source("raw", "seed") }}',
-        config_kwargs={"materialized": "ephemeral"},
-        sources=[source],
-    )
-
-
-@pytest.fixture
-def view_model(ephemeral_model):
-    return make_model(
-        "pkg",
-        "view_model",
-        'select * from {{ ref("ephemeral_model") }}',
-        config_kwargs={"materialized": "view"},
-        refs=[ephemeral_model],
-        tags=["uses_ephemeral"],
-    )
-
-
-@pytest.fixture
-def table_model(ephemeral_model):
-    return make_model(
-        "pkg",
-        "table_model",
-        'select * from {{ ref("ephemeral_model") }}',
-        config_kwargs={
-            "materialized": "table",
-            "meta": {
-                # Other properties to test in test_select_config_meta
-                "string_property": "some_string",
-                "truthy_bool_property": True,
-                "falsy_bool_property": False,
-                "list_property": ["some_value", True, False],
-            },
-        },
-        refs=[ephemeral_model],
-        tags=["uses_ephemeral"],
-        path="subdirectory/table_model.sql",
-    )
-
-
-@pytest.fixture
-def table_model_py(seed):
-    return make_model(
-        "pkg",
-        "table_model_py",
-        'select * from {{ ref("seed") }}',
-        config_kwargs={"materialized": "table"},
-        refs=[seed],
-        tags=[],
-        path="subdirectory/table_model.py",
-    )
-
-
-@pytest.fixture
-def table_model_csv(seed):
-    return make_model(
-        "pkg",
-        "table_model_csv",
-        'select * from {{ ref("seed") }}',
-        config_kwargs={"materialized": "table"},
-        refs=[seed],
-        tags=[],
-        path="subdirectory/table_model.csv",
-    )
-
-
-@pytest.fixture
-def ext_source():
-    return make_source(
-        "ext",
-        "ext_raw",
-        "ext_source",
-    )
-
-
-@pytest.fixture
-def ext_source_2():
-    return make_source(
-        "ext",
-        "ext_raw",
-        "ext_source_2",
-    )
-
-
-@pytest.fixture
-def ext_source_other():
-    return make_source(
-        "ext",
-        "raw",
-        "ext_source",
-    )
-
-
-@pytest.fixture
-def ext_source_other_2():
-    return make_source(
-        "ext",
-        "raw",
-        "ext_source_2",
-    )
-
-
-@pytest.fixture
-def ext_model(ext_source):
-    return make_model(
-        "ext",
-        "ext_model",
-        'select * from {{ source("ext_raw", "ext_source") }}',
-        sources=[ext_source],
-    )
-
-
-@pytest.fixture
-def union_model(seed, ext_source):
-    return make_model(
-        "pkg",
-        "union_model",
-        'select * from {{ ref("seed") }} union all select * from {{ source("ext_raw", "ext_source") }}',
-        config_kwargs={"materialized": "table"},
-        refs=[seed],
-        sources=[ext_source],
-        fqn_extras=["unions"],
-        path="subdirectory/union_model.sql",
-        tags=["unions"],
-    )
-
-
-@pytest.fixture
-def versioned_model_v1(seed):
-    return make_model(
-        "pkg",
-        "versioned_model",
-        'select * from {{ ref("seed") }}',
-        config_kwargs={"materialized": "table"},
-        refs=[seed],
-        sources=[],
-        path="subdirectory/versioned_model_v1.sql",
-        version=1,
-        latest_version=2,
-    )
-
-
-@pytest.fixture
-def versioned_model_v2(seed):
-    return make_model(
-        "pkg",
-        "versioned_model",
-        'select * from {{ ref("seed") }}',
-        config_kwargs={"materialized": "table"},
-        refs=[seed],
-        sources=[],
-        path="subdirectory/versioned_model_v2.sql",
-        version=2,
-        latest_version=2,
-    )
-
-
-@pytest.fixture
-def versioned_model_v3(seed):
-    return make_model(
-        "pkg",
-        "versioned_model",
-        'select * from {{ ref("seed") }}',
-        config_kwargs={"materialized": "table"},
-        refs=[seed],
-        sources=[],
-        path="subdirectory/versioned_model_v3.sql",
-        version="3",
-        latest_version=2,
-    )
-
-
-@pytest.fixture
-def versioned_model_v12_string(seed):
-    return make_model(
-        "pkg",
-        "versioned_model",
-        'select * from {{ ref("seed") }}',
-        config_kwargs={"materialized": "table"},
-        refs=[seed],
-        sources=[],
-        path="subdirectory/versioned_model_v12.sql",
-        version="12",
-        latest_version=2,
-    )
-
-
-@pytest.fixture
-def versioned_model_v4_nested_dir(seed):
-    return make_model(
-        "pkg",
-        "versioned_model",
-        'select * from {{ ref("seed") }}',
-        config_kwargs={"materialized": "table"},
-        refs=[seed],
-        sources=[],
-        path="subdirectory/nested_dir/versioned_model_v3.sql",
-        version="4",
-        latest_version=2,
-        fqn_extras=["nested_dir"],
-    )
-
-
-@pytest.fixture
-def table_id_unique(table_model):
-    return make_unique_test("pkg", table_model, "id")
-
-
-@pytest.fixture
-def table_id_not_null(table_model):
-    return make_not_null_test("pkg", table_model, "id")
-
-
-@pytest.fixture
-def view_id_unique(view_model):
-    return make_unique_test("pkg", view_model, "id")
-
-
-@pytest.fixture
-def ext_source_id_unique(ext_source):
-    return make_unique_test("ext", ext_source, "id")
-
-
-@pytest.fixture
-def view_test_nothing(view_model):
-    return make_data_test(
-        "pkg",
-        "view_test_nothing",
-        'select * from {{ ref("view_model") }} limit 0',
-        refs=[view_model],
-    )
-
-
-# Support dots as namespace separators
-@pytest.fixture
-def namespaced_seed():
-    return make_seed("pkg", "mynamespace.seed")
-
-
-@pytest.fixture
-def namespace_model(source):
-    return make_model(
-        "pkg",
-        "mynamespace.ephemeral_model",
-        'select * from {{ source("raw", "seed") }}',
-        config_kwargs={"materialized": "ephemeral"},
-        sources=[source],
-    )
-
-
-@pytest.fixture
-def namespaced_union_model(seed, ext_source):
-    return make_model(
-        "pkg",
-        "mynamespace.union_model",
-        'select * from {{ ref("mynamespace.seed") }} union all select * from {{ ref("mynamespace.ephemeral_model") }}',
-        config_kwargs={"materialized": "table"},
-        refs=[seed],
-        sources=[ext_source],
-        fqn_extras=["unions"],
-        path="subdirectory/union_model.sql",
-        tags=["unions"],
-    )
-
-
-@pytest.fixture
-def manifest(
-    seed,
-    source,
-    ephemeral_model,
-    view_model,
-    table_model,
-    table_model_py,
-    table_model_csv,
-    ext_source,
-    ext_model,
-    union_model,
-    versioned_model_v1,
-    versioned_model_v2,
-    versioned_model_v3,
-    versioned_model_v4_nested_dir,
-    versioned_model_v12_string,
-    ext_source_2,
-    ext_source_other,
-    ext_source_other_2,
-    table_id_unique,
-    table_id_not_null,
-    view_id_unique,
-    ext_source_id_unique,
-    view_test_nothing,
-    namespaced_seed,
-    namespace_model,
-    namespaced_union_model,
-    macro_test_unique,
-    macro_default_test_unique,
-    macro_test_not_null,
-    macro_default_test_not_null,
-):
-    nodes = [
-        seed,
-        ephemeral_model,
-        view_model,
-        table_model,
-        table_model_py,
-        table_model_csv,
-        union_model,
-        versioned_model_v1,
-        versioned_model_v2,
-        versioned_model_v3,
-        versioned_model_v4_nested_dir,
-        versioned_model_v12_string,
-        ext_model,
-        table_id_unique,
-        table_id_not_null,
-        view_id_unique,
-        ext_source_id_unique,
-        view_test_nothing,
-        namespaced_seed,
-        namespace_model,
-        namespaced_union_model,
-    ]
-    sources = [source, ext_source, ext_source_2, ext_source_other, ext_source_other_2]
-    macros = [
-        macro_test_unique,
-        macro_default_test_unique,
-        macro_test_not_null,
-        macro_default_test_not_null,
-    ]
-    manifest = Manifest(
-        nodes={n.unique_id: n for n in nodes},
-        sources={s.unique_id: s for s in sources},
-        macros={m.unique_id: m for m in macros},
-        semantic_models={},
-        docs={},
-        files={},
-        exposures={},
-        metrics={},
-        disabled=[],
-        selectors={},
-        groups={},
-        metadata=ManifestMetadata(
-            adapter_type="postgres",
-            project_name="pkg",
-        ),
-    )
-    return manifest
-=======
 from tests.unit.utils.manifest import (
     make_model,
     make_seed,
@@ -851,7 +40,6 @@
     make_group,
     make_macro,
 )
->>>>>>> bcbde3ac
 
 
 def search_manifest_using_method(manifest, method, selection):
@@ -1132,7 +320,6 @@
         "mynamespace.seed",
         "mynamespace.ephemeral_model",
         "mynamespace.union_model",
-        "unit_test_table_model",
     }
     assert search_manifest_using_method(manifest, method, ".") == {
         "union_model",
