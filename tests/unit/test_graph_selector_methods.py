import copy

import pytest
from unittest import mock

from pathlib import Path

from dbt.contracts.files import FileHash
from dbt.contracts.graph.nodes import (
    DependsOn,
    NodeConfig,
    Macro,
    ModelNode,
    Exposure,
    Metric,
    Group,
    SavedQuery,
    SeedNode,
    SemanticModel,
    SingularTestNode,
    GenericTestNode,
    SourceDefinition,
<<<<<<< HEAD
    ColumnInfo,
=======
    TestConfig,
    TestMetadata,
>>>>>>> 6965eca0
    AccessType,
    UnitTestDefinition,
)
from dbt.contracts.graph.manifest import Manifest, ManifestMetadata
from dbt.artifacts.resources import (
    ColumnInfo,
    ExposureType,
    MetricInputMeasure,
    MetricTypeParams,
    NodeRelation,
    Owner,
    QueryParams,
    MacroDependsOn,
    TestConfig,
    TestMetadata,
)
from dbt.contracts.graph.unparsed import (
    UnitTestInputFixture,
    UnitTestOutputFixture,
)
from dbt.contracts.state import PreviousState
from dbt.node_types import NodeType
from dbt.graph.selector_methods import (
    MethodManager,
    QualifiedNameSelectorMethod,
    TagSelectorMethod,
    GroupSelectorMethod,
    AccessSelectorMethod,
    SourceSelectorMethod,
    PathSelectorMethod,
    FileSelectorMethod,
    PackageSelectorMethod,
    ConfigSelectorMethod,
    TestNameSelectorMethod,
    TestTypeSelectorMethod,
    StateSelectorMethod,
    ExposureSelectorMethod,
    MetricSelectorMethod,
    VersionSelectorMethod,
    SavedQuerySelectorMethod,
    SemanticModelSelectorMethod,
)
import dbt_common.exceptions
from dbt_semantic_interfaces.type_enums import MetricType
from .utils import replace_config


def make_model(
    pkg,
    name,
    sql,
    refs=None,
    sources=None,
    tags=None,
    path=None,
    alias=None,
    config_kwargs=None,
    fqn_extras=None,
    depends_on_macros=None,
    version=None,
    latest_version=None,
    access=None,
):
    if refs is None:
        refs = []
    if sources is None:
        sources = []
    if tags is None:
        tags = []
    if path is None:
        path = f"{name}.sql"
    if alias is None:
        alias = name
    if config_kwargs is None:
        config_kwargs = {}
    if depends_on_macros is None:
        depends_on_macros = []

    if fqn_extras is None:
        fqn_extras = []

    fqn = [pkg] + fqn_extras + [name]
    if version:
        fqn.append(f"v{version}")

    depends_on_nodes = []
    source_values = []
    ref_values = []
    for ref in refs:
        ref_values.append([ref.name])
        depends_on_nodes.append(ref.unique_id)
    for src in sources:
        source_values.append([src.source_name, src.name])
        depends_on_nodes.append(src.unique_id)

    return ModelNode(
        language="sql",
        raw_code=sql,
        database="dbt",
        schema="dbt_schema",
        alias=alias,
        name=name,
        fqn=fqn,
        unique_id=f"model.{pkg}.{name}" if not version else f"model.{pkg}.{name}.v{version}",
        package_name=pkg,
        path=path,
        original_file_path=f"models/{path}",
        config=NodeConfig(**config_kwargs),
        tags=tags,
        refs=ref_values,
        sources=source_values,
        depends_on=DependsOn(
            nodes=depends_on_nodes,
            macros=depends_on_macros,
        ),
        resource_type=NodeType.Model,
        checksum=FileHash.from_contents(""),
        version=version,
        latest_version=latest_version,
        access=access or AccessType.Protected,
    )


def make_seed(
    pkg, name, path=None, loader=None, alias=None, tags=None, fqn_extras=None, checksum=None
):
    if alias is None:
        alias = name
    if tags is None:
        tags = []
    if path is None:
        path = f"{name}.csv"

    if fqn_extras is None:
        fqn_extras = []

    if checksum is None:
        checksum = FileHash.from_contents("")

    fqn = [pkg] + fqn_extras + [name]
    return SeedNode(
        database="dbt",
        schema="dbt_schema",
        alias=alias,
        name=name,
        fqn=fqn,
        unique_id=f"seed.{pkg}.{name}",
        package_name=pkg,
        path=path,
        original_file_path=f"data/{path}",
        tags=tags,
        resource_type=NodeType.Seed,
        checksum=FileHash.from_contents(""),
    )


def make_source(
    pkg, source_name, table_name, path=None, loader=None, identifier=None, fqn_extras=None
):
    if path is None:
        path = "models/schema.yml"
    if loader is None:
        loader = "my_loader"
    if identifier is None:
        identifier = table_name

    if fqn_extras is None:
        fqn_extras = []

    fqn = [pkg] + fqn_extras + [source_name, table_name]

    return SourceDefinition(
        fqn=fqn,
        database="dbt",
        schema="dbt_schema",
        unique_id=f"source.{pkg}.{source_name}.{table_name}",
        package_name=pkg,
        path=path,
        original_file_path=path,
        name=table_name,
        source_name=source_name,
        loader="my_loader",
        identifier=identifier,
        resource_type=NodeType.Source,
        loaded_at_field="loaded_at",
        tags=[],
        source_description="",
    )


def make_macro(pkg, name, macro_sql, path=None, depends_on_macros=None):
    if path is None:
        path = "macros/macros.sql"

    if depends_on_macros is None:
        depends_on_macros = []

    return Macro(
        name=name,
        macro_sql=macro_sql,
        unique_id=f"macro.{pkg}.{name}",
        package_name=pkg,
        path=path,
        original_file_path=path,
        resource_type=NodeType.Macro,
        depends_on=MacroDependsOn(macros=depends_on_macros),
    )


def make_unique_test(pkg, test_model, column_name, path=None, refs=None, sources=None, tags=None):
    return make_generic_test(pkg, "unique", test_model, {}, column_name=column_name)


def make_not_null_test(
    pkg, test_model, column_name, path=None, refs=None, sources=None, tags=None
):
    return make_generic_test(pkg, "not_null", test_model, {}, column_name=column_name)


def make_generic_test(
    pkg,
    test_name,
    test_model,
    test_kwargs,
    path=None,
    refs=None,
    sources=None,
    tags=None,
    column_name=None,
):
    kwargs = test_kwargs.copy()
    ref_values = []
    source_values = []
    # this doesn't really have to be correct
    if isinstance(test_model, SourceDefinition):
        kwargs["model"] = (
            "{{ source('" + test_model.source_name + "', '" + test_model.name + "') }}"
        )
        source_values.append([test_model.source_name, test_model.name])
    else:
        kwargs["model"] = "{{ ref('" + test_model.name + "')}}"
        ref_values.append([test_model.name])
    if column_name is not None:
        kwargs["column_name"] = column_name

    # whatever
    args_name = test_model.search_name.replace(".", "_")
    if column_name is not None:
        args_name += "_" + column_name
    node_name = f"{test_name}_{args_name}"
    raw_code = (
        '{{ config(severity="ERROR") }}{{ test_' + test_name + "(**dbt_schema_test_kwargs) }}"
    )
    name_parts = test_name.split(".")

    if len(name_parts) == 2:
        namespace, test_name = name_parts
        macro_depends = f"macro.{namespace}.test_{test_name}"
    elif len(name_parts) == 1:
        namespace = None
        macro_depends = f"macro.dbt.test_{test_name}"
    else:
        assert False, f"invalid test name: {test_name}"

    if path is None:
        path = "schema.yml"
    if tags is None:
        tags = ["schema"]

    if refs is None:
        refs = []
    if sources is None:
        sources = []

    depends_on_nodes = []
    for ref in refs:
        ref_values.append([ref.name])
        depends_on_nodes.append(ref.unique_id)

    for source in sources:
        source_values.append([source.source_name, source.name])
        depends_on_nodes.append(source.unique_id)

    return GenericTestNode(
        language="sql",
        raw_code=raw_code,
        test_metadata=TestMetadata(
            namespace=namespace,
            name=test_name,
            kwargs=kwargs,
        ),
        database="dbt",
        schema="dbt_postgres",
        name=node_name,
        alias=node_name,
        fqn=["minimal", "schema_test", node_name],
        unique_id=f"test.{pkg}.{node_name}",
        package_name=pkg,
        path=f"schema_test/{node_name}.sql",
        original_file_path=f"models/{path}",
        resource_type=NodeType.Test,
        tags=tags,
        refs=ref_values,
        sources=[],
        depends_on=DependsOn(macros=[macro_depends], nodes=depends_on_nodes),
        column_name=column_name,
        checksum=FileHash.from_contents(""),
    )


def make_unit_test(
    pkg,
    test_name,
    test_model,
):
    input_fixture = UnitTestInputFixture(
        input="ref('table_model')",
        rows=[{"id": 1, "string_a": "a"}],
    )
    output_fixture = UnitTestOutputFixture(
        rows=[{"id": 1, "string_a": "a"}],
    )
    return UnitTestDefinition(
        name=test_name,
        model=test_model,
        package_name=pkg,
        resource_type=NodeType.Unit,
        path="unit_tests.yml",
        original_file_path="models/unit_tests.yml",
        unique_id=f"unit.{pkg}.{test_model.name}__{test_name}",
        given=[input_fixture],
        expect=output_fixture,
        fqn=[pkg, test_model.name, test_name],
    )


def make_singular_test(
    pkg, name, sql, refs=None, sources=None, tags=None, path=None, config_kwargs=None
):

    if refs is None:
        refs = []
    if sources is None:
        sources = []
    if tags is None:
        tags = ["data"]
    if path is None:
        path = f"{name}.sql"

    if config_kwargs is None:
        config_kwargs = {}

    fqn = ["minimal", "data_test", name]

    depends_on_nodes = []
    source_values = []
    ref_values = []
    for ref in refs:
        ref_values.append([ref.name])
        depends_on_nodes.append(ref.unique_id)
    for src in sources:
        source_values.append([src.source_name, src.name])
        depends_on_nodes.append(src.unique_id)

    return SingularTestNode(
        language="sql",
        raw_code=sql,
        database="dbt",
        schema="dbt_schema",
        name=name,
        alias=name,
        fqn=fqn,
        unique_id=f"test.{pkg}.{name}",
        package_name=pkg,
        path=path,
        original_file_path=f"tests/{path}",
        config=TestConfig(**config_kwargs),
        tags=tags,
        refs=ref_values,
        sources=source_values,
        depends_on=DependsOn(nodes=depends_on_nodes, macros=[]),
        resource_type=NodeType.Test,
        checksum=FileHash.from_contents(""),
    )


def make_exposure(pkg, name, path=None, fqn_extras=None, owner=None):
    if path is None:
        path = "schema.yml"

    if fqn_extras is None:
        fqn_extras = []

    if owner is None:
        owner = Owner(email="test@example.com")

    fqn = [pkg, "exposures"] + fqn_extras + [name]
    return Exposure(
        name=name,
        resource_type=NodeType.Exposure,
        type=ExposureType.Notebook,
        fqn=fqn,
        unique_id=f"exposure.{pkg}.{name}",
        package_name=pkg,
        path=path,
        original_file_path=path,
        owner=owner,
    )


def make_metric(pkg, name, path=None):
    if path is None:
        path = "schema.yml"

    return Metric(
        name=name,
        resource_type=NodeType.Metric,
        path=path,
        package_name=pkg,
        original_file_path=path,
        unique_id=f"metric.{pkg}.{name}",
        fqn=[pkg, "metrics", name],
        label="New Customers",
        description="New customers",
        type=MetricType.SIMPLE,
        type_params=MetricTypeParams(measure=MetricInputMeasure(name="count_cats")),
        meta={"is_okr": True},
        tags=["okrs"],
    )


def make_group(pkg, name, path=None):
    if path is None:
        path = "schema.yml"

    return Group(
        name=name,
        resource_type=NodeType.Group,
        path=path,
        package_name=pkg,
        original_file_path=path,
        unique_id=f"group.{pkg}.{name}",
        owner="email@gmail.com",
    )


def make_semantic_model(pkg: str, name: str, path=None, model=None):
    if path is None:
        path = "schema.yml"

    if model is None:
        model = name

    node_relation = NodeRelation(
        alias=model,
        schema_name="dbt",
    )

    return SemanticModel(
        name=name,
        resource_type=NodeType.SemanticModel,
        model=model,
        node_relation=node_relation,
        package_name=pkg,
        path=path,
        description="Customer entity",
        primary_entity="customer",
        unique_id=f"semantic_model.{pkg}.{name}",
        original_file_path=path,
        fqn=[pkg, "semantic_models", name],
    )


def make_saved_query(pkg: str, name: str, metric: str, path=None):
    if path is None:
        path = "schema.yml"

    return SavedQuery(
        name=name,
        resource_type=NodeType.SavedQuery,
        package_name=pkg,
        path=path,
        description="Test Saved Query",
        query_params=QueryParams(
            metrics=[metric],
            group_by=[],
            where=None,
        ),
        exports=[],
        unique_id=f"saved_query.{pkg}.{name}",
        original_file_path=path,
        fqn=[pkg, "saved_queries", name],
    )


@pytest.fixture
def macro_test_unique():
    return make_macro(
        "dbt", "test_unique", "blablabla", depends_on_macros=["macro.dbt.default__test_unique"]
    )


@pytest.fixture
def macro_default_test_unique():
    return make_macro("dbt", "default__test_unique", "blablabla")


@pytest.fixture
def macro_test_not_null():
    return make_macro(
        "dbt", "test_not_null", "blablabla", depends_on_macros=["macro.dbt.default__test_not_null"]
    )


@pytest.fixture
def macro_default_test_not_null():
    return make_macro("dbt", "default__test_not_null", "blabla")


@pytest.fixture
def seed():
    return make_seed("pkg", "seed")


@pytest.fixture
def source():
    return make_source("pkg", "raw", "seed", identifier="seed")


@pytest.fixture
def ephemeral_model(source):
    return make_model(
        "pkg",
        "ephemeral_model",
        'select * from {{ source("raw", "seed") }}',
        config_kwargs={"materialized": "ephemeral"},
        sources=[source],
    )


@pytest.fixture
def view_model(ephemeral_model):
    return make_model(
        "pkg",
        "view_model",
        'select * from {{ ref("ephemeral_model") }}',
        config_kwargs={"materialized": "view"},
        refs=[ephemeral_model],
        tags=["uses_ephemeral"],
    )


@pytest.fixture
def table_model(ephemeral_model):
    return make_model(
        "pkg",
        "table_model",
        'select * from {{ ref("ephemeral_model") }}',
        config_kwargs={
            "materialized": "table",
            "meta": {
                # Other properties to test in test_select_config_meta
                "string_property": "some_string",
                "truthy_bool_property": True,
                "falsy_bool_property": False,
                "list_property": ["some_value", True, False],
            },
        },
        refs=[ephemeral_model],
        tags=["uses_ephemeral"],
        path="subdirectory/table_model.sql",
    )


@pytest.fixture
def table_model_py(seed):
    return make_model(
        "pkg",
        "table_model_py",
        'select * from {{ ref("seed") }}',
        config_kwargs={"materialized": "table"},
        refs=[seed],
        tags=[],
        path="subdirectory/table_model.py",
    )


@pytest.fixture
def table_model_csv(seed):
    return make_model(
        "pkg",
        "table_model_csv",
        'select * from {{ ref("seed") }}',
        config_kwargs={"materialized": "table"},
        refs=[seed],
        tags=[],
        path="subdirectory/table_model.csv",
    )


@pytest.fixture
def ext_source():
    return make_source(
        "ext",
        "ext_raw",
        "ext_source",
    )


@pytest.fixture
def ext_source_2():
    return make_source(
        "ext",
        "ext_raw",
        "ext_source_2",
    )


@pytest.fixture
def ext_source_other():
    return make_source(
        "ext",
        "raw",
        "ext_source",
    )


@pytest.fixture
def ext_source_other_2():
    return make_source(
        "ext",
        "raw",
        "ext_source_2",
    )


@pytest.fixture
def ext_model(ext_source):
    return make_model(
        "ext",
        "ext_model",
        'select * from {{ source("ext_raw", "ext_source") }}',
        sources=[ext_source],
    )


@pytest.fixture
def union_model(seed, ext_source):
    return make_model(
        "pkg",
        "union_model",
        'select * from {{ ref("seed") }} union all select * from {{ source("ext_raw", "ext_source") }}',
        config_kwargs={"materialized": "table"},
        refs=[seed],
        sources=[ext_source],
        fqn_extras=["unions"],
        path="subdirectory/union_model.sql",
        tags=["unions"],
    )


@pytest.fixture
def versioned_model_v1(seed):
    return make_model(
        "pkg",
        "versioned_model",
        'select * from {{ ref("seed") }}',
        config_kwargs={"materialized": "table"},
        refs=[seed],
        sources=[],
        path="subdirectory/versioned_model_v1.sql",
        version=1,
        latest_version=2,
    )


@pytest.fixture
def versioned_model_v2(seed):
    return make_model(
        "pkg",
        "versioned_model",
        'select * from {{ ref("seed") }}',
        config_kwargs={"materialized": "table"},
        refs=[seed],
        sources=[],
        path="subdirectory/versioned_model_v2.sql",
        version=2,
        latest_version=2,
    )


@pytest.fixture
def versioned_model_v3(seed):
    return make_model(
        "pkg",
        "versioned_model",
        'select * from {{ ref("seed") }}',
        config_kwargs={"materialized": "table"},
        refs=[seed],
        sources=[],
        path="subdirectory/versioned_model_v3.sql",
        version="3",
        latest_version=2,
    )


@pytest.fixture
def versioned_model_v12_string(seed):
    return make_model(
        "pkg",
        "versioned_model",
        'select * from {{ ref("seed") }}',
        config_kwargs={"materialized": "table"},
        refs=[seed],
        sources=[],
        path="subdirectory/versioned_model_v12.sql",
        version="12",
        latest_version=2,
    )


@pytest.fixture
def versioned_model_v4_nested_dir(seed):
    return make_model(
        "pkg",
        "versioned_model",
        'select * from {{ ref("seed") }}',
        config_kwargs={"materialized": "table"},
        refs=[seed],
        sources=[],
        path="subdirectory/nested_dir/versioned_model_v3.sql",
        version="4",
        latest_version=2,
        fqn_extras=["nested_dir"],
    )


@pytest.fixture
def table_id_unique(table_model):
    return make_unique_test("pkg", table_model, "id")


@pytest.fixture
def table_id_not_null(table_model):
    return make_not_null_test("pkg", table_model, "id")


@pytest.fixture
def view_id_unique(view_model):
    return make_unique_test("pkg", view_model, "id")


@pytest.fixture
def ext_source_id_unique(ext_source):
    return make_unique_test("ext", ext_source, "id")


@pytest.fixture
def view_test_nothing(view_model):
    return make_singular_test(
        "pkg",
        "view_test_nothing",
        'select * from {{ ref("view_model") }} limit 0',
        refs=[view_model],
    )


@pytest.fixture
def unit_test_table_model(table_model):
    return make_unit_test(
        "pkg",
        "unit_test_table_model",
        table_model,
    )


# Support dots as namespace separators
@pytest.fixture
def namespaced_seed():
    return make_seed("pkg", "mynamespace.seed")


@pytest.fixture
def namespace_model(source):
    return make_model(
        "pkg",
        "mynamespace.ephemeral_model",
        'select * from {{ source("raw", "seed") }}',
        config_kwargs={"materialized": "ephemeral"},
        sources=[source],
    )


@pytest.fixture
def namespaced_union_model(seed, ext_source):
    return make_model(
        "pkg",
        "mynamespace.union_model",
        'select * from {{ ref("mynamespace.seed") }} union all select * from {{ ref("mynamespace.ephemeral_model") }}',
        config_kwargs={"materialized": "table"},
        refs=[seed],
        sources=[ext_source],
        fqn_extras=["unions"],
        path="subdirectory/union_model.sql",
        tags=["unions"],
    )


@pytest.fixture
def manifest(
    seed,
    source,
    ephemeral_model,
    view_model,
    table_model,
    table_model_py,
    table_model_csv,
    ext_source,
    ext_model,
    union_model,
    versioned_model_v1,
    versioned_model_v2,
    versioned_model_v3,
    versioned_model_v4_nested_dir,
    versioned_model_v12_string,
    ext_source_2,
    ext_source_other,
    ext_source_other_2,
    table_id_unique,
    table_id_not_null,
    view_id_unique,
    ext_source_id_unique,
    view_test_nothing,
    namespaced_seed,
    namespace_model,
    namespaced_union_model,
    macro_test_unique,
    macro_default_test_unique,
    macro_test_not_null,
    macro_default_test_not_null,
    unit_test_table_model,
):
    nodes = [
        seed,
        ephemeral_model,
        view_model,
        table_model,
        table_model_py,
        table_model_csv,
        union_model,
        versioned_model_v1,
        versioned_model_v2,
        versioned_model_v3,
        versioned_model_v4_nested_dir,
        versioned_model_v12_string,
        ext_model,
        table_id_unique,
        table_id_not_null,
        view_id_unique,
        ext_source_id_unique,
        view_test_nothing,
        namespaced_seed,
        namespace_model,
        namespaced_union_model,
    ]
    sources = [source, ext_source, ext_source_2, ext_source_other, ext_source_other_2]
    macros = [
        macro_test_unique,
        macro_default_test_unique,
        macro_test_not_null,
        macro_default_test_not_null,
    ]
    unit_tests = [unit_test_table_model]
    manifest = Manifest(
        nodes={n.unique_id: n for n in nodes},
        sources={s.unique_id: s for s in sources},
        macros={m.unique_id: m for m in macros},
        unit_tests={t.unique_id: t for t in unit_tests},
        semantic_models={},
        docs={},
        files={},
        exposures={},
        metrics={},
        disabled=[],
        selectors={},
        groups={},
        metadata=ManifestMetadata(adapter_type="postgres"),
    )
    return manifest


def search_manifest_using_method(manifest, method, selection):
    selected = method.search(
        set(manifest.nodes)
        | set(manifest.sources)
        | set(manifest.exposures)
        | set(manifest.metrics)
        | set(manifest.semantic_models)
        | set(manifest.saved_queries)
        | set(manifest.unit_tests),
        selection,
    )
    results = {manifest.expect(uid).search_name for uid in selected}
    return results


def test_select_fqn(manifest):
    methods = MethodManager(manifest, None)
    method = methods.get_method("fqn", [])
    assert isinstance(method, QualifiedNameSelectorMethod)
    assert method.arguments == []

    assert search_manifest_using_method(manifest, method, "pkg.unions") == {
        "union_model",
        "mynamespace.union_model",
    }
    assert not search_manifest_using_method(manifest, method, "ext.unions")
    # sources don't show up, because selection pretends they have no FQN. Should it?
    assert search_manifest_using_method(manifest, method, "pkg") == {
        "union_model",
        "versioned_model.v1",
        "versioned_model.v2",
        "versioned_model.v3",
        "versioned_model.v4",
        "versioned_model.v12",
        "table_model",
        "table_model_py",
        "table_model_csv",
        "view_model",
        "ephemeral_model",
        "seed",
        "mynamespace.union_model",
        "mynamespace.ephemeral_model",
        "mynamespace.seed",
        "unit_test_table_model",
    }
    assert search_manifest_using_method(manifest, method, "ext") == {"ext_model"}
    # versions
    assert search_manifest_using_method(manifest, method, "versioned_model") == {
        "versioned_model.v1",
        "versioned_model.v2",
        "versioned_model.v3",
        "versioned_model.v4",
        "versioned_model.v12",
    }
    assert search_manifest_using_method(manifest, method, "versioned_model.v1") == {
        "versioned_model.v1"
    }
    # version selection with _ instead of '.'
    assert search_manifest_using_method(manifest, method, "versioned_model_v1") == {
        "versioned_model.v1"
    }
    # version selection with _ instead of '.' - latest version
    assert search_manifest_using_method(manifest, method, "versioned_model_v2") == {
        "versioned_model.v2"
    }
    # wildcards
    assert search_manifest_using_method(manifest, method, "*.*.*_model") == {
        "mynamespace.union_model",
        "mynamespace.ephemeral_model",
        "union_model",
        "unit_test_table_model",
    }
    # multiple wildcards
    assert search_manifest_using_method(manifest, method, "*unions*") == {
        "union_model",
        "mynamespace.union_model",
    }
    # negation
    assert not search_manifest_using_method(manifest, method, "!pkg*")
    # single wildcard
    assert search_manifest_using_method(manifest, method, "pkg.t*") == {
        "table_model",
        "table_model_py",
        "table_model_csv",
        "unit_test_table_model",
    }
    # wildcard and ? (matches exactly one character)
    assert search_manifest_using_method(manifest, method, "*ext_m?del") == {"ext_model"}
    # multiple ?
    assert search_manifest_using_method(manifest, method, "*.?????_model") == {
        "union_model",
        "table_model",
        "mynamespace.union_model",
    }
    # multiple ranges
    assert search_manifest_using_method(manifest, method, "*.[t-u][a-n][b-i][l-o][e-n]_model") == {
        "union_model",
        "table_model",
        "mynamespace.union_model",
    }


def test_select_tag(manifest):
    methods = MethodManager(manifest, None)
    method = methods.get_method("tag", [])
    assert isinstance(method, TagSelectorMethod)
    assert method.arguments == []

    assert search_manifest_using_method(manifest, method, "uses_ephemeral") == {
        "view_model",
        "table_model",
    }
    assert not search_manifest_using_method(manifest, method, "missing")
    assert search_manifest_using_method(manifest, method, "uses_eph*") == {
        "view_model",
        "table_model",
    }


def test_select_group(manifest, view_model):
    group_name = "my_group"
    group = make_group("test", group_name)
    manifest.groups[group.unique_id] = group
    change_node(
        manifest,
        view_model.replace(
            config={"materialized": "view", "group": group_name},
        ),
    )
    methods = MethodManager(manifest, None)
    method = methods.get_method("group", [])
    assert isinstance(method, GroupSelectorMethod)
    assert method.arguments == []

    assert search_manifest_using_method(manifest, method, group_name) == {"view_model"}
    assert not search_manifest_using_method(manifest, method, "not_my_group")


def test_select_access(manifest, view_model):
    change_node(
        manifest,
        view_model.replace(
            access="public",
        ),
    )
    methods = MethodManager(manifest, None)
    method = methods.get_method("access", [])
    assert isinstance(method, AccessSelectorMethod)
    assert method.arguments == []

    assert search_manifest_using_method(manifest, method, "public") == {"view_model"}
    assert not search_manifest_using_method(manifest, method, "private")


def test_select_source(manifest):
    methods = MethodManager(manifest, None)
    method = methods.get_method("source", [])
    assert isinstance(method, SourceSelectorMethod)
    assert method.arguments == []

    # the lookup is based on how many components you provide: source, source.table, package.source.table
    assert search_manifest_using_method(manifest, method, "raw") == {
        "raw.seed",
        "raw.ext_source",
        "raw.ext_source_2",
    }
    assert search_manifest_using_method(manifest, method, "raw.seed") == {"raw.seed"}
    assert search_manifest_using_method(manifest, method, "pkg.raw.seed") == {"raw.seed"}
    assert search_manifest_using_method(manifest, method, "pkg.*.*") == {"raw.seed"}
    assert search_manifest_using_method(manifest, method, "raw.*") == {
        "raw.seed",
        "raw.ext_source",
        "raw.ext_source_2",
    }
    assert search_manifest_using_method(manifest, method, "ext.raw.*") == {
        "raw.ext_source",
        "raw.ext_source_2",
    }
    assert not search_manifest_using_method(manifest, method, "missing")
    assert not search_manifest_using_method(manifest, method, "raw.missing")
    assert not search_manifest_using_method(manifest, method, "missing.raw.seed")

    assert search_manifest_using_method(manifest, method, "ext.*.*") == {
        "ext_raw.ext_source",
        "ext_raw.ext_source_2",
        "raw.ext_source",
        "raw.ext_source_2",
    }
    assert search_manifest_using_method(manifest, method, "ext_raw") == {
        "ext_raw.ext_source",
        "ext_raw.ext_source_2",
    }
    assert search_manifest_using_method(manifest, method, "ext.ext_raw.*") == {
        "ext_raw.ext_source",
        "ext_raw.ext_source_2",
    }
    assert not search_manifest_using_method(manifest, method, "pkg.ext_raw.*")
    assert search_manifest_using_method(manifest, method, "*.ext_[s]ourc?") == {
        "ext_raw.ext_source",
        "raw.ext_source",
    }


# TODO: this requires writing out files
@pytest.mark.skip("TODO: write manifest files to disk")
def test_select_path(manifest):
    methods = MethodManager(manifest, None)
    method = methods.get_method("path", [])
    assert isinstance(method, PathSelectorMethod)
    assert method.arguments == []

    assert search_manifest_using_method(manifest, method, "subdirectory/*.sql") == {
        "union_model",
        "table_model",
    }
    assert search_manifest_using_method(manifest, method, "subdirectory/union_model.sql") == {
        "union_model"
    }
    assert search_manifest_using_method(manifest, method, "models/*.sql") == {
        "view_model",
        "ephemeral_model",
    }
    assert not search_manifest_using_method(manifest, method, "missing")
    assert not search_manifest_using_method(manifest, method, "models/missing.sql")
    assert not search_manifest_using_method(manifest, method, "models/missing*")


def test_select_file(manifest):
    methods = MethodManager(manifest, None)
    method = methods.get_method("file", [])
    assert isinstance(method, FileSelectorMethod)
    assert method.arguments == []

    assert search_manifest_using_method(manifest, method, "table_model.sql") == {"table_model"}
    assert search_manifest_using_method(manifest, method, "table_model.py") == {"table_model_py"}
    assert search_manifest_using_method(manifest, method, "table_model.csv") == {"table_model_csv"}
    assert search_manifest_using_method(manifest, method, "union_model.sql") == {
        "union_model",
        "mynamespace.union_model",
    }
    assert not search_manifest_using_method(manifest, method, "missing.sql")
    assert not search_manifest_using_method(manifest, method, "missing.py")
    assert search_manifest_using_method(manifest, method, "table_*.csv") == {"table_model_csv"}

    # stem selector match
    assert search_manifest_using_method(manifest, method, "union_model") == {
        "union_model",
        "mynamespace.union_model",
    }
    assert search_manifest_using_method(manifest, method, "versioned_model_v1") == {
        "versioned_model.v1"
    }


def test_select_package(manifest):
    methods = MethodManager(manifest, None)
    method = methods.get_method("package", [])
    assert isinstance(method, PackageSelectorMethod)
    assert method.arguments == []

    assert search_manifest_using_method(manifest, method, "pkg") == {
        "union_model",
        "versioned_model.v1",
        "versioned_model.v2",
        "versioned_model.v3",
        "versioned_model.v4",
        "versioned_model.v12",
        "table_model",
        "table_model_py",
        "table_model_csv",
        "view_model",
        "ephemeral_model",
        "seed",
        "raw.seed",
        "unique_table_model_id",
        "not_null_table_model_id",
        "unique_view_model_id",
        "view_test_nothing",
        "mynamespace.seed",
        "mynamespace.ephemeral_model",
        "mynamespace.union_model",
        "unit_test_table_model",
    }
    assert search_manifest_using_method(manifest, method, "ext") == {
        "ext_model",
        "ext_raw.ext_source",
        "ext_raw.ext_source_2",
        "raw.ext_source",
        "raw.ext_source_2",
        "unique_ext_raw_ext_source_id",
    }

    assert not search_manifest_using_method(manifest, method, "missing")

    assert search_manifest_using_method(manifest, method, "ex*") == {
        "ext_model",
        "ext_raw.ext_source",
        "ext_raw.ext_source_2",
        "raw.ext_source",
        "raw.ext_source_2",
        "unique_ext_raw_ext_source_id",
    }


def test_select_config_materialized(manifest):
    methods = MethodManager(manifest, None)
    method = methods.get_method("config", ["materialized"])
    assert isinstance(method, ConfigSelectorMethod)
    assert method.arguments == ["materialized"]

    assert search_manifest_using_method(manifest, method, "view") == {"view_model", "ext_model"}
    assert search_manifest_using_method(manifest, method, "table") == {
        "table_model",
        "table_model_py",
        "table_model_csv",
        "union_model",
        "versioned_model.v1",
        "versioned_model.v2",
        "versioned_model.v3",
        "versioned_model.v4",
        "versioned_model.v12",
        "mynamespace.union_model",
    }


def test_select_config_meta(manifest):
    methods = MethodManager(manifest, None)

    string_method = methods.get_method("config", ["meta", "string_property"])
    assert search_manifest_using_method(manifest, string_method, "some_string") == {"table_model"}
    assert not search_manifest_using_method(manifest, string_method, "other_string") == {
        "table_model"
    }

    truthy_bool_method = methods.get_method("config", ["meta", "truthy_bool_property"])
    assert search_manifest_using_method(manifest, truthy_bool_method, "true") == {"table_model"}
    assert not search_manifest_using_method(manifest, truthy_bool_method, "false") == {
        "table_model"
    }
    assert not search_manifest_using_method(manifest, truthy_bool_method, "other") == {
        "table_model"
    }

    falsy_bool_method = methods.get_method("config", ["meta", "falsy_bool_property"])
    assert search_manifest_using_method(manifest, falsy_bool_method, "false") == {"table_model"}
    assert not search_manifest_using_method(manifest, falsy_bool_method, "true") == {"table_model"}
    assert not search_manifest_using_method(manifest, falsy_bool_method, "other") == {
        "table_model"
    }

    list_method = methods.get_method("config", ["meta", "list_property"])
    assert search_manifest_using_method(manifest, list_method, "some_value") == {"table_model"}
    assert search_manifest_using_method(manifest, list_method, "true") == {"table_model"}
    assert search_manifest_using_method(manifest, list_method, "false") == {"table_model"}
    assert not search_manifest_using_method(manifest, list_method, "other") == {"table_model"}


def test_select_test_name(manifest):
    methods = MethodManager(manifest, None)
    method = methods.get_method("test_name", [])
    assert isinstance(method, TestNameSelectorMethod)
    assert method.arguments == []

    assert search_manifest_using_method(manifest, method, "unique") == {
        "unique_table_model_id",
        "unique_view_model_id",
        "unique_ext_raw_ext_source_id",
    }
    assert search_manifest_using_method(manifest, method, "not_null") == {
        "not_null_table_model_id"
    }
    assert not search_manifest_using_method(manifest, method, "notatest")
    assert search_manifest_using_method(manifest, method, "not_*") == {"not_null_table_model_id"}


def test_select_test_type(manifest):
    methods = MethodManager(manifest, None)
    method = methods.get_method("test_type", [])
    assert isinstance(method, TestTypeSelectorMethod)
    assert method.arguments == []
    assert search_manifest_using_method(manifest, method, "generic") == {
        "unique_table_model_id",
        "not_null_table_model_id",
        "unique_view_model_id",
        "unique_ext_raw_ext_source_id",
    }
    assert search_manifest_using_method(manifest, method, "singular") == {"view_test_nothing"}
    # test backwards compatibility
    assert search_manifest_using_method(manifest, method, "schema") == {
        "unique_table_model_id",
        "not_null_table_model_id",
        "unique_view_model_id",
        "unique_ext_raw_ext_source_id",
    }
    assert search_manifest_using_method(manifest, method, "data") == {
        "view_test_nothing",
        "unique_table_model_id",
        "not_null_table_model_id",
        "unique_view_model_id",
        "unique_ext_raw_ext_source_id",
    }
    assert search_manifest_using_method(manifest, method, "unit") == {
        "unit_test_table_model",
    }


def test_select_version(manifest):
    methods = MethodManager(manifest, None)
    method = methods.get_method("version", [])
    assert isinstance(method, VersionSelectorMethod)
    assert method.arguments == []
    assert search_manifest_using_method(manifest, method, "latest") == {"versioned_model.v2"}
    assert search_manifest_using_method(manifest, method, "old") == {"versioned_model.v1"}
    assert search_manifest_using_method(manifest, method, "prerelease") == {
        "versioned_model.v3",
        "versioned_model.v4",
        "versioned_model.v12",
    }
    assert search_manifest_using_method(manifest, method, "none") == {
        "table_model_py",
        "union_model",
        "view_model",
        "mynamespace.ephemeral_model",
        "table_model_csv",
        "ephemeral_model",
        "mynamespace.union_model",
        "table_model",
        "ext_model",
    }


def test_select_exposure(manifest):
    exposure = make_exposure("test", "my_exposure")
    manifest.exposures[exposure.unique_id] = exposure
    methods = MethodManager(manifest, None)
    method = methods.get_method("exposure", [])
    assert isinstance(method, ExposureSelectorMethod)
    assert search_manifest_using_method(manifest, method, "my_exposure") == {"my_exposure"}
    assert not search_manifest_using_method(manifest, method, "not_my_exposure")
    assert search_manifest_using_method(manifest, method, "my_e*e") == {"my_exposure"}


def test_select_metric(manifest):
    metric = make_metric("test", "my_metric")
    manifest.metrics[metric.unique_id] = metric
    methods = MethodManager(manifest, None)
    method = methods.get_method("metric", [])
    assert isinstance(method, MetricSelectorMethod)
    assert search_manifest_using_method(manifest, method, "my_metric") == {"my_metric"}
    assert not search_manifest_using_method(manifest, method, "not_my_metric")
    assert search_manifest_using_method(manifest, method, "*_metric") == {"my_metric"}


def test_select_semantic_model(manifest):
    semantic_model = make_semantic_model(
        "pkg",
        "customer",
        model="customers",
        path="_semantic_models.yml",
    )
    manifest.semantic_models[semantic_model.unique_id] = semantic_model
    methods = MethodManager(manifest, None)
    method = methods.get_method("semantic_model", [])
    assert isinstance(method, SemanticModelSelectorMethod)
    assert search_manifest_using_method(manifest, method, "customer") == {"customer"}
    assert not search_manifest_using_method(manifest, method, "not_customer")
    assert search_manifest_using_method(manifest, method, "*omer") == {"customer"}


def test_select_semantic_model_by_tag(manifest):
    semantic_model = make_semantic_model(
        "pkg",
        "customer",
        model="customers",
        path="_semantic_models.yml",
    )
    manifest.semantic_models[semantic_model.unique_id] = semantic_model
    methods = MethodManager(manifest, None)
    method = methods.get_method("tag", [])
    assert isinstance(method, TagSelectorMethod)
    assert method.arguments == []
    search_manifest_using_method(manifest, method, "any_tag")


def test_select_saved_query(manifest: Manifest) -> None:
    metric = make_metric("test", "my_metric")
    saved_query = make_saved_query(
        "pkg",
        "test_saved_query",
        "my_metric",
    )
    manifest.metrics[metric.unique_id] = metric
    manifest.saved_queries[saved_query.unique_id] = saved_query
    methods = MethodManager(manifest, None)
    method = methods.get_method("saved_query", [])
    assert isinstance(method, SavedQuerySelectorMethod)
    assert search_manifest_using_method(manifest, method, "test_saved_query") == {
        "test_saved_query"
    }
    assert not search_manifest_using_method(manifest, method, "not_test_saved_query")
    assert search_manifest_using_method(manifest, method, "*uery") == {"test_saved_query"}


def test_select_saved_query_by_tag(manifest: Manifest) -> None:
    metric = make_metric("test", "my_metric")
    saved_query = make_saved_query(
        "pkg",
        "test_saved_query",
        "my_metric",
    )
    manifest.metrics[metric.unique_id] = metric
    manifest.saved_queries[saved_query.unique_id] = saved_query
    methods = MethodManager(manifest, None)
    method = methods.get_method("tag", [])
    assert isinstance(method, TagSelectorMethod)
    assert method.arguments == []
    search_manifest_using_method(manifest, method, "any_tag")


@pytest.fixture
def previous_state(manifest):
    writable = copy.deepcopy(manifest).writable_manifest()
    state = PreviousState(
        state_path=Path("/path/does/not/exist"),
        target_path=Path("/path/does/not/exist"),
        project_root=Path("/path/does/not/exist"),
    )
    state.manifest = writable
    return state


def add_node(manifest, node):
    manifest.nodes[node.unique_id] = node


def add_macro(manifest, macro):
    manifest.macros[macro.unique_id] = macro


def change_node(manifest, node, change=None):
    if change is not None:
        node = change(node)
    manifest.nodes[node.unique_id] = node


def statemethod(manifest, previous_state):
    methods = MethodManager(manifest, previous_state)
    method = methods.get_method("state", [])
    assert isinstance(method, StateSelectorMethod)
    assert method.arguments == []
    return method


def test_select_state_no_change(manifest, previous_state):
    method = statemethod(manifest, previous_state)
    assert not search_manifest_using_method(manifest, method, "modified")
    assert not search_manifest_using_method(manifest, method, "new")
    assert not search_manifest_using_method(manifest, method, "modified.configs")
    assert not search_manifest_using_method(manifest, method, "modified.persisted_descriptions")
    assert not search_manifest_using_method(manifest, method, "modified.relation")
    assert not search_manifest_using_method(manifest, method, "modified.macros")


def test_select_state_nothing(manifest, previous_state):
    previous_state.manifest = None
    method = statemethod(manifest, previous_state)
    with pytest.raises(dbt_common.exceptions.DbtRuntimeError) as exc:
        search_manifest_using_method(manifest, method, "modified")
    assert "no comparison manifest" in str(exc.value)

    with pytest.raises(dbt_common.exceptions.DbtRuntimeError) as exc:
        search_manifest_using_method(manifest, method, "new")
    assert "no comparison manifest" in str(exc.value)

    with pytest.raises(dbt_common.exceptions.DbtRuntimeError) as exc:
        search_manifest_using_method(manifest, method, "unmodified")
    assert "no comparison manifest" in str(exc.value)

    with pytest.raises(dbt_common.exceptions.DbtRuntimeError) as exc:
        search_manifest_using_method(manifest, method, "old")
    assert "no comparison manifest" in str(exc.value)


def test_select_state_added_model(manifest, previous_state):
    add_node(manifest, make_model("pkg", "another_model", "select 1 as id"))
    method = statemethod(manifest, previous_state)
    assert search_manifest_using_method(manifest, method, "modified") == {"another_model"}
    assert search_manifest_using_method(manifest, method, "new") == {"another_model"}
    assert search_manifest_using_method(manifest, method, "modified.body") == {"another_model"}

    # none of these
    assert not {"another_model"} in search_manifest_using_method(manifest, method, "old")
    assert not {"another_model"} in search_manifest_using_method(manifest, method, "unmodified")


def test_select_state_changed_model_sql(manifest, previous_state, view_model):
    change_node(manifest, view_model.replace(raw_code="select 1 as id"))
    method = statemethod(manifest, previous_state)

    # both of these
    assert search_manifest_using_method(manifest, method, "modified") == {"view_model"}
    assert search_manifest_using_method(manifest, method, "modified.body") == {"view_model"}

    # none of these
    assert not search_manifest_using_method(manifest, method, "new")
    assert not {"view_model"} in search_manifest_using_method(manifest, method, "old")
    assert not {"view_model"} in search_manifest_using_method(manifest, method, "unmodified")
    assert not search_manifest_using_method(manifest, method, "modified.configs")
    assert not search_manifest_using_method(manifest, method, "modified.persisted_descriptions")
    assert not search_manifest_using_method(manifest, method, "modified.relation")
    assert not search_manifest_using_method(manifest, method, "modified.macros")


def test_select_state_changed_model_fqn(manifest, previous_state, view_model):
    change_node(
        manifest, view_model.replace(fqn=view_model.fqn[:-1] + ["nested"] + view_model.fqn[-1:])
    )
    method = statemethod(manifest, previous_state)
    assert search_manifest_using_method(manifest, method, "modified") == {"view_model"}
    assert not search_manifest_using_method(manifest, method, "new")

    # none of these
    assert not {"view_model"} in search_manifest_using_method(manifest, method, "old")
    assert not {"view_model"} in search_manifest_using_method(manifest, method, "unmodified")


def test_select_state_added_seed(manifest, previous_state):
    add_node(manifest, make_seed("pkg", "another_seed"))
    method = statemethod(manifest, previous_state)
    assert search_manifest_using_method(manifest, method, "modified") == {"another_seed"}
    assert search_manifest_using_method(manifest, method, "new") == {"another_seed"}

    # none of these
    assert not {"another_seed"} in search_manifest_using_method(manifest, method, "old")
    assert not {"another_seed"} in search_manifest_using_method(manifest, method, "unmodified")


def test_select_state_changed_seed_checksum_sha_to_sha(manifest, previous_state, seed):
    change_node(manifest, seed.replace(checksum=FileHash.from_contents("changed")))
    method = statemethod(manifest, previous_state)
    assert search_manifest_using_method(manifest, method, "modified") == {"seed"}
    assert not search_manifest_using_method(manifest, method, "new")
    assert "seed" not in search_manifest_using_method(manifest, method, "unmodified")


def test_select_state_changed_seed_checksum_path_to_path(manifest, previous_state, seed):
    change_node(
        previous_state.manifest,
        seed.replace(checksum=FileHash(name="path", checksum=seed.original_file_path)),
    )
    change_node(
        manifest, seed.replace(checksum=FileHash(name="path", checksum=seed.original_file_path))
    )
    method = statemethod(manifest, previous_state)
    with mock.patch("dbt.contracts.graph.nodes.warn_or_error") as warn_or_error_patch:
        assert not search_manifest_using_method(manifest, method, "modified")
        warn_or_error_patch.assert_called_once()
        event = warn_or_error_patch.call_args[0][0]
        assert type(event).__name__ == "SeedExceedsLimitSamePath"
        msg = event.message()
        assert msg.startswith("Found a seed (pkg.seed) >1MB in size")
    with mock.patch("dbt.contracts.graph.nodes.warn_or_error") as warn_or_error_patch:
        assert not search_manifest_using_method(manifest, method, "new")
        warn_or_error_patch.assert_not_called()
    with mock.patch("dbt.contracts.graph.nodes.warn_or_error") as warn_or_error_patch:
        assert search_manifest_using_method(manifest, method, "old")
        warn_or_error_patch.assert_not_called()
    with mock.patch("dbt.contracts.graph.nodes.warn_or_error") as warn_or_error_patch:
        assert search_manifest_using_method(manifest, method, "unmodified")
        warn_or_error_patch.assert_called_once()
        event = warn_or_error_patch.call_args[0][0]
        assert type(event).__name__ == "SeedExceedsLimitSamePath"
        msg = event.message()
        assert msg.startswith("Found a seed (pkg.seed) >1MB in size")


def test_select_state_changed_seed_checksum_sha_to_path(manifest, previous_state, seed):
    change_node(
        manifest, seed.replace(checksum=FileHash(name="path", checksum=seed.original_file_path))
    )
    method = statemethod(manifest, previous_state)
    with mock.patch("dbt.contracts.graph.nodes.warn_or_error") as warn_or_error_patch:
        assert search_manifest_using_method(manifest, method, "modified") == {"seed"}
        warn_or_error_patch.assert_called_once()
        event = warn_or_error_patch.call_args[0][0]
        assert type(event).__name__ == "SeedIncreased"
        msg = event.message()
        assert msg.startswith("Found a seed (pkg.seed) >1MB in size")
    with mock.patch("dbt.contracts.graph.nodes.warn_or_error") as warn_or_error_patch:
        assert not search_manifest_using_method(manifest, method, "new")
        warn_or_error_patch.assert_not_called()
    with mock.patch("dbt.contracts.graph.nodes.warn_or_error") as warn_or_error_patch:
        assert search_manifest_using_method(manifest, method, "old")
        warn_or_error_patch.assert_not_called()
    with mock.patch("dbt.contracts.graph.nodes.warn_or_error") as warn_or_error_patch:
        assert search_manifest_using_method(manifest, method, "unmodified")
        warn_or_error_patch.assert_called_once()
        event = warn_or_error_patch.call_args[0][0]
        assert type(event).__name__ == "SeedIncreased"
        msg = event.message()
        assert msg.startswith("Found a seed (pkg.seed) >1MB in size")


def test_select_state_changed_seed_checksum_path_to_sha(manifest, previous_state, seed):
    change_node(
        previous_state.manifest,
        seed.replace(checksum=FileHash(name="path", checksum=seed.original_file_path)),
    )
    method = statemethod(manifest, previous_state)
    with mock.patch("dbt.contracts.graph.nodes.warn_or_error") as warn_or_error_patch:
        assert search_manifest_using_method(manifest, method, "modified") == {"seed"}
        warn_or_error_patch.assert_not_called()
    with mock.patch("dbt.contracts.graph.nodes.warn_or_error") as warn_or_error_patch:
        assert not search_manifest_using_method(manifest, method, "new")
        warn_or_error_patch.assert_not_called()
    with mock.patch("dbt.contracts.graph.nodes.warn_or_error") as warn_or_error_patch:
        assert "seed" not in search_manifest_using_method(manifest, method, "unmodified")
        warn_or_error_patch.assert_not_called()
    with mock.patch("dbt.contracts.graph.nodes.warn_or_error") as warn_or_error_patch:
        assert "seed" in search_manifest_using_method(manifest, method, "old")
        warn_or_error_patch.assert_not_called()


def test_select_state_changed_seed_fqn(manifest, previous_state, seed):
    change_node(manifest, seed.replace(fqn=seed.fqn[:-1] + ["nested"] + seed.fqn[-1:]))
    method = statemethod(manifest, previous_state)
    assert search_manifest_using_method(manifest, method, "modified") == {"seed"}
    assert not search_manifest_using_method(manifest, method, "new")
    assert "seed" not in search_manifest_using_method(manifest, method, "unmodified")
    assert "seed" in search_manifest_using_method(manifest, method, "old")


def test_select_state_changed_seed_relation_documented(manifest, previous_state, seed):
    seed_doc_relation = replace_config(seed, persist_docs={"relation": True})
    change_node(manifest, seed_doc_relation)
    method = statemethod(manifest, previous_state)
    assert search_manifest_using_method(manifest, method, "modified") == {"seed"}
    assert search_manifest_using_method(manifest, method, "modified.configs") == {"seed"}
    assert "seed" in search_manifest_using_method(manifest, method, "old")
    assert not search_manifest_using_method(manifest, method, "new")
    assert "seed" not in search_manifest_using_method(manifest, method, "unmodified")
    assert not search_manifest_using_method(manifest, method, "modified.body")
    assert not search_manifest_using_method(manifest, method, "modified.persisted_descriptions")


def test_select_state_changed_seed_relation_documented_nodocs(manifest, previous_state, seed):
    seed_doc_relation = replace_config(seed, persist_docs={"relation": True})
    seed_doc_relation_documented = seed_doc_relation.replace(description="a description")
    change_node(previous_state.manifest, seed_doc_relation)
    change_node(manifest, seed_doc_relation_documented)
    method = statemethod(manifest, previous_state)
    assert search_manifest_using_method(manifest, method, "modified") == {"seed"}
    assert search_manifest_using_method(manifest, method, "modified.persisted_descriptions") == {
        "seed"
    }
    assert "seed" in search_manifest_using_method(manifest, method, "old")
    assert not search_manifest_using_method(manifest, method, "new")
    assert "seed" not in search_manifest_using_method(manifest, method, "unmodified")
    assert not search_manifest_using_method(manifest, method, "modified.configs")


def test_select_state_changed_seed_relation_documented_withdocs(manifest, previous_state, seed):
    seed_doc_relation = replace_config(seed, persist_docs={"relation": True})
    seed_doc_relation_documented = seed_doc_relation.replace(description="a description")
    change_node(previous_state.manifest, seed_doc_relation_documented)
    change_node(manifest, seed_doc_relation)
    method = statemethod(manifest, previous_state)
    assert search_manifest_using_method(manifest, method, "modified") == {"seed"}
    assert search_manifest_using_method(manifest, method, "modified.persisted_descriptions") == {
        "seed"
    }
    assert "seed" in search_manifest_using_method(manifest, method, "old")
    assert not search_manifest_using_method(manifest, method, "new")
    assert "seed" not in search_manifest_using_method(manifest, method, "unmodified")


def test_select_state_changed_seed_columns_documented(manifest, previous_state, seed):
    # changing persist_docs, even without changing the description -> changed
    seed_doc_columns = replace_config(seed, persist_docs={"columns": True})
    change_node(manifest, seed_doc_columns)
    method = statemethod(manifest, previous_state)
    assert search_manifest_using_method(manifest, method, "modified") == {"seed"}
    assert search_manifest_using_method(manifest, method, "modified.configs") == {"seed"}
    assert "seed" in search_manifest_using_method(manifest, method, "old")
    assert not search_manifest_using_method(manifest, method, "new")
    assert "seed" not in search_manifest_using_method(manifest, method, "unmodified")
    assert not search_manifest_using_method(manifest, method, "modified.persisted_descriptions")


def test_select_state_changed_seed_columns_documented_nodocs(manifest, previous_state, seed):
    seed_doc_columns = replace_config(seed, persist_docs={"columns": True})
    seed_doc_columns_documented_columns = seed_doc_columns.replace(
        columns={"a": ColumnInfo(name="a", description="a description")},
    )

    change_node(previous_state.manifest, seed_doc_columns)
    change_node(manifest, seed_doc_columns_documented_columns)

    method = statemethod(manifest, previous_state)
    assert search_manifest_using_method(manifest, method, "modified") == {"seed"}
    assert search_manifest_using_method(manifest, method, "modified.persisted_descriptions") == {
        "seed"
    }
    assert "seed" in search_manifest_using_method(manifest, method, "old")
    assert not search_manifest_using_method(manifest, method, "new")
    assert "seed" not in search_manifest_using_method(manifest, method, "unmodified")
    assert not search_manifest_using_method(manifest, method, "modified.configs")


def test_select_state_changed_seed_columns_documented_withdocs(manifest, previous_state, seed):
    seed_doc_columns = replace_config(seed, persist_docs={"columns": True})
    seed_doc_columns_documented_columns = seed_doc_columns.replace(
        columns={"a": ColumnInfo(name="a", description="a description")},
    )

    change_node(manifest, seed_doc_columns)
    change_node(previous_state.manifest, seed_doc_columns_documented_columns)

    method = statemethod(manifest, previous_state)
    assert search_manifest_using_method(manifest, method, "modified") == {"seed"}
    assert search_manifest_using_method(manifest, method, "modified.persisted_descriptions") == {
        "seed"
    }
    assert "seed" in search_manifest_using_method(manifest, method, "old")
    assert not search_manifest_using_method(manifest, method, "new")
    assert "seed" not in search_manifest_using_method(manifest, method, "unmodified")
    assert not search_manifest_using_method(manifest, method, "modified.configs")


def test_select_state_changed_test_macro_sql(
    manifest, previous_state, macro_default_test_not_null
):
    manifest.macros[macro_default_test_not_null.unique_id] = macro_default_test_not_null.replace(
        macro_sql="lalala"
    )
    method = statemethod(manifest, previous_state)
    assert search_manifest_using_method(manifest, method, "modified") == {
        "not_null_table_model_id"
    }
    assert search_manifest_using_method(manifest, method, "modified.macros") == {
        "not_null_table_model_id"
    }
    assert "not_null_table_model_id" in search_manifest_using_method(manifest, method, "old")
    assert not search_manifest_using_method(manifest, method, "new")
    assert "not_null_table_model_id" not in search_manifest_using_method(
        manifest, method, "unmodified"
    )


def test_select_state_changed_test_macros(manifest, previous_state):
    changed_macro = make_macro("dbt", "changed_macro", "blablabla")
    add_macro(manifest, changed_macro)
    add_macro(previous_state.manifest, changed_macro.replace(macro_sql="something different"))

    unchanged_macro = make_macro("dbt", "unchanged_macro", "blablabla")
    add_macro(manifest, unchanged_macro)
    add_macro(previous_state.manifest, unchanged_macro)

    model1 = make_model(
        "dbt",
        "model1",
        "blablabla",
        depends_on_macros=[changed_macro.unique_id, unchanged_macro.unique_id],
    )
    add_node(manifest, model1)
    add_node(previous_state.manifest, model1)

    model2 = make_model(
        "dbt",
        "model2",
        "blablabla",
        depends_on_macros=[unchanged_macro.unique_id, changed_macro.unique_id],
    )
    add_node(manifest, model2)
    add_node(previous_state.manifest, model2)

    method = statemethod(manifest, previous_state)

    assert search_manifest_using_method(manifest, method, "modified") == {"model1", "model2"}
    assert search_manifest_using_method(manifest, method, "modified.macros") == {
        "model1",
        "model2",
    }
    assert "model1" and "model2" in search_manifest_using_method(manifest, method, "old")
    assert not search_manifest_using_method(manifest, method, "new")
    assert "model1" and "model2" not in search_manifest_using_method(
        manifest, method, "unmodified"
    )


def test_select_state_changed_test_macros_with_upstream_change(manifest, previous_state):
    changed_macro = make_macro("dbt", "changed_macro", "blablabla")
    add_macro(manifest, changed_macro)
    add_macro(previous_state.manifest, changed_macro.replace(macro_sql="something different"))

    unchanged_macro1 = make_macro("dbt", "unchanged_macro", "blablabla")
    add_macro(manifest, unchanged_macro1)
    add_macro(previous_state.manifest, unchanged_macro1)

    unchanged_macro2 = make_macro(
        "dbt",
        "unchanged_macro",
        "blablabla",
        depends_on_macros=[unchanged_macro1.unique_id, changed_macro.unique_id],
    )
    add_macro(manifest, unchanged_macro2)
    add_macro(previous_state.manifest, unchanged_macro2)

    unchanged_macro3 = make_macro(
        "dbt",
        "unchanged_macro",
        "blablabla",
        depends_on_macros=[changed_macro.unique_id, unchanged_macro1.unique_id],
    )
    add_macro(manifest, unchanged_macro3)
    add_macro(previous_state.manifest, unchanged_macro3)

    model1 = make_model(
        "dbt", "model1", "blablabla", depends_on_macros=[unchanged_macro1.unique_id]
    )
    add_node(manifest, model1)
    add_node(previous_state.manifest, model1)

    model2 = make_model(
        "dbt", "model2", "blablabla", depends_on_macros=[unchanged_macro3.unique_id]
    )
    add_node(manifest, model2)
    add_node(previous_state.manifest, model2)

    method = statemethod(manifest, previous_state)

    assert search_manifest_using_method(manifest, method, "modified") == {"model1", "model2"}
    assert search_manifest_using_method(manifest, method, "modified.macros") == {
        "model1",
        "model2",
    }
    assert "model1" and "model2" in search_manifest_using_method(manifest, method, "old")
    assert not search_manifest_using_method(manifest, method, "new")
    assert "model1" and "model2" not in search_manifest_using_method(
        manifest, method, "unmodified"
    )<|MERGE_RESOLUTION|>--- conflicted
+++ resolved
@@ -20,12 +20,6 @@
     SingularTestNode,
     GenericTestNode,
     SourceDefinition,
-<<<<<<< HEAD
-    ColumnInfo,
-=======
-    TestConfig,
-    TestMetadata,
->>>>>>> 6965eca0
     AccessType,
     UnitTestDefinition,
 )
