import re
from typing import TypeVar

from datetime import datetime
from dbt.contracts.results import TimingInfo
from dbt.events import AdapterLogger, types
from dbt.events.base_types import (
    BaseEvent,
    DebugLevel,
    DynamicLevel,
    ErrorLevel,
    InfoLevel,
    TestLevel,
    WarnLevel,
    msg_from_base_event,
)
from dbt.events.functions import msg_to_dict, msg_to_json
from dbt.flags import set_from_args
from argparse import Namespace

set_from_args(Namespace(WARN_ERROR=False), None)


# takes in a class and finds any subclasses for it
def get_all_subclasses(cls):
    all_subclasses = []
    for subclass in cls.__subclasses__():
        if subclass not in [TestLevel, DebugLevel, WarnLevel, InfoLevel, ErrorLevel, DynamicLevel]:
            all_subclasses.append(subclass)
        all_subclasses.extend(get_all_subclasses(subclass))
    return set(all_subclasses)


class TestAdapterLogger:
    # this interface is documented for adapter maintainers to plug into
    # so we should test that it at the very least doesn't explode.
    def test_basic_adapter_logging_interface(self):
        logger = AdapterLogger("dbt_tests")
        logger.debug("debug message")
        logger.info("info message")
        logger.warning("warning message")
        logger.error("error message")
        logger.exception("exception message")
        logger.critical("exception message")

    # python loggers allow deferring string formatting via this signature:
    def test_formatting(self):
        logger = AdapterLogger("dbt_tests")
        # tests that it doesn't throw
        logger.debug("hello {}", "world")

        # enters lower in the call stack to test that it formats correctly
        event = types.AdapterEventDebug(name="dbt_tests", base_msg="hello {}", args=["world"])
        assert "hello world" in event.message()

        # tests that it doesn't throw
        logger.debug("1 2 {}", "3")

        # enters lower in the call stack to test that it formats correctly
        event = types.AdapterEventDebug(name="dbt_tests", base_msg="1 2 {}", args=[3])
        assert "1 2 3" in event.message()

        # tests that it doesn't throw
        logger.debug("boop{x}boop")

        # enters lower in the call stack to test that it formats correctly
        # in this case it's that we didn't attempt to replace anything since there
        # were no args passed after the initial message
        event = types.AdapterEventDebug(name="dbt_tests", base_msg="boop{x}boop", args=[])
        assert "boop{x}boop" in event.message()

        # ensure AdapterLogger and subclasses makes all base_msg members
        # of type string; when someone writes logger.debug(a) where a is
        # any non-string object
        event = types.AdapterEventDebug(name="dbt_tests", base_msg=[1, 2, 3], args=[3])
        assert isinstance(event.base_msg, str)

        event = types.JinjaLogDebug(msg=[1, 2, 3])
        assert isinstance(event.msg, str)


class TestEventCodes:

    # checks to see if event codes are duplicated to keep codes singluar and clear.
    # also checks that event codes follow correct namming convention ex. E001
    def test_event_codes(self):
        all_concrete = get_all_subclasses(BaseEvent)
        all_codes = set()

        for event_cls in all_concrete:
            code = event_cls.code(event_cls)
            # must be in the form 1 capital letter, 3 digits
            assert re.match("^[A-Z][0-9]{3}", code)
            # cannot have been used already
            assert (
                code not in all_codes
            ), f"{code} is assigned more than once. Check types.py for duplicates."
            all_codes.add(code)


sample_values = [
    # N.B. Events instantiated here include the module prefix in order to
    # avoid having the entire list twice in the code.
    # A - pre-project loading
    types.MainReportVersion(version=""),
    types.MainReportArgs(args={}),
    types.MainTrackingUserState(user_state=""),
    types.MergedFromState(num_merged=0, sample=[]),
    types.MissingProfileTarget(profile_name="", target_name=""),
    types.InvalidOptionYAML(option_name="vars"),
    types.LogDbtProjectError(),
    types.LogDbtProfileError(),
    types.StarterProjectPath(dir=""),
    types.ConfigFolderDirectory(dir=""),
    types.NoSampleProfileFound(adapter=""),
    types.ProfileWrittenWithSample(name="", path=""),
    types.ProfileWrittenWithTargetTemplateYAML(name="", path=""),
    types.ProfileWrittenWithProjectTemplateYAML(name="", path=""),
    types.SettingUpProfile(),
    types.InvalidProfileTemplateYAML(),
    types.ProjectNameAlreadyExists(name=""),
    types.ProjectCreated(project_name=""),
    # D - Deprecations ======================
    types.PackageRedirectDeprecation(old_name="", new_name=""),
    types.PackageInstallPathDeprecation(),
    types.ConfigSourcePathDeprecation(deprecated_path="", exp_path=""),
    types.ConfigDataPathDeprecation(deprecated_path="", exp_path=""),
    types.AdapterDeprecationWarning(old_name="", new_name=""),
    types.MetricAttributesRenamed(metric_name=""),
    types.ExposureNameDeprecation(exposure=""),
    types.InternalDeprecation(name="", reason="", suggested_action="", version=""),
    types.EnvironmentVariableRenamed(old_name="", new_name=""),
    types.ConfigLogPathDeprecation(deprecated_path=""),
    types.ConfigTargetPathDeprecation(deprecated_path=""),
    # E - DB Adapter ======================
    types.AdapterEventDebug(),
    types.AdapterEventInfo(),
    types.AdapterEventWarning(),
    types.AdapterEventError(),
    types.NewConnection(conn_type="", conn_name=""),
    types.ConnectionReused(conn_name=""),
    types.ConnectionLeftOpenInCleanup(conn_name=""),
    types.ConnectionClosedInCleanup(conn_name=""),
    types.RollbackFailed(conn_name=""),
    types.ConnectionClosed(conn_name=""),
    types.ConnectionLeftOpen(conn_name=""),
    types.Rollback(conn_name=""),
    types.CacheMiss(conn_name="", database="", schema=""),
    types.ListRelations(database="", schema=""),
    types.ConnectionUsed(conn_type="", conn_name=""),
    types.SQLQuery(conn_name="", sql=""),
    types.SQLQueryStatus(status="", elapsed=0.1),
    types.SQLCommit(conn_name=""),
    types.ColTypeChange(
        orig_type="",
        new_type="",
        table={"database": "", "schema": "", "identifier": ""},
    ),
    types.SchemaCreation(relation={"database": "", "schema": "", "identifier": ""}),
    types.SchemaDrop(relation={"database": "", "schema": "", "identifier": ""}),
    types.CacheAction(
        action="adding_relation",
        ref_key={"database": "", "schema": "", "identifier": ""},
        ref_key_2={"database": "", "schema": "", "identifier": ""},
    ),
    types.CacheDumpGraph(before_after="before", action="rename", dump=dict()),
    types.AdapterImportError(exc=""),
    types.PluginLoadError(exc_info=""),
    types.NewConnectionOpening(connection_state=""),
    types.CodeExecution(conn_name="", code_content=""),
    types.CodeExecutionStatus(status="", elapsed=0.1),
    types.CatalogGenerationError(exc=""),
    types.WriteCatalogFailure(num_exceptions=0),
    types.CatalogWritten(path=""),
    types.CannotGenerateDocs(),
    types.BuildingCatalog(),
    types.DatabaseErrorRunningHook(hook_type=""),
    types.HooksRunning(num_hooks=0, hook_type=""),
    types.FinishedRunningStats(stat_line="", execution="", execution_time=0),
    # I - Project parsing ======================
    types.InputFileDiffError(category="testing", file_id="my_file"),
    types.InvalidValueForField(field_name="test", field_value="test"),
    types.ValidationWarning(resource_type="model", field_name="access", node_name="my_macro"),
    types.ParsePerfInfoPath(path=""),
    types.GenericTestFileParse(path=""),
    types.MacroFileParse(path=""),
    types.PartialParsingErrorProcessingFile(file=""),
    types.PartialParsingFile(file_id=""),
    types.PartialParsingError(exc_info={}),
    types.PartialParsingSkipParsing(),
    types.UnableToPartialParse(reason="something went wrong"),
    types.StateCheckVarsHash(vars="testing", target="testing", profile="testing"),
    types.PartialParsingNotEnabled(),
    types.ParsedFileLoadFailed(path="", exc="", exc_info=""),
    types.PartialParsingEnabled(deleted=0, added=0, changed=0),
    types.PartialParsingFile(file_id=""),
    types.InvalidDisabledTargetInTestNode(
        resource_type_title="",
        unique_id="",
        original_file_path="",
        target_kind="",
        target_name="",
        target_package="",
    ),
    types.UnusedResourceConfigPath(unused_config_paths=[]),
    types.SeedIncreased(package_name="", name=""),
    types.SeedExceedsLimitSamePath(package_name="", name=""),
    types.SeedExceedsLimitAndPathChanged(package_name="", name=""),
    types.SeedExceedsLimitChecksumChanged(package_name="", name="", checksum_name=""),
    types.UnusedTables(unused_tables=[]),
    types.WrongResourceSchemaFile(
        patch_name="", resource_type="", file_path="", plural_resource_type=""
    ),
    types.NoNodeForYamlKey(patch_name="", yaml_key="", file_path=""),
    types.MacroNotFoundForPatch(patch_name=""),
    types.NodeNotFoundOrDisabled(
        original_file_path="",
        unique_id="",
        resource_type_title="",
        target_name="",
        target_kind="",
        target_package="",
        disabled="",
    ),
    types.JinjaLogWarning(),
    types.JinjaLogInfo(msg=""),
    types.JinjaLogDebug(msg=""),
    # M - Deps generation ======================
    types.GitSparseCheckoutSubdirectory(subdir=""),
    types.GitProgressCheckoutRevision(revision=""),
    types.GitProgressUpdatingExistingDependency(dir=""),
    types.GitProgressPullingNewDependency(dir=""),
    types.GitNothingToDo(sha=""),
    types.GitProgressUpdatedCheckoutRange(start_sha="", end_sha=""),
    types.GitProgressCheckedOutAt(end_sha=""),
    types.RegistryProgressGETRequest(url=""),
    types.RegistryProgressGETResponse(url="", resp_code=1234),
    types.SelectorReportInvalidSelector(valid_selectors="", spec_method="", raw_spec=""),
    types.DepsNoPackagesFound(),
    types.DepsStartPackageInstall(package_name=""),
    types.DepsInstallInfo(version_name=""),
    types.DepsUpdateAvailable(version_latest=""),
    types.DepsUpToDate(),
    types.DepsListSubdirectory(subdirectory=""),
    types.DepsNotifyUpdatesAvailable(packages=[]),
    types.RetryExternalCall(attempt=0, max=0),
    types.RecordRetryException(exc=""),
    types.RegistryIndexProgressGETRequest(url=""),
    types.RegistryIndexProgressGETResponse(url="", resp_code=1234),
    types.RegistryResponseUnexpectedType(response=""),
    types.RegistryResponseMissingTopKeys(response=""),
    types.RegistryResponseMissingNestedKeys(response=""),
    types.RegistryResponseExtraNestedKeys(response=""),
    types.DepsSetDownloadDirectory(path=""),
    # Q - Node execution ======================
    types.RunningOperationCaughtError(exc=""),
    types.CompileComplete(),
    types.FreshnessCheckComplete(),
    types.SeedHeader(header=""),
    types.SQLRunnerException(exc=""),
    types.LogTestResult(
        name="",
        index=0,
        num_models=0,
        execution_time=0,
        num_failures=0,
    ),
    types.LogStartLine(description="", index=0, total=0),
    types.LogModelResult(
        description="",
        status="",
        index=0,
        total=0,
        execution_time=0,
    ),
    types.LogSnapshotResult(
        status="",
        description="",
        cfg={},
        index=0,
        total=0,
        execution_time=0,
    ),
    types.LogSeedResult(
        status="",
        index=0,
        total=0,
        execution_time=0,
        schema="",
        relation="",
    ),
    types.LogFreshnessResult(
        source_name="",
        table_name="",
        index=0,
        total=0,
        execution_time=0,
    ),
    types.LogCancelLine(conn_name=""),
    types.DefaultSelector(name=""),
    types.NodeStart(),
    types.NodeFinished(),
    types.QueryCancelationUnsupported(type=""),
    types.ConcurrencyLine(num_threads=0, target_name=""),
<<<<<<< HEAD
    types.CompiledNodeText(node_name="", compiled=""),
    types.WritingInjectedSQLForNode(node_info=types.NodeInfo()),
    types.NodeCompiling(node_info=types.NodeInfo()),
    types.NodeExecuting(node_info=types.NodeInfo()),
=======
    types.CompiledNode(node_name="", compiled=""),
    types.WritingInjectedSQLForNode(),
    types.NodeCompiling(),
    types.NodeExecuting(),
>>>>>>> da4a90aa
    types.LogHookStartLine(
        statement="",
        index=0,
        total=0,
    ),
    types.LogHookEndLine(
        statement="",
        status="",
        index=0,
        total=0,
        execution_time=0,
    ),
    types.SkippingDetails(
        resource_type="",
        schema="",
        node_name="",
        index=0,
        total=0,
    ),
    types.NothingToDo(),
    types.RunningOperationUncaughtError(exc=""),
    types.EndRunResult(),
    types.NoNodesSelected(),
    types.DepsUnpinned(revision="", git=""),
    types.NoNodesForSelectionCriteria(spec_raw=""),
    types.CommandCompleted(command="", success=True, elapsed=0.1, completed_at=datetime.utcnow()),
    # W - Node testing ======================
    types.CatchableExceptionOnRun(exc=""),
    types.InternalErrorOnRun(build_path="", exc=""),
    types.GenericExceptionOnRun(build_path="", unique_id="", exc=""),
    types.NodeConnectionReleaseError(node_name="", exc=""),
    types.FoundStats(stat_line=""),
    # Z - misc ======================
    types.MainKeyboardInterrupt(),
    types.MainEncounteredError(exc=""),
    types.MainStackTrace(stack_trace=""),
    types.SystemCouldNotWrite(path="", reason="", exc=""),
    types.SystemExecutingCmd(cmd=[""]),
    types.SystemStdOut(bmsg=str(b"")),
    types.SystemStdErr(bmsg=str(b"")),
    types.SystemReportReturnCode(returncode=0),
    types.TimingInfoCollected(),
    types.LogDebugStackTrace(),
    types.CheckCleanPath(path=""),
    types.ConfirmCleanPath(path=""),
    types.ProtectedCleanPath(path=""),
    types.FinishedCleanPaths(),
    types.OpenCommand(open_cmd="", profiles_dir=""),
    types.RunResultWarning(resource_type="", node_name="", path=""),
    types.RunResultFailure(resource_type="", node_name="", path=""),
    types.StatsLine(stats={"error": 0, "skip": 0, "pass": 0, "warn": 0, "total": 0}),
    types.RunResultError(msg=""),
    types.RunResultErrorNoMessage(status=""),
    types.SQLCompiledPath(path=""),
    types.CheckNodeTestFailure(relation_name=""),
    types.FirstRunResultError(msg=""),
    types.AfterFirstRunResultError(msg=""),
    types.EndOfRunSummary(num_errors=0, num_warnings=0, keyboard_interrupt=False),
    types.LogSkipBecauseError(schema="", relation="", index=0, total=0),
    types.EnsureGitInstalled(),
    types.DepsCreatingLocalSymlink(),
    types.DepsSymlinkNotAvailable(),
    types.DisableTracking(),
    types.SendingEvent(kwargs=""),
    types.SendEventFailure(),
    types.FlushEvents(),
    types.FlushEventsFailure(),
    types.Formatting(),
    types.TrackingInitializeFailure(),
    types.RunResultWarningMessage(),
    types.DebugCmdOut(),
    types.DebugCmdResult(),
    types.ListCmdOut(),
    types.Note(msg="This is a note."),
]


class TestEventJSONSerialization:

    # attempts to test that every event is serializable to json.
    # event types that take `Any` are not possible to test in this way since some will serialize
    # just fine and others won't.
    def test_all_serializable(self):
        all_non_abstract_events = set(
            get_all_subclasses(BaseEvent),
        )
        all_event_values_list = list(map(lambda x: x.__class__, sample_values))
        diff = all_non_abstract_events.difference(set(all_event_values_list))
        assert (
            not diff
        ), f"{diff}test is missing concrete values in `sample_values`. Please add the values for the aforementioned event classes"

        # make sure everything in the list is a value not a type
        for event in sample_values:
            assert type(event) != type

        # if we have everything we need to test, try to serialize everything
        count = 0
        for event in sample_values:
            msg = msg_from_base_event(event)
            print(f"--- msg: {msg.info.name}")
            # Serialize to dictionary
            try:
                msg_to_dict(msg)
            except Exception as e:
                raise Exception(
                    f"{event} can not be converted to a dict. Originating exception: {e}"
                )
            # Serialize to json
            try:
                msg_to_json(msg)
            except Exception as e:
                raise Exception(f"{event} is not serializable to json. Originating exception: {e}")
            # Serialize to binary
            try:
                msg.SerializeToString()
            except Exception as e:
                raise Exception(
                    f"{event} is not serializable to binary protobuf. Originating exception: {e}"
                )
            count += 1
        print(f"--- Found {count} events")


T = TypeVar("T")


def test_date_serialization():
    ti = TimingInfo("test")
    ti.begin()
    ti.end()
    ti_dict = ti.to_dict()
    assert ti_dict["started_at"].endswith("Z")
    assert ti_dict["completed_at"].endswith("Z")<|MERGE_RESOLUTION|>--- conflicted
+++ resolved
@@ -302,17 +302,10 @@
     types.NodeFinished(),
     types.QueryCancelationUnsupported(type=""),
     types.ConcurrencyLine(num_threads=0, target_name=""),
-<<<<<<< HEAD
-    types.CompiledNodeText(node_name="", compiled=""),
-    types.WritingInjectedSQLForNode(node_info=types.NodeInfo()),
-    types.NodeCompiling(node_info=types.NodeInfo()),
-    types.NodeExecuting(node_info=types.NodeInfo()),
-=======
     types.CompiledNode(node_name="", compiled=""),
     types.WritingInjectedSQLForNode(),
     types.NodeCompiling(),
     types.NodeExecuting(),
->>>>>>> da4a90aa
     types.LogHookStartLine(
         statement="",
         index=0,
