--- conflicted
+++ resolved
@@ -1,12 +1,8 @@
 # flake8: noqa
 from dbt.events.test_types import UnitTestInfo
 from dbt.events import AdapterLogger
-<<<<<<< HEAD
-from dbt.events.functions import event_to_json, LOG_VERSION, event_to_dict
-=======
 from dbt.events.functions import msg_to_json, LOG_VERSION, msg_to_dict
 from dbt.events.base_types import msg_from_base_event
->>>>>>> 3aeab737
 from dbt.events.types import *
 from dbt.events.test_types import *
 from dbt.contracts.results import TimingInfo
@@ -82,17 +78,10 @@
         # ensure AdapterLogger and subclasses makes all base_msg members
         # of type string; when someone writes logger.debug(a) where a is
         # any non-string object
-<<<<<<< HEAD
-        event = AdapterEventDebug(name="dbt_tests", base_msg=[1,2,3], args=(3,))
-        assert isinstance(event.base_msg, str)
-
-        event = JinjaLogDebug(msg=[1,2,3])
-=======
         event = AdapterEventDebug(name="dbt_tests", base_msg=[1, 2, 3], args=(3,))
         assert isinstance(event.base_msg, str)
 
         event = JinjaLogDebug(msg=[1, 2, 3])
->>>>>>> 3aeab737
         assert isinstance(event.msg, str)
 
 
@@ -113,46 +102,6 @@
                 code not in all_codes
             ), f"{code} is assigned more than once. Check types.py for duplicates."
             all_codes.add(code)
-<<<<<<< HEAD
-
-
-def MockNode():
-    return ModelNode(
-        alias="model_one",
-        name="model_one",
-        database="dbt",
-        schema="analytics",
-        resource_type=NodeType.Model,
-        unique_id="model.root.model_one",
-        fqn=["root", "model_one"],
-        package_name="root",
-        original_file_path="model_one.sql",
-        root_path="/usr/src/app",
-        refs=[],
-        sources=[],
-        depends_on=DependsOn(),
-        config=NodeConfig.from_dict(
-            {
-                "enabled": True,
-                "materialized": "view",
-                "persist_docs": {},
-                "post-hook": [],
-                "pre-hook": [],
-                "vars": {},
-                "quoting": {},
-                "column_types": {},
-                "tags": [],
-            }
-        ),
-        tags=[],
-        path="model_one.sql",
-        raw_code="",
-        description="",
-        columns={},
-        checksum=FileHash.from_contents(""),
-    )
-=======
->>>>>>> 3aeab737
 
 
 sample_values = [
@@ -162,21 +111,9 @@
     MainTrackingUserState(user_state=""),
     MergedFromState(num_merged=0, sample=[]),
     MissingProfileTarget(profile_name="", target_name=""),
-<<<<<<< HEAD
-    InvalidVarsYAML(),
-    DbtProjectError(),
-    DbtProjectErrorException(exc=""),
-    DbtProfileError(),
-    DbtProfileErrorException(exc=""),
-    ProfileListTitle(),
-    ListSingleProfile(profile=""),
-    NoDefinedProfiles(),
-    ProfileHelpMessage(),
-=======
     InvalidOptionYAML(option_name="vars"),
     LogDbtProjectError(),
     LogDbtProfileError(),
->>>>>>> 3aeab737
     StarterProjectPath(dir=""),
     ConfigFolderDirectory(dir=""),
     NoSampleProfileFound(adapter=""),
@@ -187,10 +124,6 @@
     InvalidProfileTemplateYAML(),
     ProjectNameAlreadyExists(name=""),
     ProjectCreated(project_name=""),
-<<<<<<< HEAD
-
-=======
->>>>>>> 3aeab737
     # D - Deprecations ======================
     PackageRedirectDeprecation(old_name="", new_name=""),
     PackageInstallPathDeprecation(),
@@ -199,11 +132,7 @@
     AdapterDeprecationWarning(old_name="", new_name=""),
     MetricAttributesRenamed(metric_name=""),
     ExposureNameDeprecation(exposure=""),
-<<<<<<< HEAD
-
-=======
     InternalDeprecation(name="", reason="", suggested_action="", version=""),
->>>>>>> 3aeab737
     # E - DB Adapter ======================
     AdapterEventDebug(),
     AdapterEventInfo(),
@@ -233,31 +162,7 @@
         ref_key=ReferenceKeyMsg(database="", schema="", identifier=""),
         ref_key_2=ReferenceKeyMsg(database="", schema="", identifier=""),
     ),
-<<<<<<< HEAD
-    AddRelation(relation=ReferenceKeyMsg(database="", schema="", identifier="")),
-    DropMissingRelation(relation=ReferenceKeyMsg(database="", schema="", identifier="")),
-    DropCascade(
-        dropped=ReferenceKeyMsg(database="", schema="", identifier=""),
-        consequences=[ReferenceKeyMsg(database="", schema="", identifier="")],
-    ),
-    DropRelation(dropped=ReferenceKeyMsg()),
-    UpdateReference(
-        old_key=ReferenceKeyMsg(database="", schema="", identifier=""),
-        new_key=ReferenceKeyMsg(database="", schema="", identifier=""),
-        cached_key=ReferenceKeyMsg(database="", schema="", identifier=""),
-    ),
-    TemporaryRelation(key=ReferenceKeyMsg(database="", schema="", identifier="")),
-    RenameSchema(
-        old_key=ReferenceKeyMsg(database="", schema="", identifier=""),
-        new_key=ReferenceKeyMsg(database="", schema="", identifier=""),
-    ),
-    DumpBeforeAddGraph(dump=dict()),
-    DumpAfterAddGraph(dump=dict()),
-    DumpBeforeRenameSchema(dump=dict()),
-    DumpAfterRenameSchema(dump=dict()),
-=======
     CacheDumpGraph(before_after="before", action="rename", dump=dict()),
->>>>>>> 3aeab737
     AdapterImportError(exc=""),
     PluginLoadError(exc_info=""),
     NewConnectionOpening(connection_state=""),
@@ -270,41 +175,6 @@
     BuildingCatalog(),
     DatabaseErrorRunningHook(hook_type=""),
     HooksRunning(num_hooks=0, hook_type=""),
-<<<<<<< HEAD
-    HookFinished(stat_line="", execution="", execution_time=0),
-
-    # I - Project parsing ======================
-    ParseCmdStart(),
-    ParseCmdCompiling(),
-    ParseCmdWritingManifest(),
-    ParseCmdDone(),
-    ManifestDependenciesLoaded(),
-    ManifestLoaderCreated(),
-    ManifestLoaded(),
-    ManifestChecked(),
-    ManifestFlatGraphBuilt(),
-    ParseCmdPerfInfoPath(path=""),
-    GenericTestFileParse(path=""),
-    MacroFileParse(path=""),
-    PartialParsingFullReparseBecauseOfError(),
-    PartialParsingExceptionFile(file=""),
-    PartialParsingFile(file_id=""),
-    PartialParsingException(exc_info={}),
-    PartialParsingSkipParsing(),
-    PartialParsingMacroChangeStartFullParse(),
-    PartialParsingProjectEnvVarsChanged(),
-    PartialParsingProfileEnvVarsChanged(),
-    PartialParsingDeletedMetric(unique_id=""),
-    ManifestWrongMetadataVersion(version=""),
-    PartialParsingVersionMismatch(saved_version="", current_version=""),
-    PartialParsingFailedBecauseConfigChange(),
-    PartialParsingFailedBecauseProfileChange(),
-    PartialParsingFailedBecauseNewProjectDependency(),
-    PartialParsingFailedBecauseHashChanged(),
-    PartialParsingNotEnabled(),
-    ParsedFileLoadFailed(path="", exc="", exc_info=""),
-    PartialParseSaveFileNotFound(),
-=======
     FinishedRunningStats(stat_line="", execution="", execution_time=0),
     # I - Project parsing ======================
     ParseCmdOut(msg="testing"),
@@ -317,7 +187,6 @@
     UnableToPartialParse(reason="something went wrong"),
     PartialParsingNotEnabled(),
     ParsedFileLoadFailed(path="", exc="", exc_info=""),
->>>>>>> 3aeab737
     StaticParserCausedJinjaRendering(path=""),
     UsingExperimentalParser(path=""),
     SampleFullJinjaRendering(path=""),
@@ -328,19 +197,7 @@
     ExperimentalParserSuccess(path=""),
     ExperimentalParserFailure(path=""),
     PartialParsingEnabled(deleted=0, added=0, changed=0),
-<<<<<<< HEAD
-    PartialParsingAddedFile(file_id=""),
-    PartialParsingDeletedFile(file_id=""),
-    PartialParsingUpdatedFile(file_id=""),
-    PartialParsingNodeMissingInSourceFile(file_id=""),
-    PartialParsingMissingNodes(file_id=""),
-    PartialParsingChildMapMissingUniqueID(unique_id=""),
-    PartialParsingUpdateSchemaFile(file_id=""),
-    PartialParsingDeletedSource(unique_id=""),
-    PartialParsingDeletedExposure(unique_id=""),
-=======
     PartialParsingFile(file_id=""),
->>>>>>> 3aeab737
     InvalidDisabledTargetInTestNode(
         resource_type_title="",
         unique_id="",
@@ -355,17 +212,11 @@
     SeedExceedsLimitAndPathChanged(package_name="", name=""),
     SeedExceedsLimitChecksumChanged(package_name="", name="", checksum_name=""),
     UnusedTables(unused_tables=[]),
-<<<<<<< HEAD
-    WrongResourceSchemaFile(patch_name="", resource_type="", file_path="", plural_resource_type=""),
-    NoNodeForYamlKey(patch_name="", yaml_key="", file_path=""),
-    MacroPatchNotFound(patch_name=""),
-=======
     WrongResourceSchemaFile(
         patch_name="", resource_type="", file_path="", plural_resource_type=""
     ),
     NoNodeForYamlKey(patch_name="", yaml_key="", file_path=""),
     MacroNotFoundForPatch(patch_name=""),
->>>>>>> 3aeab737
     NodeNotFoundOrDisabled(
         original_file_path="",
         unique_id="",
@@ -376,13 +227,7 @@
         disabled="",
     ),
     JinjaLogWarning(),
-<<<<<<< HEAD
-
     # M - Deps generation ======================
-
-=======
-    # M - Deps generation ======================
->>>>>>> 3aeab737
     GitSparseCheckoutSubdirectory(subdir=""),
     GitProgressCheckoutRevision(revision=""),
     GitProgressUpdatingExistingDependency(dir=""),
@@ -411,13 +256,7 @@
     RegistryResponseMissingNestedKeys(response=""),
     RegistryResponseExtraNestedKeys(response=""),
     DepsSetDownloadDirectory(path=""),
-<<<<<<< HEAD
-
     # Q - Node execution ======================
-
-=======
-    # Q - Node execution ======================
->>>>>>> 3aeab737
     RunningOperationCaughtError(exc=""),
     CompileComplete(),
     FreshnessCheckComplete(),
@@ -496,38 +335,21 @@
     NoNodesSelected(),
     DepsUnpinned(revision="", git=""),
     NoNodesForSelectionCriteria(spec_raw=""),
-<<<<<<< HEAD
-
     # W - Node testing ======================
-
-=======
-    # W - Node testing ======================
->>>>>>> 3aeab737
     CatchableExceptionOnRun(exc=""),
     InternalErrorOnRun(build_path="", exc=""),
     GenericExceptionOnRun(build_path="", unique_id="", exc=""),
     NodeConnectionReleaseError(node_name="", exc=""),
     FoundStats(stat_line=""),
-<<<<<<< HEAD
-
     # Z - misc ======================
-
-=======
-    # Z - misc ======================
->>>>>>> 3aeab737
     MainKeyboardInterrupt(),
     MainEncounteredError(exc=""),
     MainStackTrace(stack_trace=""),
     SystemErrorRetrievingModTime(path=""),
     SystemCouldNotWrite(path="", reason="", exc=""),
     SystemExecutingCmd(cmd=[""]),
-<<<<<<< HEAD
-    SystemStdOutMsg(bmsg=b""),
-    SystemStdErrMsg(bmsg=b""),
-=======
     SystemStdOut(bmsg=b""),
     SystemStdErr(bmsg=b""),
->>>>>>> 3aeab737
     SystemReportReturnCode(returncode=0),
     TimingInfoCollected(),
     LogDebugStackTrace(),
@@ -542,11 +364,7 @@
     ServingDocsExitInfo(),
     RunResultWarning(resource_type="", node_name="", path=""),
     RunResultFailure(resource_type="", node_name="", path=""),
-<<<<<<< HEAD
-    StatsLine(stats={"error": 0, "skip": 0, "pass": 0, "warn": 0,"total": 0}),
-=======
     StatsLine(stats={"error": 0, "skip": 0, "pass": 0, "warn": 0, "total": 0}),
->>>>>>> 3aeab737
     RunResultError(msg=""),
     RunResultErrorNoMessage(status=""),
     SQLCompiledPath(path=""),
@@ -565,10 +383,6 @@
     FlushEventsFailure(),
     TrackingInitializeFailure(),
     RunResultWarningMessage(),
-<<<<<<< HEAD
-
-=======
->>>>>>> 3aeab737
     # T - tests ======================
     IntegrationTestInfo(),
     IntegrationTestDebug(),
@@ -576,13 +390,7 @@
     IntegrationTestError(),
     IntegrationTestException(),
     UnitTestInfo(),
-<<<<<<< HEAD
-
-=======
->>>>>>> 3aeab737
 ]
-
-
 
 
 class TestEventJSONSerialization:
@@ -606,21 +414,14 @@
 
         # if we have everything we need to test, try to serialize everything
         for event in sample_values:
-<<<<<<< HEAD
-            event_dict = event_to_dict(event)
-=======
             msg = msg_from_base_event(event)
             msg_dict = msg_to_dict(msg)
->>>>>>> 3aeab737
             try:
                 msg_json = msg_to_json(msg)
             except Exception as e:
                 raise Exception(f"{event} is not serializable to json. Originating exception: {e}")
 
 
-<<<<<<< HEAD
-T = TypeVar("T")
-=======
 T = TypeVar("T")
 
 
@@ -630,5 +431,4 @@
     ti.end()
     ti_dict = ti.to_dict()
     assert ti_dict["started_at"].endswith("Z")
-    assert ti_dict["completed_at"].endswith("Z")
->>>>>>> 3aeab737
+    assert ti_dict["completed_at"].endswith("Z")