import pytest
<<<<<<< HEAD

from dbt.exceptions import DbtRuntimeError
=======
from unittest import mock

>>>>>>> f8a1cea6
from dbt.plugins import PluginManager, dbtPlugin, dbt_hook
from dbt.plugins.manifest import PluginNodes, ModelNodeArgs
from dbt.plugins.contracts import PluginArtifacts, PluginArtifact
from dbt.plugins.exceptions import dbtPluginError


class ExceptionInitializePlugin(dbtPlugin):
    def initialize(self) -> None:
        raise Exception("plugin error message")


class dbtRuntimeErrorInitializePlugin(dbtPlugin):
    def initialize(self) -> None:
        raise dbtPluginError("plugin error message")


class GetNodesPlugin(dbtPlugin):
    @dbt_hook
    def get_nodes(self) -> PluginNodes:
        nodes = PluginNodes()
        nodes.add_model(
            ModelNodeArgs(
                name="test_name",
                package_name=self.project_name,
                identifier="test_identifier",
                schema="test_schema",
            )
        )
        return nodes


class GetArtifactsPlugin(dbtPlugin):
    @dbt_hook
    def get_manifest_artifacts(self, manifest) -> PluginArtifacts:
        return {self.project_name: PluginArtifact()}


class TestPluginManager:
    @pytest.fixture
    def get_nodes_plugin(self):
        return GetNodesPlugin(project_name="test")

    @pytest.fixture
    def get_nodes_plugins(self, get_nodes_plugin):
        return [get_nodes_plugin, GetNodesPlugin(project_name="test2")]

    @pytest.fixture
    def get_artifacts_plugin(self):
        return GetArtifactsPlugin(project_name="test")

    @pytest.fixture
    def get_artifacts_plugins(self, get_artifacts_plugin):
        return [get_artifacts_plugin, GetArtifactsPlugin(project_name="test2")]

    def test_plugin_manager_init_exception(self):
        with pytest.raises(DbtRuntimeError, match="plugin error message"):
            PluginManager(plugins=[ExceptionInitializePlugin(project_name="test")])

    def test_plugin_manager_init_plugin_exception(self):
        with pytest.raises(DbtRuntimeError, match="^Runtime Error\n    plugin error message"):
            PluginManager(plugins=[dbtRuntimeErrorInitializePlugin(project_name="test")])

    def test_plugin_manager_init_single_hook(self, get_nodes_plugin):
        pm = PluginManager(plugins=[get_nodes_plugin])
        assert len(pm.hooks) == 1

        assert "get_nodes" in pm.hooks
        assert len(pm.hooks["get_nodes"]) == 1
        assert pm.hooks["get_nodes"][0] == get_nodes_plugin.get_nodes

    def test_plugin_manager_init_single_hook_multiple_methods(self, get_nodes_plugins):
        pm = PluginManager(plugins=get_nodes_plugins)
        assert len(pm.hooks) == 1

        assert "get_nodes" in pm.hooks
        assert len(pm.hooks["get_nodes"]) == 2
        assert pm.hooks["get_nodes"][0] == get_nodes_plugins[0].get_nodes
        assert pm.hooks["get_nodes"][1] == get_nodes_plugins[1].get_nodes

    def test_plugin_manager_init_multiple_hooks(self, get_nodes_plugin, get_artifacts_plugin):
        pm = PluginManager(plugins=[get_nodes_plugin, get_artifacts_plugin])
        assert len(pm.hooks) == 2

        assert "get_nodes" in pm.hooks
        assert len(pm.hooks["get_nodes"]) == 1
        assert pm.hooks["get_nodes"][0] == get_nodes_plugin.get_nodes

        assert "get_manifest_artifacts" in pm.hooks
        assert len(pm.hooks["get_manifest_artifacts"]) == 1
        assert pm.hooks["get_manifest_artifacts"][0] == get_artifacts_plugin.get_manifest_artifacts

    @mock.patch("dbt.tracking")
    def test_get_nodes(self, tracking, get_nodes_plugins):
        tracking.active_user = mock.Mock()
        pm = PluginManager(plugins=get_nodes_plugins)

        nodes = pm.get_nodes()

        assert len(nodes.models) == 2
        assert tracking.track_plugin_get_nodes.called_once_with(
            {
                "plugin_name": get_nodes_plugins[0].name,
                "num_model_nodes": 2,
                "num_model_packages": 1,
            }
        )

    def test_get_manifest_artifact(self, get_artifacts_plugins):
        pm = PluginManager(plugins=get_artifacts_plugins)
        artifacts = pm.get_manifest_artifacts(None)
        assert len(artifacts) == 2<|MERGE_RESOLUTION|>--- conflicted
+++ resolved
@@ -1,11 +1,8 @@
 import pytest
-<<<<<<< HEAD
 
 from dbt.exceptions import DbtRuntimeError
-=======
 from unittest import mock
 
->>>>>>> f8a1cea6
 from dbt.plugins import PluginManager, dbtPlugin, dbt_hook
 from dbt.plugins.manifest import PluginNodes, ModelNodeArgs
 from dbt.plugins.contracts import PluginArtifacts, PluginArtifact
