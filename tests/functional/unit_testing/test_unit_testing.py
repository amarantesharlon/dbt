--- conflicted
+++ resolved
@@ -1,5 +1,4 @@
 import pytest
-<<<<<<< HEAD
 import os
 import shutil
 from copy import deepcopy
@@ -10,121 +9,6 @@
     get_artifact,
     write_config_file,
 )
-from dbt.exceptions import DuplicateResourceNameError, ParsingError, YamlParseDictError
-
-my_model_sql = """
-SELECT
-a+b as c,
-concat(string_a, string_b) as string_c,
-not_testing, date_a,
-{{ dbt.string_literal(type_numeric()) }} as macro_call,
-{{ dbt.string_literal(var('my_test')) }} as var_call,
-{{ dbt.string_literal(env_var('MY_TEST', 'default')) }} as env_var_call,
-{{ dbt.string_literal(invocation_id) }} as invocation_id
-FROM {{ ref('my_model_a')}} my_model_a
-JOIN {{ ref('my_model_b' )}} my_model_b
-ON my_model_a.id = my_model_b.id
-"""
-
-my_model_a_sql = """
-SELECT
-1 as a,
-1 as id,
-2 as not_testing,
-'a' as string_a,
-DATE '2020-01-02' as date_a
-"""
-
-my_model_b_sql = """
-SELECT
-2 as b,
-1 as id,
-2 as c,
-'b' as string_b
-"""
-
-test_my_model_yml = """
-unit_tests:
-  - name: test_my_model
-    model: my_model
-    given:
-      - input: ref('my_model_a')
-        rows:
-          - {id: 1, a: 1}
-      - input: ref('my_model_b')
-        rows:
-          - {id: 1, b: 2}
-          - {id: 2, b: 2}
-    expect:
-      rows:
-        - {c: 2}
-
-  - name: test_my_model_empty
-    model: my_model
-    given:
-      - input: ref('my_model_a')
-        rows: []
-      - input: ref('my_model_b')
-        rows:
-          - {id: 1, b: 2}
-          - {id: 2, b: 2}
-    expect:
-      rows: []
-
-  - name: test_my_model_overrides
-    model: my_model
-    given:
-      - input: ref('my_model_a')
-        rows:
-          - {id: 1, a: 1}
-      - input: ref('my_model_b')
-        rows:
-          - {id: 1, b: 2}
-          - {id: 2, b: 2}
-    overrides:
-      macros:
-        type_numeric: override
-        invocation_id: 123
-      vars:
-        my_test: var_override
-      env_vars:
-        MY_TEST: env_var_override
-    expect:
-      rows:
-        - {macro_call: override, var_call: var_override, env_var_call: env_var_override, invocation_id: 123}
-
-  - name: test_my_model_string_concat
-    model: my_model
-    given:
-      - input: ref('my_model_a')
-        rows:
-          - {id: 1, string_a: a}
-      - input: ref('my_model_b')
-        rows:
-          - {id: 1, string_b: b}
-    expect:
-      rows:
-        - {string_c: ab}
-    config:
-        tags: test_this
-"""
-
-datetime_test = """
-  - name: test_my_model_datetime
-    model: my_model
-    given:
-      - input: ref('my_model_a')
-        rows:
-          - {id: 1, date_a: "2020-01-01"}
-      - input: ref('my_model_b')
-        rows:
-          - {id: 1}
-    expect:
-      rows:
-        - {date_a: "2020-01-01"}
-"""
-=======
-from dbt.tests.util import run_dbt, write_file, get_manifest, get_artifact
 from dbt.exceptions import DuplicateResourceNameError
 from fixtures import (
     my_model_vars_sql,
@@ -136,7 +20,6 @@
     event_sql,
     test_my_model_incremental_yml,
 )
->>>>>>> 3b033ac1
 
 
 class TestUnitTests:
@@ -232,7 +115,7 @@
     @pytest.fixture(scope="class")
     def models(self):
         return {
-            "my_model.sql": my_model_sql,
+            "my_model.sql": my_model_vars_sql,
             "my_model_a.sql": my_model_a_sql,
             "my_model_b.sql": my_model_b_sql,
             "test_my_model.yml": test_my_model_yml,
@@ -275,7 +158,7 @@
         # change underlying model logic
         write_config_file(test_my_model_yml, project.project_root, "models", "test_my_model.yml")
         write_file(
-            my_model_sql.replace("a+b as c,", "a + b as c,"),
+            my_model_vars_sql.replace("a+b as c,", "a + b as c,"),
             project.project_root,
             "models",
             "my_model.sql",
