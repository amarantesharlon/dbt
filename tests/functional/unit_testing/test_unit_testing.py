import pytest
<<<<<<< HEAD
from dbt.tests.util import run_dbt, write_file, get_manifest, get_artifact
from dbt.exceptions import DuplicateResourceNameError, ParsingError
=======
from dbt.tests.util import (
    run_dbt,
    write_file,
    get_manifest,
    get_artifact,
)
from dbt.exceptions import DuplicateResourceNameError
>>>>>>> ebf48d2b
from fixtures import (
    my_model_vars_sql,
    my_model_a_sql,
    my_model_b_sql,
    test_my_model_yml,
    datetime_test,
    my_incremental_model_sql,
    event_sql,
    test_my_model_incremental_yml,
)


class TestUnitTests:
    @pytest.fixture(scope="class")
    def models(self):
        return {
            "my_model.sql": my_model_vars_sql,
            "my_model_a.sql": my_model_a_sql,
            "my_model_b.sql": my_model_b_sql,
            "test_my_model.yml": test_my_model_yml + datetime_test,
        }

    @pytest.fixture(scope="class")
    def project_config_update(self):
        return {"vars": {"my_test": "my_test_var"}}

    def test_basic(self, project):
        results = run_dbt(["run"])
        assert len(results) == 3

        # Select by model name
        results = run_dbt(["unit-test", "--select", "my_model"], expect_pass=False)
        assert len(results) == 5

        # Test select by test name
        results = run_dbt(["unit-test", "--select", "test_name:test_my_model_string_concat"])
        assert len(results) == 1

        # Select, method not specified
        results = run_dbt(["unit-test", "--select", "test_my_model_overrides"])
        assert len(results) == 1

        # Select using tag
        results = run_dbt(["unit-test", "--select", "tag:test_this"])
        assert len(results) == 1

        # Partial parsing... remove test
        write_file(test_my_model_yml, project.project_root, "models", "test_my_model.yml")
        results = run_dbt(["unit-test", "--select", "my_model"], expect_pass=False)
        assert len(results) == 4

        # Partial parsing... put back removed test
        write_file(
            test_my_model_yml + datetime_test, project.project_root, "models", "test_my_model.yml"
        )
        results = run_dbt(["unit-test", "--select", "my_model"], expect_pass=False)
        assert len(results) == 5

        manifest = get_manifest(project.project_root)
        assert len(manifest.unit_tests) == 5
        # Every unit test has a depends_on to the model it tests
        for unit_test_definition in manifest.unit_tests.values():
            assert unit_test_definition.depends_on.nodes[0] == "model.test.my_model"

        # We should have a UnitTestNode for every test, plus two input models for each test
        unit_test_manifest = get_artifact(
            project.project_root, "target", "unit_test_manifest.json"
        )
        assert len(unit_test_manifest["nodes"]) == 15

        # Check for duplicate unit test name
        # this doesn't currently pass with partial parsing because of the root problem
        # described in https://github.com/dbt-labs/dbt-core/issues/8982
        write_file(
            test_my_model_yml + datetime_test + datetime_test,
            project.project_root,
            "models",
            "test_my_model.yml",
        )
        with pytest.raises(DuplicateResourceNameError):
            run_dbt(["run", "--no-partial-parse", "--select", "my_model"])


class TestUnitTestIncrementalModel:
    @pytest.fixture(scope="class")
    def models(self):
        return {
            "my_incremental_model.sql": my_incremental_model_sql,
            "events.sql": event_sql,
            "test_my_incremental_model.yml": test_my_model_incremental_yml,
        }

    def test_basic(self, project):
        results = run_dbt(["run"])
        assert len(results) == 2

        # Select by model name
        results = run_dbt(["unit-test", "--select", "my_incremental_model"], expect_pass=True)
        assert len(results) == 2


my_new_model = """
select
my_favorite_seed.id,
a + b as c
from {{ ref('my_favorite_seed') }} as my_favorite_seed
inner join {{ ref('my_favorite_model') }} as my_favorite_model
on my_favorite_seed.id = my_favorite_model.id
"""

my_favorite_model = """
select
2 as id,
3 as b
"""

seed_my_favorite_seed = """id,a
1,5
2,4
3,3
4,2
5,1
"""

schema_yml_explicit_seed = """
unit_tests:
  - name: t
    model: my_new_model
    given:
      - input: ref('my_favorite_seed')
        rows:
          - {id: 1, a: 10}
      - input: ref('my_favorite_model')
        rows:
          - {id: 1, b: 2}
    expect:
      rows:
        - {id: 1, c: 12}
"""

schema_yml_implicit_seed = """
unit_tests:
  - name: t
    model: my_new_model
    given:
      - input: ref('my_favorite_seed')
      - input: ref('my_favorite_model')
        rows:
          - {id: 1, b: 2}
    expect:
      rows:
        - {id: 1, c: 7}
"""

schema_yml_nonexistent_seed = """
unit_tests:
  - name: t
    model: my_new_model
    given:
      - input: ref('my_second_favorite_seed')
      - input: ref('my_favorite_model')
        rows:
          - {id: 1, b: 2}
    expect:
      rows:
        - {id: 1, c: 7}
"""


class TestUnitTestExplicitSeed:
    @pytest.fixture(scope="class")
    def seeds(self):
        return {"my_favorite_seed.csv": seed_my_favorite_seed}

    @pytest.fixture(scope="class")
    def models(self):
        return {
            "my_new_model.sql": my_new_model,
            "my_favorite_model.sql": my_favorite_model,
            "schema.yml": schema_yml_explicit_seed,
        }

    def test_explicit_seed(self, project):
        run_dbt(["seed"])
        run_dbt(["run"])

        # Select by model name
        results = run_dbt(["unit-test", "--select", "my_new_model"], expect_pass=True)
        assert len(results) == 1


class TestUnitTestImplicitSeed:
    @pytest.fixture(scope="class")
    def seeds(self):
        return {"my_favorite_seed.csv": seed_my_favorite_seed}

    @pytest.fixture(scope="class")
    def models(self):
        return {
            "my_new_model.sql": my_new_model,
            "my_favorite_model.sql": my_favorite_model,
            "schema.yml": schema_yml_implicit_seed,
        }

    def test_implicit_seed(self, project):
        run_dbt(["seed"])
        run_dbt(["run"])

        # Select by model name
        results = run_dbt(["unit-test", "--select", "my_new_model"], expect_pass=True)
        assert len(results) == 1


class TestUnitTestNonexistentSeed:
    @pytest.fixture(scope="class")
    def seeds(self):
        return {"my_favorite_seed.csv": seed_my_favorite_seed}

    @pytest.fixture(scope="class")
    def models(self):
        return {
            "my_new_model.sql": my_new_model,
            "my_favorite_model.sql": my_favorite_model,
            "schema.yml": schema_yml_nonexistent_seed,
        }

    def test_nonexistent_seed(self, project):
        with pytest.raises(
            ParsingError, match="Unable to find seed 'test.my_second_favorite_seed' for unit tests"
        ):
            run_dbt(["unit-test", "--select", "my_new_model"], expect_pass=False)<|MERGE_RESOLUTION|>--- conflicted
+++ resolved
@@ -1,8 +1,4 @@
 import pytest
-<<<<<<< HEAD
-from dbt.tests.util import run_dbt, write_file, get_manifest, get_artifact
-from dbt.exceptions import DuplicateResourceNameError, ParsingError
-=======
 from dbt.tests.util import (
     run_dbt,
     write_file,
@@ -10,7 +6,6 @@
     get_artifact,
 )
 from dbt.exceptions import DuplicateResourceNameError
->>>>>>> ebf48d2b
 from fixtures import (
     my_model_vars_sql,
     my_model_a_sql,
