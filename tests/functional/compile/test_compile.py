--- conflicted
+++ resolved
@@ -4,13 +4,8 @@
 import re
 
 from dbt.cli.main import dbtRunner
-<<<<<<< HEAD
 from dbt.exceptions import DbtRuntimeError, Exception as DbtException
-from dbt.tests.util import run_dbt, run_dbt_and_capture
-=======
-from dbt.exceptions import DbtRuntimeError, TargetNotFoundError
 from dbt.tests.util import run_dbt, run_dbt_and_capture, read_file
->>>>>>> 5d937802
 from tests.functional.compile.fixtures import (
     first_model_sql,
     second_model_sql,
