--- conflicted
+++ resolved
@@ -87,11 +87,10 @@
         )
         assert "col_hundo" in log_output
 
-<<<<<<< HEAD
     def test_seed(self, project):
         (results, log_output) = run_dbt_and_capture(["show", "--select", "sample_seed"])
         assert "Previewing node 'sample_seed'" in log_output
-=======
+
 
 class TestShowModelVersions:
     @pytest.fixture(scope="class")
@@ -116,5 +115,4 @@
         run_dbt(["build"])
         (results, log_output) = run_dbt_and_capture(["show", "--select", "sample_model.v2"])
         assert "Previewing node 'sample_model.v1'" not in log_output
-        assert "Previewing node 'sample_model.v2'" in log_output
->>>>>>> 40aca4bc
+        assert "Previewing node 'sample_model.v2'" in log_output