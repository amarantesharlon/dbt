import os
import pytest
import yaml

from contextlib import contextmanager
from pathlib import Path
<<<<<<< HEAD
=======
from argparse import Namespace
>>>>>>> 57aef33f

import dbt.flags as flags

from dbt.tests.util import (
    run_dbt_and_capture,
    write_file,
    rm_file,
)


@pytest.fixture(scope="class")
def profiles_yml(profiles_root, dbt_profile_data):
    write_file(yaml.safe_dump(dbt_profile_data), profiles_root, "profiles.yml")
    return dbt_profile_data


@pytest.fixture(scope="class")
def profiles_home_root():
    return os.path.join(os.path.expanduser("~"), ".dbt")


@pytest.fixture(scope="class")
def profiles_env_root(tmpdir_factory):
    path = tmpdir_factory.mktemp("profile_env")
    # environment variables are lowercased for some reason in _get_flag_value_from_env within dbt.flags
    return str(path).lower()


@pytest.fixture(scope="class")
def profiles_flag_root(tmpdir_factory):
    return tmpdir_factory.mktemp("profile_flag")


@pytest.fixture(scope="class")
def profiles_project_root(project):
    return project.project_root


@pytest.fixture(scope="class")
def cwd():
    return os.getcwd()


@pytest.fixture(scope="class")
def cwd_parent(cwd):
    return os.path.dirname(cwd)


@pytest.fixture(scope="class")
def cwd_child():
    # pick any child directory of the dbt project
    return Path(os.getcwd()) / "macros"


@pytest.fixture
def write_profiles_yml(request):
    def _write_profiles_yml(profiles_dir, dbt_profile_contents):
        def cleanup():
            rm_file(Path(profiles_dir) / "profiles.yml")

        request.addfinalizer(cleanup)
        write_file(yaml.safe_dump(dbt_profile_contents), profiles_dir, "profiles.yml")

    return _write_profiles_yml


# https://gist.github.com/igniteflow/7267431?permalink_comment_id=2551951#gistcomment-2551951
@contextmanager
def environ(env):
    """Temporarily set environment variables inside the context manager and
    fully restore previous environment afterwards
    """
    original_env = {key: os.getenv(key) for key in env}
    os.environ.update(env)
    try:
        yield
    finally:
        for key, value in original_env.items():
            if value is None:
                del os.environ[key]
            else:
                os.environ[key] = value


class TestProfiles:
    def dbt_debug(self, project_dir_cli_arg=None, profiles_dir_cli_arg=None):
        # begin with no command-line args or user config (from profiles.yml)
        flags.set_from_args(Namespace(), {})
        command = ["debug"]

        if project_dir_cli_arg:
            command.extend(["--project-dir", str(project_dir_cli_arg)])

        if profiles_dir_cli_arg:
            command.extend(["--profiles-dir", str(profiles_dir_cli_arg)])

        # get the output of `dbt debug` regardless of the exit code
        return run_dbt_and_capture(command, expect_pass=None)

    @pytest.mark.parametrize(
        "project_dir_cli_arg, working_directory",
        [
            # 3 different scenarios for `--project-dir` flag and current working directory
            (None, "cwd"),  # no --project-dir flag and cwd is project directory
            (None, "cwd_child"),  # no --project-dir flag and cwd is a project subdirectory
            ("cwd", "cwd_parent"),  # use --project-dir flag and cwd is outside of it
        ],
    )
    def test_profiles(
        self,
        project_dir_cli_arg,
        working_directory,
        write_profiles_yml,
        dbt_profile_data,
        profiles_home_root,
        profiles_project_root,
        profiles_flag_root,
        profiles_env_root,
        request,
    ):
        """Verify priority order to search for profiles.yml configuration.

        Reverse priority order:
        1. HOME directory
        2. DBT_PROFILES_DIR environment variable
        3. --profiles-dir command-line argument

        Specification later in this list will take priority over earlier ones, even when both are provided.
        """

        # https://pypi.org/project/pytest-lazy-fixture/ is an alternative to using request.getfixturevalue
        if project_dir_cli_arg is not None:
            project_dir_cli_arg = request.getfixturevalue(project_dir_cli_arg)

        if working_directory is not None:
            working_directory = request.getfixturevalue(working_directory)

        # start in the specified directory
        if working_directory is not None:
            os.chdir(working_directory)
        # default case with profiles.yml in the HOME directory
        _, stdout = self.dbt_debug(project_dir_cli_arg)
        assert f"Using profiles.yml file at {profiles_home_root}" in stdout

        # set DBT_PROFILES_DIR environment variable for the remainder of the cases
        env_vars = {"DBT_PROFILES_DIR": profiles_env_root}
        with environ(env_vars):
            _, stdout = self.dbt_debug(project_dir_cli_arg)
            assert f"Using profiles.yml file at {profiles_env_root}" in stdout

            # This additional case is also within the context manager because we want to verify
            # that it takes priority even when the relevant environment variable is also set

            # set --profiles-dir on the command-line
            _, stdout = self.dbt_debug(
                project_dir_cli_arg, profiles_dir_cli_arg=profiles_flag_root
            )
            assert f"Using profiles.yml file at {profiles_flag_root}" in stdout<|MERGE_RESOLUTION|>--- conflicted
+++ resolved
@@ -4,10 +4,7 @@
 
 from contextlib import contextmanager
 from pathlib import Path
-<<<<<<< HEAD
-=======
 from argparse import Namespace
->>>>>>> 57aef33f
 
 import dbt.flags as flags
 
