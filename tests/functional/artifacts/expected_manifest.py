import hashlib
import dbt
import os
from unittest.mock import ANY
from dbt.tests.util import AnyStringWith

# This produces an "expected manifest", with a number of the fields
# modified to avoid ephemeral changes.
#   ANY
#   AnyStringWith
#   LineIndifferent
# It also uses some convenience methods to generate the
# various config dictionaries.


def get_rendered_model_config(**updates):
    result = {
        "database": None,
        "schema": None,
        "alias": None,
        "enabled": True,
        "group": None,
        "materialized": "view",
        "pre-hook": [],
        "post-hook": [],
        "column_types": {},
        "quoting": {},
        "tags": [],
        "persist_docs": {},
        "full_refresh": None,
        "on_schema_change": "ignore",
        "meta": {},
        "unique_key": None,
        "grants": {},
        "packages": [],
        "incremental_strategy": None,
        "docs": {"node_color": None, "show": True},
        "contract": {"enforced": False},
    }
    result.update(updates)
    return result


def get_unrendered_model_config(**updates):
    return updates


def get_rendered_seed_config(**updates):
    result = {
        "enabled": True,
        "group": None,
        "materialized": "seed",
        "persist_docs": {},
        "pre-hook": [],
        "post-hook": [],
        "column_types": {},
        "quoting": {},
        "tags": [],
        "quote_columns": True,
        "full_refresh": None,
        "on_schema_change": "ignore",
        "database": None,
        "schema": None,
        "alias": None,
        "meta": {},
        "unique_key": None,
        "grants": {},
        "packages": [],
        "incremental_strategy": None,
        "docs": {"node_color": None, "show": True},
        "contract": {"enforced": False},
    }
    result.update(updates)
    return result


def get_unrendered_seed_config(**updates):
    result = {"quote_columns": True}
    result.update(updates)
    return result


def get_rendered_snapshot_config(**updates):
    result = {
        "database": None,
        "schema": None,
        "alias": None,
        "enabled": True,
        "group": None,
        "materialized": "snapshot",
        "pre-hook": [],
        "post-hook": [],
        "column_types": {},
        "quoting": {},
        "tags": [],
        "persist_docs": {},
        "full_refresh": None,
        "on_schema_change": "ignore",
        "strategy": "check",
        "check_cols": "all",
        "unique_key": "id",
        "target_database": None,
        "target_schema": None,
        "updated_at": None,
        "meta": {},
        "grants": {},
        "packages": [],
        "incremental_strategy": None,
        "docs": {"node_color": None, "show": True},
        "contract": {"enforced": False},
    }
    result.update(updates)
    return result


def get_unrendered_snapshot_config(**updates):
    result = {"check_cols": "all", "strategy": "check", "target_schema": None, "unique_key": "id"}
    result.update(updates)
    return result


def get_rendered_tst_config(**updates):
    result = {
        "enabled": True,
        "group": None,
        "materialized": "test",
        "tags": [],
        "severity": "ERROR",
        "store_failures": None,
        "warn_if": "!= 0",
        "error_if": "!= 0",
        "fail_calc": "count(*)",
        "where": None,
        "limit": None,
        "database": None,
        "schema": "dbt_test__audit",
        "alias": None,
        "meta": {},
    }
    result.update(updates)
    return result


def get_unrendered_tst_config(**updates):
    result = {}
    result.update(updates)
    return result


def quote(value):
    quote_char = '"'
    return "{0}{1}{0}".format(quote_char, value)


def relation_name_format(quote_database: bool, quote_schema: bool, quote_identifier: bool):
    return ".".join(
        (
            quote("{0}") if quote_database else "{0}",
            quote("{1}") if quote_schema else "{1}",
            quote("{2}") if quote_identifier else "{2}",
        )
    )


def checksum_file(path):
    """windows has silly git behavior that adds newlines, and python does
    silly things if we just open(..., 'r').encode('utf-8').
    """
    with open(path, "rb") as fp:
        # We strip the file contents because we want the checksum to match the stored contents
        hashed = hashlib.sha256(fp.read().strip()).hexdigest()
    return {
        "name": "sha256",
        "checksum": hashed,
    }


def read_file_replace_returns(path):
    with open(path, "r") as fp:
        return fp.read().replace("\r", "").replace("\n", "")


class LineIndifferent:
    def __init__(self, expected):
        self.expected = expected.replace("\r", "")

    def __eq__(self, other):
        got = other.replace("\r", "").replace("\n", "")
        return self.expected == got

    def __repr__(self):
        return "LineIndifferent({!r})".format(self.expected)

    def __str__(self):
        return self.__repr__()


def expected_seeded_manifest(project, model_database=None, quote_model=False):

    model_sql_path = os.path.join("models", "model.sql")
    second_model_sql_path = os.path.join("models", "second_model.sql")
    model_schema_yml_path = os.path.join("models", "schema.yml")
    seed_schema_yml_path = os.path.join("seeds", "schema.yml")
    seed_path = os.path.join("seeds", "seed.csv")
    snapshot_path = os.path.join("snapshots", "snapshot_seed.sql")

    my_schema_name = project.test_schema
    alternate_schema = project.test_schema + "_test"
    test_audit_schema = my_schema_name + "_dbt_test__audit"

    model_database = project.database

    model_config = get_rendered_model_config(docs={"node_color": None, "show": False})
    second_config = get_rendered_model_config(
        schema="test", docs={"node_color": None, "show": False}
    )

    unrendered_model_config = get_unrendered_model_config(
        materialized="view", docs={"show": False}
    )

    unrendered_second_config = get_unrendered_model_config(
        schema="test", materialized="view", docs={"show": False}
    )

    seed_config = get_rendered_seed_config()
    unrendered_seed_config = get_unrendered_seed_config()

    test_config = get_rendered_tst_config()
    unrendered_test_config = get_unrendered_tst_config()

    snapshot_config = get_rendered_snapshot_config(target_schema=alternate_schema)
    unrendered_snapshot_config = get_unrendered_snapshot_config(target_schema=alternate_schema)

    quote_database = quote_schema = True
    relation_name_node_format = relation_name_format(quote_database, quote_schema, quote_model)
    relation_name_source_format = relation_name_format(
        quote_database, quote_schema, quote_identifier=True
    )

    compiled_model_path = os.path.join("target", "compiled", "test", "models")

    model_raw_code = read_file_replace_returns(model_sql_path).rstrip("\r\n")

    return {
        "dbt_schema_version": "https://schemas.getdbt.com/dbt/manifest/v7.json",
        "dbt_version": dbt.version.__version__,
        "nodes": {
            "model.test.model": {
                "compiled_path": os.path.join(compiled_model_path, "model.sql"),
                "build_path": None,
                "created_at": ANY,
                "name": "model",
                "relation_name": relation_name_node_format.format(
                    model_database, my_schema_name, "model"
                ),
                "resource_type": "model",
                "path": "model.sql",
                "original_file_path": model_sql_path,
                "package_name": "test",
                "raw_code": LineIndifferent(model_raw_code),
                "language": "sql",
                "refs": [{"name": "seed", "package": None, "version": None}],
                "sources": [],
                "depends_on": {"nodes": ["seed.test.seed"], "macros": []},
                "unique_id": "model.test.model",
                "fqn": ["test", "model"],
                "metrics": [],
                "tags": [],
                "meta": {},
                "config": model_config,
                "group": None,
                "schema": my_schema_name,
                "database": model_database,
                "deferred": False,
                "alias": "model",
                "description": "The test model",
                "columns": {
                    "id": {
                        "name": "id",
                        "description": "The user ID number",
                        "data_type": None,
                        "meta": {},
                        "quote": None,
                        "tags": [],
                        "constraints": [],
                    },
                    "first_name": {
                        "name": "first_name",
                        "description": "The user's first name",
                        "data_type": None,
                        "meta": {},
                        "quote": None,
                        "tags": [],
                        "constraints": [],
                    },
                    "email": {
                        "name": "email",
                        "description": "The user's email",
                        "data_type": None,
                        "meta": {},
                        "quote": None,
                        "tags": [],
                        "constraints": [],
                    },
                    "ip_address": {
                        "name": "ip_address",
                        "description": "The user's IP address",
                        "data_type": None,
                        "meta": {},
                        "quote": None,
                        "tags": [],
                        "constraints": [],
                    },
                    "updated_at": {
                        "name": "updated_at",
                        "description": "The last time this user's email was updated",
                        "data_type": None,
                        "meta": {},
                        "quote": None,
                        "tags": [],
                        "constraints": [],
                    },
                },
                "contract": {"checksum": None, "enforced": False},
                "constraints": [],
                "patch_path": "test://" + model_schema_yml_path,
                "docs": {"node_color": None, "show": False},
                "compiled": True,
                "compiled_code": ANY,
                "extra_ctes_injected": True,
                "extra_ctes": [],
                "checksum": checksum_file(model_sql_path),
                "unrendered_config": unrendered_model_config,
                "access": "protected",
                "version": None,
                "is_latest_version": None,
            },
            "model.test.second_model": {
                "compiled_path": os.path.join(compiled_model_path, "second_model.sql"),
                "build_path": None,
                "created_at": ANY,
                "name": "second_model",
                "relation_name": relation_name_node_format.format(
                    project.database, alternate_schema, "second_model"
                ),
                "resource_type": "model",
                "path": "second_model.sql",
                "original_file_path": second_model_sql_path,
                "package_name": "test",
                "raw_code": LineIndifferent(
                    read_file_replace_returns(second_model_sql_path).rstrip("\r\n")
                ),
                "language": "sql",
                "refs": [{"name": "seed", "package": None, "version": None}],
                "sources": [],
                "depends_on": {"nodes": ["seed.test.seed"], "macros": []},
                "unique_id": "model.test.second_model",
                "fqn": ["test", "second_model"],
                "metrics": [],
                "tags": [],
                "meta": {},
                "config": second_config,
                "group": None,
                "schema": alternate_schema,
                "database": project.database,
                "deferred": False,
                "alias": "second_model",
                "description": "The second test model",
                "columns": {
                    "id": {
                        "name": "id",
                        "description": "The user ID number",
                        "data_type": None,
                        "meta": {},
                        "quote": None,
                        "tags": [],
                        "constraints": [],
                    },
                    "first_name": {
                        "name": "first_name",
                        "description": "The user's first name",
                        "data_type": None,
                        "meta": {},
                        "quote": None,
                        "tags": [],
                        "constraints": [],
                    },
                    "email": {
                        "name": "email",
                        "description": "The user's email",
                        "data_type": None,
                        "meta": {},
                        "quote": None,
                        "tags": [],
                        "constraints": [],
                    },
                    "ip_address": {
                        "name": "ip_address",
                        "description": "The user's IP address",
                        "data_type": None,
                        "meta": {},
                        "quote": None,
                        "tags": [],
                        "constraints": [],
                    },
                    "updated_at": {
                        "name": "updated_at",
                        "description": "The last time this user's email was updated",
                        "data_type": None,
                        "meta": {},
                        "quote": None,
                        "tags": [],
                        "constraints": [],
                    },
                },
                "contract": {"checksum": None, "enforced": False},
                "constraints": [],
                "patch_path": "test://" + model_schema_yml_path,
                "docs": {"node_color": None, "show": False},
                "compiled": True,
                "compiled_code": ANY,
                "extra_ctes_injected": True,
                "extra_ctes": [],
                "checksum": checksum_file(second_model_sql_path),
                "unrendered_config": unrendered_second_config,
                "access": "protected",
                "version": None,
                "is_latest_version": None,
            },
            "seed.test.seed": {
                "build_path": None,
                "created_at": ANY,
                "config": seed_config,
                "group": None,
                "patch_path": "test://" + seed_schema_yml_path,
                "path": "seed.csv",
                "name": "seed",
                "root_path": project.project_root,
                "resource_type": "seed",
                "raw_code": "",
                "package_name": "test",
                "original_file_path": seed_path,
                "unique_id": "seed.test.seed",
                "fqn": ["test", "seed"],
                "tags": [],
                "meta": {},
                "depends_on": {"macros": []},
                "schema": my_schema_name,
                "database": project.database,
                "alias": "seed",
                "deferred": False,
                "description": "The test seed",
                "columns": {
                    "id": {
                        "name": "id",
                        "description": "The user ID number",
                        "data_type": None,
                        "meta": {},
                        "quote": None,
                        "tags": [],
                        "constraints": [],
                    },
                    "first_name": {
                        "name": "first_name",
                        "description": "The user's first name",
                        "data_type": None,
                        "meta": {},
                        "quote": None,
                        "tags": [],
                        "constraints": [],
                    },
                    "email": {
                        "name": "email",
                        "description": "The user's email",
                        "data_type": None,
                        "meta": {},
                        "quote": None,
                        "tags": [],
                        "constraints": [],
                    },
                    "ip_address": {
                        "name": "ip_address",
                        "description": "The user's IP address",
                        "data_type": None,
                        "meta": {},
                        "quote": None,
                        "tags": [],
                        "constraints": [],
                    },
                    "updated_at": {
                        "name": "updated_at",
                        "description": "The last time this user's email was updated",
                        "data_type": None,
                        "meta": {},
                        "quote": None,
                        "tags": [],
                        "constraints": [],
                    },
                },
                "docs": {"node_color": None, "show": True},
                "checksum": checksum_file(seed_path),
                "unrendered_config": unrendered_seed_config,
                "relation_name": relation_name_node_format.format(
                    project.database, my_schema_name, "seed"
                ),
            },
            "test.test.not_null_model_id.d01cc630e6": {
                "alias": "not_null_model_id",
                "attached_node": "model.test.model",
                "compiled_path": os.path.join(
                    compiled_model_path, "schema.yml", "not_null_model_id.sql"
                ),
                "build_path": None,
                "created_at": ANY,
                "column_name": "id",
                "columns": {},
                "config": test_config,
                "sources": [],
                "group": None,
                "depends_on": {
                    "macros": ["macro.dbt.test_not_null", "macro.dbt.get_where_subquery"],
                    "nodes": ["model.test.model"],
                },
                "deferred": False,
                "description": "",
                "file_key_name": "models.model",
                "fqn": ["test", "not_null_model_id"],
                "metrics": [],
                "name": "not_null_model_id",
                "original_file_path": model_schema_yml_path,
                "package_name": "test",
                "patch_path": None,
                "path": "not_null_model_id.sql",
                "raw_code": "{{ test_not_null(**_dbt_generic_test_kwargs) }}",
                "language": "sql",
                "refs": [{"name": "model", "package": None, "version": None}],
                "relation_name": None,
                "resource_type": "test",
                "schema": test_audit_schema,
                "database": project.database,
                "tags": [],
                "meta": {},
                "unique_id": "test.test.not_null_model_id.d01cc630e6",
                "docs": {"node_color": None, "show": True},
                "compiled": True,
                "compiled_code": AnyStringWith("where id is null"),
                "extra_ctes_injected": True,
                "extra_ctes": [],
                "test_metadata": {
                    "namespace": None,
                    "name": "not_null",
                    "kwargs": {
                        "column_name": "id",
                        "model": "{{ get_where_subquery(ref('model')) }}",
                    },
                },
                "checksum": {"name": "none", "checksum": ""},
                "unrendered_config": unrendered_test_config,
                "contract": {"checksum": None, "enforced": False},
            },
            "snapshot.test.snapshot_seed": {
                "alias": "snapshot_seed",
                "compiled_path": None,
                "build_path": None,
                "created_at": ANY,
                "checksum": checksum_file(snapshot_path),
                "columns": {},
                "compiled": True,
                "compiled_code": ANY,
                "config": snapshot_config,
                "contract": {"checksum": None, "enforced": False},
                "database": project.database,
                "group": None,
                "deferred": False,
                "depends_on": {
                    "macros": [],
                    "nodes": ["seed.test.seed"],
                },
                "description": "",
                "docs": {"node_color": None, "show": True},
                "extra_ctes": [],
                "extra_ctes_injected": True,
                "fqn": ["test", "snapshot_seed", "snapshot_seed"],
                "metrics": [],
                "meta": {},
                "name": "snapshot_seed",
                "original_file_path": snapshot_path,
                "package_name": "test",
                "patch_path": None,
                "path": "snapshot_seed.sql",
                "raw_code": LineIndifferent(
                    read_file_replace_returns(snapshot_path)
                    .replace("{% snapshot snapshot_seed %}", "")
                    .replace("{% endsnapshot %}", "")
                ),
                "language": "sql",
                "refs": [{"name": "seed", "package": None, "version": None}],
                "relation_name": relation_name_node_format.format(
                    project.database, alternate_schema, "snapshot_seed"
                ),
                "resource_type": "snapshot",
                "schema": alternate_schema,
                "sources": [],
                "tags": [],
                "unique_id": "snapshot.test.snapshot_seed",
                "unrendered_config": unrendered_snapshot_config,
            },
            "test.test.test_nothing_model_.5d38568946": {
                "alias": "test_nothing_model_",
                "attached_node": "model.test.model",
                "compiled_path": os.path.join(
                    compiled_model_path, "schema.yml", "test_nothing_model_.sql"
                ),
                "build_path": None,
                "created_at": ANY,
                "column_name": None,
                "columns": {},
                "config": test_config,
                "group": None,
                "contract": {"checksum": None, "enforced": False},
                "sources": [],
                "depends_on": {
                    "macros": ["macro.test.test_nothing", "macro.dbt.get_where_subquery"],
                    "nodes": ["model.test.model"],
                },
                "deferred": False,
                "description": "",
                "file_key_name": "models.model",
                "fqn": ["test", "test_nothing_model_"],
                "metrics": [],
                "name": "test_nothing_model_",
                "original_file_path": model_schema_yml_path,
                "package_name": "test",
                "patch_path": None,
                "path": "test_nothing_model_.sql",
                "raw_code": "{{ test.test_nothing(**_dbt_generic_test_kwargs) }}",
                "language": "sql",
                "refs": [{"name": "model", "package": None, "version": None}],
                "relation_name": None,
                "resource_type": "test",
                "schema": test_audit_schema,
                "database": project.database,
                "tags": [],
                "meta": {},
                "unique_id": "test.test.test_nothing_model_.5d38568946",
                "docs": {"node_color": None, "show": True},
                "compiled": True,
                "compiled_code": AnyStringWith("select 0"),
                "extra_ctes_injected": True,
                "extra_ctes": [],
                "test_metadata": {
                    "namespace": "test",
                    "name": "nothing",
                    "kwargs": {
                        "model": "{{ get_where_subquery(ref('model')) }}",
                    },
                },
                "checksum": {"name": "none", "checksum": ""},
                "unrendered_config": unrendered_test_config,
            },
            "test.test.unique_model_id.67b76558ff": {
                "alias": "unique_model_id",
                "attached_node": "model.test.model",
                "compiled_path": os.path.join(
                    compiled_model_path, "schema.yml", "unique_model_id.sql"
                ),
                "build_path": None,
                "created_at": ANY,
                "column_name": "id",
                "columns": {},
                "config": test_config,
                "group": None,
                "contract": {"checksum": None, "enforced": False},
                "sources": [],
                "depends_on": {
                    "macros": ["macro.dbt.test_unique", "macro.dbt.get_where_subquery"],
                    "nodes": ["model.test.model"],
                },
                "deferred": False,
                "description": "",
                "file_key_name": "models.model",
                "fqn": ["test", "unique_model_id"],
                "metrics": [],
                "name": "unique_model_id",
                "original_file_path": model_schema_yml_path,
                "package_name": "test",
                "patch_path": None,
                "path": "unique_model_id.sql",
                "raw_code": "{{ test_unique(**_dbt_generic_test_kwargs) }}",
                "language": "sql",
                "refs": [{"name": "model", "package": None, "version": None}],
                "relation_name": None,
                "resource_type": "test",
                "schema": test_audit_schema,
                "database": project.database,
                "tags": [],
                "meta": {},
                "unique_id": "test.test.unique_model_id.67b76558ff",
                "docs": {"node_color": None, "show": True},
                "compiled": True,
                "compiled_code": AnyStringWith("count(*)"),
                "extra_ctes_injected": True,
                "extra_ctes": [],
                "test_metadata": {
                    "namespace": None,
                    "name": "unique",
                    "kwargs": {
                        "column_name": "id",
                        "model": "{{ get_where_subquery(ref('model')) }}",
                    },
                },
                "checksum": {"name": "none", "checksum": ""},
                "unrendered_config": unrendered_test_config,
            },
        },
        "sources": {
            "source.test.my_source.my_table": {
                "created_at": ANY,
                "columns": {
                    "id": {
                        "description": "An ID field",
                        "name": "id",
                        "data_type": None,
                        "meta": {},
                        "quote": None,
                        "tags": [],
                        "constraints": [],
                    }
                },
                "config": {
                    "enabled": True,
                },
                "quoting": {
                    "database": None,
                    "schema": None,
                    "identifier": True,
                    "column": None,
                },
                "database": project.database,
                "description": "My table",
                "external": None,
                "freshness": {
                    "error_after": {"count": None, "period": None},
                    "warn_after": {"count": None, "period": None},
                    "filter": None,
                },
                "identifier": "seed",
                "loaded_at_field": None,
                "loader": "a_loader",
                "meta": {},
                "name": "my_table",
                "original_file_path": os.path.join("models", "schema.yml"),
                "package_name": "test",
                "path": os.path.join("models", "schema.yml"),
                "patch_path": None,
                "relation_name": relation_name_source_format.format(
                    project.database, my_schema_name, "seed"
                ),
                "resource_type": "source",
                "schema": my_schema_name,
                "source_description": "My source",
                "source_name": "my_source",
                "source_meta": {},
                "tags": [],
                "unique_id": "source.test.my_source.my_table",
                "fqn": ["test", "my_source", "my_table"],
                "unrendered_config": {},
            },
        },
        "exposures": {
            "exposure.test.notebook_exposure": {
                "created_at": ANY,
                "depends_on": {
                    "macros": [],
                    "nodes": ["model.test.model", "model.test.second_model"],
                },
                "description": "A description of the complex exposure\n",
                "label": None,
                "config": {
                    "enabled": True,
                },
                "fqn": ["test", "notebook_exposure"],
                "maturity": "medium",
                "meta": {"tool": "my_tool", "languages": ["python"]},
                "metrics": [],
                "tags": ["my_department"],
                "name": "notebook_exposure",
                "original_file_path": os.path.join("models", "schema.yml"),
                "owner": {"email": "something@example.com", "name": "Some name"},
                "package_name": "test",
                "path": "schema.yml",
                "refs": [
                    {"name": "model", "package": None, "version": None},
                    {"name": "second_model", "package": None, "version": None},
                ],
                "resource_type": "exposure",
                "sources": [],
                "type": "notebook",
                "unique_id": "exposure.test.notebook_exposure",
                "url": "http://example.com/notebook/1",
                "unrendered_config": {},
            },
            "exposure.test.simple_exposure": {
                "created_at": ANY,
                "depends_on": {
                    "macros": [],
                    "nodes": ["source.test.my_source.my_table", "model.test.model"],
                },
                "description": "",
                "label": None,
                "config": {
                    "enabled": True,
                },
                "fqn": ["test", "simple_exposure"],
                "metrics": [],
                "name": "simple_exposure",
                "original_file_path": os.path.join("models", "schema.yml"),
                "owner": {
                    "email": "something@example.com",
                    "name": None,
                },
                "package_name": "test",
                "path": "schema.yml",
                "refs": [{"name": "model", "package": None, "version": None}],
                "resource_type": "exposure",
                "sources": [["my_source", "my_table"]],
                "type": "dashboard",
                "unique_id": "exposure.test.simple_exposure",
                "url": None,
                "maturity": None,
                "meta": {},
                "tags": [],
                "unrendered_config": {},
            },
        },
        "metrics": {},
        "groups": {},
        "selectors": {},
        "parent_map": {
            "model.test.model": ["seed.test.seed"],
            "model.test.second_model": ["seed.test.seed"],
            "exposure.test.notebook_exposure": ["model.test.model", "model.test.second_model"],
            "exposure.test.simple_exposure": [
                "model.test.model",
                "source.test.my_source.my_table",
            ],
            "seed.test.seed": [],
            "snapshot.test.snapshot_seed": ["seed.test.seed"],
            "source.test.my_source.my_table": [],
            "test.test.not_null_model_id.d01cc630e6": ["model.test.model"],
            "test.test.test_nothing_model_.5d38568946": ["model.test.model"],
            "test.test.unique_model_id.67b76558ff": ["model.test.model"],
        },
        "child_map": {
            "model.test.model": [
                "exposure.test.notebook_exposure",
                "exposure.test.simple_exposure",
                "test.test.not_null_model_id.d01cc630e6",
                "test.test.test_nothing_model_.5d38568946",
                "test.test.unique_model_id.67b76558ff",
            ],
            "model.test.second_model": ["exposure.test.notebook_exposure"],
            "exposure.test.notebook_exposure": [],
            "exposure.test.simple_exposure": [],
            "seed.test.seed": [
                "model.test.model",
                "model.test.second_model",
                "snapshot.test.snapshot_seed",
            ],
            "snapshot.test.snapshot_seed": [],
            "source.test.my_source.my_table": ["exposure.test.simple_exposure"],
            "test.test.not_null_model_id.d01cc630e6": [],
            "test.test.test_nothing_model_.5d38568946": [],
            "test.test.unique_model_id.67b76558ff": [],
        },
        "group_map": {},
        "docs": {
            "doc.dbt.__overview__": ANY,
            "doc.test.macro_info": ANY,
            "doc.test.macro_arg_info": ANY,
        },
        "disabled": {},
    }


def expected_references_manifest(project):
    model_database = project.database
    my_schema_name = project.test_schema
    docs_path = os.path.join("models", "docs.md")
    ephemeral_copy_path = os.path.join("models", "ephemeral_copy.sql")
    ephemeral_summary_path = os.path.join("models", "ephemeral_summary.sql")
    view_summary_path = os.path.join("models", "view_summary.sql")
    seed_path = os.path.join("seeds", "seed.csv")
    snapshot_path = os.path.join("snapshots", "snapshot_seed.sql")
    compiled_model_path = os.path.join("target", "compiled", "test", "models")
    schema_yml_path = os.path.join("models", "schema.yml")

    ephemeral_copy_sql = read_file_replace_returns(ephemeral_copy_path).rstrip("\r\n")
    ephemeral_summary_sql = read_file_replace_returns(ephemeral_summary_path).rstrip("\r\n")
    view_summary_sql = read_file_replace_returns(view_summary_path).rstrip("\r\n")
    alternate_schema = project.test_schema + "_test"

    return {
        "dbt_schema_version": "https://schemas.getdbt.com/dbt/manifest/v7.json",
        "dbt_version": dbt.version.__version__,
        "nodes": {
            "model.test.ephemeral_copy": {
                "alias": "ephemeral_copy",
                "compiled_path": os.path.join(compiled_model_path, "ephemeral_copy.sql"),
                "build_path": None,
                "created_at": ANY,
                "columns": {},
                "config": get_rendered_model_config(materialized="ephemeral"),
                "sources": [["my_source", "my_table"]],
                "depends_on": {"macros": [], "nodes": ["source.test.my_source.my_table"]},
                "deferred": False,
                "description": "",
                "docs": {"node_color": None, "show": True},
                "fqn": ["test", "ephemeral_copy"],
                "group": None,
                "metrics": [],
                "name": "ephemeral_copy",
                "original_file_path": ephemeral_copy_path,
                "package_name": "test",
                "patch_path": None,
                "path": "ephemeral_copy.sql",
                "raw_code": LineIndifferent(ephemeral_copy_sql),
                "language": "sql",
                "refs": [],
                "relation_name": None,
                "resource_type": "model",
                "schema": my_schema_name,
                "database": project.database,
                "tags": [],
                "meta": {},
                "unique_id": "model.test.ephemeral_copy",
                "compiled": True,
                "compiled_code": ANY,
                "contract": {"checksum": None, "enforced": False},
                "extra_ctes_injected": True,
                "extra_ctes": [],
                "checksum": checksum_file(ephemeral_copy_path),
                "unrendered_config": get_unrendered_model_config(materialized="ephemeral"),
                "access": "protected",
<<<<<<< HEAD
                "version": None,
                "is_latest_version": None,
=======
                "constraints": [],
>>>>>>> 2971b9a0
            },
            "model.test.ephemeral_summary": {
                "alias": "ephemeral_summary",
                "compiled_path": os.path.join(compiled_model_path, "ephemeral_summary.sql"),
                "build_path": None,
                "created_at": ANY,
                "columns": {
                    "first_name": {
                        "description": "The first name being summarized",
                        "name": "first_name",
                        "data_type": None,
                        "meta": {},
                        "quote": None,
                        "tags": [],
                        "constraints": [],
                    },
                    "ct": {
                        "description": "The number of instances of the first name",
                        "name": "ct",
                        "data_type": None,
                        "meta": {},
                        "quote": None,
                        "tags": [],
                        "constraints": [],
                    },
                },
                "config": get_rendered_model_config(materialized="table", group="test_group"),
                "contract": {"checksum": None, "enforced": False},
                "sources": [],
                "depends_on": {"macros": [], "nodes": ["model.test.ephemeral_copy"]},
                "deferred": False,
                "description": "A summmary table of the ephemeral copy of the seed data",
                "docs": {"node_color": None, "show": True},
                "fqn": ["test", "ephemeral_summary"],
                "group": "test_group",
                "metrics": [],
                "name": "ephemeral_summary",
                "original_file_path": ephemeral_summary_path,
                "package_name": "test",
                "patch_path": "test://" + os.path.join("models", "schema.yml"),
                "path": "ephemeral_summary.sql",
                "raw_code": LineIndifferent(ephemeral_summary_sql),
                "language": "sql",
                "refs": [{"name": "ephemeral_copy", "package": None, "version": None}],
                "relation_name": '"{0}"."{1}".ephemeral_summary'.format(
                    model_database, my_schema_name
                ),
                "resource_type": "model",
                "schema": my_schema_name,
                "database": project.database,
                "tags": [],
                "meta": {},
                "unique_id": "model.test.ephemeral_summary",
                "compiled": True,
                "compiled_code": ANY,
                "extra_ctes_injected": True,
                "extra_ctes": [ANY],
                "checksum": checksum_file(ephemeral_summary_path),
                "unrendered_config": get_unrendered_model_config(
                    materialized="table", group="test_group"
                ),
                "access": "protected",
<<<<<<< HEAD
                "version": None,
                "is_latest_version": None,
=======
                "constraints": [],
>>>>>>> 2971b9a0
            },
            "model.test.view_summary": {
                "alias": "view_summary",
                "compiled_path": os.path.join(compiled_model_path, "view_summary.sql"),
                "build_path": None,
                "created_at": ANY,
                "columns": {
                    "first_name": {
                        "description": "The first name being summarized",
                        "name": "first_name",
                        "data_type": None,
                        "meta": {},
                        "quote": None,
                        "tags": [],
                        "constraints": [],
                    },
                    "ct": {
                        "description": "The number of instances of the first name",
                        "name": "ct",
                        "data_type": None,
                        "meta": {},
                        "quote": None,
                        "tags": [],
                        "constraints": [],
                    },
                },
                "config": get_rendered_model_config(),
                "contract": {"checksum": None, "enforced": False},
                "database": project.database,
                "depends_on": {"macros": [], "nodes": ["model.test.ephemeral_summary"]},
                "deferred": False,
                "description": "A view of the summary of the ephemeral copy of the seed data",
                "docs": {"node_color": None, "show": True},
                "fqn": ["test", "view_summary"],
                "group": None,
                "metrics": [],
                "name": "view_summary",
                "original_file_path": view_summary_path,
                "package_name": "test",
                "patch_path": "test://" + schema_yml_path,
                "path": "view_summary.sql",
                "raw_code": LineIndifferent(view_summary_sql),
                "language": "sql",
                "refs": [{"name": "ephemeral_summary", "package": None, "version": None}],
                "relation_name": '"{0}"."{1}".view_summary'.format(model_database, my_schema_name),
                "resource_type": "model",
                "schema": my_schema_name,
                "sources": [],
                "tags": [],
                "meta": {},
                "unique_id": "model.test.view_summary",
                "compiled": True,
                "compiled_code": ANY,
                "extra_ctes_injected": True,
                "extra_ctes": [],
                "checksum": checksum_file(view_summary_path),
                "unrendered_config": get_unrendered_model_config(materialized="view"),
                "access": "protected",
<<<<<<< HEAD
                "version": None,
                "is_latest_version": None,
=======
                "constraints": [],
>>>>>>> 2971b9a0
            },
            "seed.test.seed": {
                "alias": "seed",
                "build_path": None,
                "created_at": ANY,
                "columns": {
                    "id": {
                        "name": "id",
                        "description": "The user ID number",
                        "data_type": None,
                        "meta": {},
                        "quote": None,
                        "tags": [],
                        "constraints": [],
                    },
                    "first_name": {
                        "name": "first_name",
                        "description": "The user's first name",
                        "data_type": None,
                        "meta": {},
                        "quote": None,
                        "tags": [],
                        "constraints": [],
                    },
                    "email": {
                        "name": "email",
                        "description": "The user's email",
                        "data_type": None,
                        "meta": {},
                        "quote": None,
                        "tags": [],
                        "constraints": [],
                    },
                    "ip_address": {
                        "name": "ip_address",
                        "description": "The user's IP address",
                        "data_type": None,
                        "meta": {},
                        "quote": None,
                        "tags": [],
                        "constraints": [],
                    },
                    "updated_at": {
                        "name": "updated_at",
                        "description": "The last time this user's email was updated",
                        "data_type": None,
                        "meta": {},
                        "quote": None,
                        "tags": [],
                        "constraints": [],
                    },
                },
                "config": get_rendered_seed_config(),
                "deferred": False,
                "depends_on": {"macros": []},
                "description": "The test seed",
                "docs": {"node_color": None, "show": True},
                "fqn": ["test", "seed"],
                "group": None,
                "name": "seed",
                "original_file_path": seed_path,
                "package_name": "test",
                "patch_path": "test://" + os.path.join("seeds", "schema.yml"),
                "path": "seed.csv",
                "raw_code": "",
                "resource_type": "seed",
                "root_path": project.project_root,
                "schema": my_schema_name,
                "database": project.database,
                "tags": [],
                "meta": {},
                "unique_id": "seed.test.seed",
                "checksum": checksum_file(seed_path),
                "unrendered_config": get_unrendered_seed_config(),
                "relation_name": '"{0}"."{1}".seed'.format(project.database, my_schema_name),
            },
            "snapshot.test.snapshot_seed": {
                "alias": "snapshot_seed",
                "compiled_path": None,
                "build_path": None,
                "created_at": ANY,
                "checksum": checksum_file(snapshot_path),
                "columns": {},
                "compiled": True,
                "compiled_code": ANY,
                "config": get_rendered_snapshot_config(target_schema=alternate_schema),
                "contract": {"checksum": None, "enforced": False},
                "database": model_database,
                "deferred": False,
                "depends_on": {"macros": [], "nodes": ["seed.test.seed"]},
                "description": "",
                "docs": {"node_color": None, "show": True},
                "extra_ctes": [],
                "extra_ctes_injected": True,
                "fqn": ["test", "snapshot_seed", "snapshot_seed"],
                "group": None,
                "metrics": [],
                "meta": {},
                "name": "snapshot_seed",
                "original_file_path": snapshot_path,
                "package_name": "test",
                "patch_path": None,
                "path": "snapshot_seed.sql",
                "raw_code": ANY,
                "language": "sql",
                "refs": [{"name": "seed", "package": None, "version": None}],
                "relation_name": '"{0}"."{1}".snapshot_seed'.format(
                    model_database, alternate_schema
                ),
                "resource_type": "snapshot",
                "schema": alternate_schema,
                "sources": [],
                "tags": [],
                "unique_id": "snapshot.test.snapshot_seed",
                "unrendered_config": get_unrendered_snapshot_config(
                    target_schema=alternate_schema
                ),
            },
        },
        "sources": {
            "source.test.my_source.my_table": {
                "columns": {
                    "id": {
                        "description": "An ID field",
                        "name": "id",
                        "data_type": None,
                        "meta": {},
                        "quote": None,
                        "tags": [],
                        "constraints": [],
                    }
                },
                "config": {
                    "enabled": True,
                },
                "quoting": {
                    "database": False,
                    "schema": None,
                    "identifier": True,
                    "column": None,
                },
                "created_at": ANY,
                "database": project.database,
                "description": "My table",
                "external": None,
                "freshness": {
                    "error_after": {"count": None, "period": None},
                    "warn_after": {"count": None, "period": None},
                    "filter": None,
                },
                "identifier": "seed",
                "loaded_at_field": None,
                "loader": "a_loader",
                "meta": {},
                "name": "my_table",
                "original_file_path": os.path.join("models", "schema.yml"),
                "package_name": "test",
                "path": os.path.join("models", "schema.yml"),
                "patch_path": None,
                "relation_name": '{0}."{1}"."seed"'.format(project.database, my_schema_name),
                "resource_type": "source",
                "schema": my_schema_name,
                "source_description": "My source",
                "source_name": "my_source",
                "source_meta": {},
                "tags": [],
                "unique_id": "source.test.my_source.my_table",
                "fqn": ["test", "my_source", "my_table"],
                "unrendered_config": {},
            },
        },
        "exposures": {
            "exposure.test.notebook_exposure": {
                "created_at": ANY,
                "depends_on": {"macros": [], "nodes": ["model.test.view_summary"]},
                "description": "A description of the complex exposure",
                "label": None,
                "config": {
                    "enabled": True,
                },
                "fqn": ["test", "notebook_exposure"],
                "maturity": "medium",
                "meta": {"tool": "my_tool", "languages": ["python"]},
                "metrics": [],
                "tags": ["my_department"],
                "name": "notebook_exposure",
                "original_file_path": os.path.join("models", "schema.yml"),
                "owner": {"email": "something@example.com", "name": "Some name"},
                "package_name": "test",
                "path": "schema.yml",
                "refs": [{"name": "view_summary", "package": None, "version": None}],
                "resource_type": "exposure",
                "sources": [],
                "type": "notebook",
                "unique_id": "exposure.test.notebook_exposure",
                "url": "http://example.com/notebook/1",
                "unrendered_config": {},
            },
        },
        "metrics": {},
        "groups": {
            "group.test.test_group": {
                "name": "test_group",
                "resource_type": "group",
                "original_file_path": os.path.join("models", "schema.yml"),
                "owner": {"email": "test_group@test.com", "name": None},
                "package_name": "test",
                "path": "schema.yml",
                "unique_id": "group.test.test_group",
            }
        },
        "selectors": {},
        "docs": {
            "doc.dbt.__overview__": ANY,
            "doc.test.column_info": {
                "block_contents": "An ID field",
                "resource_type": "doc",
                "name": "column_info",
                "original_file_path": docs_path,
                "package_name": "test",
                "path": "docs.md",
                "unique_id": "doc.test.column_info",
            },
            "doc.test.ephemeral_summary": {
                "block_contents": ("A summmary table of the ephemeral copy of the seed data"),
                "resource_type": "doc",
                "name": "ephemeral_summary",
                "original_file_path": docs_path,
                "package_name": "test",
                "path": "docs.md",
                "unique_id": "doc.test.ephemeral_summary",
            },
            "doc.test.source_info": {
                "block_contents": "My source",
                "resource_type": "doc",
                "name": "source_info",
                "original_file_path": docs_path,
                "package_name": "test",
                "path": "docs.md",
                "unique_id": "doc.test.source_info",
            },
            "doc.test.summary_count": {
                "block_contents": "The number of instances of the first name",
                "resource_type": "doc",
                "name": "summary_count",
                "original_file_path": docs_path,
                "package_name": "test",
                "path": "docs.md",
                "unique_id": "doc.test.summary_count",
            },
            "doc.test.summary_first_name": {
                "block_contents": "The first name being summarized",
                "resource_type": "doc",
                "name": "summary_first_name",
                "original_file_path": docs_path,
                "package_name": "test",
                "path": "docs.md",
                "unique_id": "doc.test.summary_first_name",
            },
            "doc.test.table_info": {
                "block_contents": "My table",
                "resource_type": "doc",
                "name": "table_info",
                "original_file_path": docs_path,
                "package_name": "test",
                "path": "docs.md",
                "unique_id": "doc.test.table_info",
            },
            "doc.test.view_summary": {
                "block_contents": ("A view of the summary of the ephemeral copy of the seed data"),
                "resource_type": "doc",
                "name": "view_summary",
                "original_file_path": docs_path,
                "package_name": "test",
                "path": "docs.md",
                "unique_id": "doc.test.view_summary",
            },
            "doc.test.macro_info": {
                "block_contents": "My custom test that I wrote that does nothing",
                "resource_type": "doc",
                "name": "macro_info",
                "original_file_path": os.path.join("macros", "macro.md"),
                "package_name": "test",
                "path": "macro.md",
                "unique_id": "doc.test.macro_info",
            },
            "doc.test.notebook_info": {
                "block_contents": "A description of the complex exposure",
                "resource_type": "doc",
                "name": "notebook_info",
                "original_file_path": docs_path,
                "package_name": "test",
                "path": "docs.md",
                "unique_id": "doc.test.notebook_info",
            },
            "doc.test.macro_arg_info": {
                "block_contents": "The model for my custom test",
                "resource_type": "doc",
                "name": "macro_arg_info",
                "original_file_path": os.path.join("macros", "macro.md"),
                "package_name": "test",
                "path": "macro.md",
                "unique_id": "doc.test.macro_arg_info",
            },
        },
        "child_map": {
            "model.test.ephemeral_copy": ["model.test.ephemeral_summary"],
            "exposure.test.notebook_exposure": [],
            "model.test.ephemeral_summary": ["model.test.view_summary"],
            "model.test.view_summary": ["exposure.test.notebook_exposure"],
            "seed.test.seed": ["snapshot.test.snapshot_seed"],
            "snapshot.test.snapshot_seed": [],
            "source.test.my_source.my_table": ["model.test.ephemeral_copy"],
        },
        "parent_map": {
            "model.test.ephemeral_copy": ["source.test.my_source.my_table"],
            "model.test.ephemeral_summary": ["model.test.ephemeral_copy"],
            "model.test.view_summary": ["model.test.ephemeral_summary"],
            "exposure.test.notebook_exposure": ["model.test.view_summary"],
            "seed.test.seed": [],
            "snapshot.test.snapshot_seed": ["seed.test.seed"],
            "source.test.my_source.my_table": [],
        },
        "group_map": {"test_group": ["model.test.ephemeral_summary"]},
        "disabled": {},
        "macros": {
            "macro.test.test_nothing": {
                "name": "test_nothing",
                "depends_on": {"macros": []},
                "created_at": ANY,
                "description": "My custom test that I wrote that does nothing",
                "docs": {"node_color": None, "show": True},
                "macro_sql": AnyStringWith("test nothing"),
                "original_file_path": os.path.join("macros", "dummy_test.sql"),
                "path": os.path.join("macros", "dummy_test.sql"),
                "package_name": "test",
                "meta": {
                    "some_key": 100,
                },
                "patch_path": "test://" + os.path.join("macros", "schema.yml"),
                "resource_type": "macro",
                "unique_id": "macro.test.test_nothing",
                "supported_languages": None,
                "arguments": [
                    {
                        "name": "model",
                        "type": "Relation",
                        "description": "The model for my custom test",
                    },
                ],
            }
        },
    }


def expected_versions_manifest(project):
    model_database = project.database
    my_schema_name = project.test_schema

    versioned_model_v1_path = os.path.join("models", "arbitrary_file_name.sql")
    versioned_model_v2_path = os.path.join("models", "versioned_model_v2.sql")
    ref_versioned_model_path = os.path.join("models", "ref_versioned_model.sql")
    compiled_model_path = os.path.join("target", "compiled", "test", "models")
    schema_yml_path = os.path.join("models", "schema.yml")

    versioned_model_v1_sql = read_file_replace_returns(versioned_model_v1_path).rstrip("\r\n")
    versioned_model_v2_sql = read_file_replace_returns(versioned_model_v2_path).rstrip("\r\n")
    ref_versioned_model_sql = read_file_replace_returns(ref_versioned_model_path).rstrip("\r\n")

    test_config = get_rendered_tst_config()
    unrendered_test_config = get_unrendered_tst_config()
    test_audit_schema = my_schema_name + "_dbt_test__audit"
    model_schema_yml_path = os.path.join("models", "schema.yml")

    return {
        "dbt_schema_version": "https://schemas.getdbt.com/dbt/manifest/v7.json",
        "dbt_version": dbt.version.__version__,
        "nodes": {
            "model.test.versioned_model.v1": {
                "alias": "versioned_model_v1",
                "compiled_path": os.path.join(compiled_model_path, "arbitrary_file_name.sql"),
                "build_path": None,
                "created_at": ANY,
                "columns": {
                    "first_name": {
                        "description": "The first name being summarized",
                        "name": "first_name",
                        "data_type": None,
                        "meta": {},
                        "quote": None,
                        "tags": [],
                        "constraints": [],
                    },
                    "ct": {
                        "description": "The number of instances of the first name",
                        "name": "ct",
                        "data_type": None,
                        "meta": {},
                        "quote": None,
                        "tags": [],
                        "constraints": [],
                    },
                },
                "config": get_rendered_model_config(materialized="table", group="test_group"),
                "sources": [],
                "depends_on": {"macros": [], "nodes": []},
                "deferred": False,
                "description": "A versioned model",
                "docs": {"node_color": None, "show": True},
                "fqn": ["test", "versioned_model", "v1"],
                "group": "test_group",
                "metrics": [],
                "name": "versioned_model",
                "original_file_path": versioned_model_v1_path,
                "package_name": "test",
                "patch_path": "test://" + os.path.join("models", "schema.yml"),
                "path": "arbitrary_file_name.sql",
                "raw_code": LineIndifferent(versioned_model_v1_sql),
                "language": "sql",
                "refs": [],
                "relation_name": '"{0}"."{1}".versioned_model_v1'.format(
                    model_database, my_schema_name
                ),
                "resource_type": "model",
                "schema": my_schema_name,
                "database": project.database,
                "tags": [],
                "meta": {},
                "unique_id": "model.test.versioned_model.v1",
                "compiled": True,
                "compiled_code": ANY,
                "contract": {"checksum": None, "enforced": False},
                "extra_ctes_injected": True,
                "extra_ctes": [],
                "checksum": checksum_file(versioned_model_v1_path),
                "unrendered_config": get_unrendered_model_config(
                    materialized="table", group="test_group"
                ),
                "access": "protected",
                "version": 1,
                "is_latest_version": False,
            },
            "model.test.versioned_model.v2": {
                "alias": "versioned_model_v2",
                "compiled_path": os.path.join(compiled_model_path, "versioned_model_v2.sql"),
                "build_path": None,
                "created_at": ANY,
                "columns": {
                    "first_name": {
                        "description": "The first name being summarized",
                        "name": "first_name",
                        "data_type": None,
                        "meta": {},
                        "quote": None,
                        "tags": [],
                        "constraints": [],
                    },
                    "extra": {
                        "description": "",
                        "name": "extra",
                        "data_type": None,
                        "meta": {},
                        "quote": None,
                        "tags": [],
                        "constraints": [],
                    },
                },
                "config": get_rendered_model_config(materialized="view", group="test_group"),
                "contract": {"checksum": None, "enforced": False},
                "sources": [],
                "depends_on": {"macros": [], "nodes": []},
                "deferred": False,
                "description": "A versioned model",
                "docs": {"node_color": None, "show": True},
                "fqn": ["test", "versioned_model", "v2"],
                "group": "test_group",
                "metrics": [],
                "name": "versioned_model",
                "original_file_path": versioned_model_v2_path,
                "package_name": "test",
                "patch_path": "test://" + os.path.join("models", "schema.yml"),
                "path": "versioned_model_v2.sql",
                "raw_code": LineIndifferent(versioned_model_v2_sql),
                "language": "sql",
                "refs": [],
                "relation_name": '"{0}"."{1}".versioned_model_v2'.format(
                    model_database, my_schema_name
                ),
                "resource_type": "model",
                "schema": my_schema_name,
                "database": project.database,
                "tags": [],
                "meta": {},
                "unique_id": "model.test.versioned_model.v2",
                "compiled": True,
                "compiled_code": ANY,
                "extra_ctes_injected": True,
                "extra_ctes": [],
                "checksum": checksum_file(versioned_model_v2_path),
                "unrendered_config": get_unrendered_model_config(
                    materialized="view", group="test_group"
                ),
                "access": "protected",
                "version": 2,
                "is_latest_version": True,
            },
            "model.test.ref_versioned_model": {
                "alias": "ref_versioned_model",
                "compiled_path": os.path.join(compiled_model_path, "ref_versioned_model.sql"),
                "build_path": None,
                "created_at": ANY,
                "columns": {},
                "config": get_rendered_model_config(),
                "contract": {"checksum": None, "enforced": False},
                "database": project.database,
                "depends_on": {
                    "macros": [],
                    "nodes": [
                        "model.test.versioned_model.v2",
                        "model.test.versioned_model.v2",
                        "model.test.versioned_model.v2",
                        "model.test.versioned_model.v2",
                        "model.test.versioned_model.v1",
                    ],
                },
                "deferred": False,
                "description": "",
                "docs": {"node_color": None, "show": True},
                "fqn": ["test", "ref_versioned_model"],
                "group": None,
                "metrics": [],
                "name": "ref_versioned_model",
                "original_file_path": ref_versioned_model_path,
                "package_name": "test",
                "patch_path": "test://" + schema_yml_path,
                "path": "ref_versioned_model.sql",
                "raw_code": LineIndifferent(ref_versioned_model_sql),
                "language": "sql",
                "refs": [
                    {"name": "versioned_model", "package": None, "version": 2},
                    {"name": "versioned_model", "package": None, "version": "2"},
                    {"name": "versioned_model", "package": None, "version": 2},
                    {"name": "versioned_model", "package": None, "version": None},
                    {"name": "versioned_model", "package": None, "version": 1},
                ],
                "relation_name": '"{0}"."{1}".ref_versioned_model'.format(
                    model_database, my_schema_name
                ),
                "resource_type": "model",
                "schema": my_schema_name,
                "sources": [],
                "tags": [],
                "meta": {},
                "unique_id": "model.test.ref_versioned_model",
                "compiled": True,
                "compiled_code": ANY,
                "extra_ctes_injected": True,
                "extra_ctes": [],
                "checksum": checksum_file(ref_versioned_model_path),
                "unrendered_config": get_unrendered_model_config(),
                "access": "protected",
                "version": None,
                "is_latest_version": None,
            },
            "test.test.unique_versioned_model_v1_first_name.6138195dec": {
                "alias": "unique_versioned_model_v1_first_name",
                "attached_node": "model.test.versioned_model.v1",
                "compiled_path": os.path.join(
                    compiled_model_path, "schema.yml", "unique_versioned_model_v1_first_name.sql"
                ),
                "build_path": None,
                "created_at": ANY,
                "column_name": "first_name",
                "columns": {},
                "config": test_config,
                "group": "test_group",
                "contract": {"checksum": None, "enforced": False},
                "sources": [],
                "depends_on": {
                    "macros": ["macro.dbt.test_unique", "macro.dbt.get_where_subquery"],
                    "nodes": ["model.test.versioned_model.v1"],
                },
                "deferred": False,
                "description": "",
                "file_key_name": "models.versioned_model",
                "fqn": ["test", "unique_versioned_model_v1_first_name"],
                "metrics": [],
                "name": "unique_versioned_model_v1_first_name",
                "original_file_path": model_schema_yml_path,
                "package_name": "test",
                "patch_path": None,
                "path": "unique_versioned_model_v1_first_name.sql",
                "raw_code": "{{ test_unique(**_dbt_generic_test_kwargs) }}",
                "language": "sql",
                "refs": [{"name": "versioned_model", "package": None, "version": 1}],
                "relation_name": None,
                "resource_type": "test",
                "schema": test_audit_schema,
                "database": project.database,
                "tags": [],
                "meta": {},
                "unique_id": "test.test.unique_versioned_model_v1_first_name.6138195dec",
                "docs": {"node_color": None, "show": True},
                "compiled": True,
                "compiled_code": AnyStringWith("count(*)"),
                "extra_ctes_injected": True,
                "extra_ctes": [],
                "test_metadata": {
                    "namespace": None,
                    "name": "unique",
                    "kwargs": {
                        "column_name": "first_name",
                        "model": "{{ get_where_subquery(ref('versioned_model', version='1')) }}",
                    },
                },
                "checksum": {"name": "none", "checksum": ""},
                "unrendered_config": unrendered_test_config,
            },
            "test.test.unique_versioned_model_v1_count.0b4c0b688a": {
                "alias": "unique_versioned_model_v1_count",
                "attached_node": "model.test.versioned_model.v1",
                "compiled_path": os.path.join(
                    compiled_model_path, "schema.yml", "unique_versioned_model_v1_count.sql"
                ),
                "build_path": None,
                "created_at": ANY,
                "column_name": None,
                "columns": {},
                "config": test_config,
                "group": "test_group",
                "contract": {"checksum": None, "enforced": False},
                "sources": [],
                "depends_on": {
                    "macros": ["macro.dbt.test_unique", "macro.dbt.get_where_subquery"],
                    "nodes": ["model.test.versioned_model.v1"],
                },
                "deferred": False,
                "description": "",
                "file_key_name": "models.versioned_model",
                "fqn": ["test", "unique_versioned_model_v1_count"],
                "metrics": [],
                "name": "unique_versioned_model_v1_count",
                "original_file_path": model_schema_yml_path,
                "package_name": "test",
                "patch_path": None,
                "path": "unique_versioned_model_v1_count.sql",
                "raw_code": "{{ test_unique(**_dbt_generic_test_kwargs) }}",
                "language": "sql",
                "refs": [{"name": "versioned_model", "package": None, "version": 1}],
                "relation_name": None,
                "resource_type": "test",
                "schema": test_audit_schema,
                "database": project.database,
                "tags": [],
                "meta": {},
                "unique_id": "test.test.unique_versioned_model_v1_count.0b4c0b688a",
                "docs": {"node_color": None, "show": True},
                "compiled": True,
                "compiled_code": AnyStringWith("count(*)"),
                "extra_ctes_injected": True,
                "extra_ctes": [],
                "test_metadata": {
                    "namespace": None,
                    "name": "unique",
                    "kwargs": {
                        "column_name": "count",
                        "model": "{{ get_where_subquery(ref('versioned_model', version='1')) }}",
                    },
                },
                "checksum": {"name": "none", "checksum": ""},
                "unrendered_config": unrendered_test_config,
            },
            "test.test.unique_versioned_model_v2_first_name.998430d28e": {
                "alias": "unique_versioned_model_v2_first_name",
                "attached_node": "model.test.versioned_model.v2",
                "compiled_path": os.path.join(
                    compiled_model_path, "schema.yml", "unique_versioned_model_v2_first_name.sql"
                ),
                "build_path": None,
                "created_at": ANY,
                "column_name": "first_name",
                "columns": {},
                "config": test_config,
                "group": "test_group",
                "contract": {"checksum": None, "enforced": False},
                "sources": [],
                "depends_on": {
                    "macros": ["macro.dbt.test_unique", "macro.dbt.get_where_subquery"],
                    "nodes": ["model.test.versioned_model.v2"],
                },
                "deferred": False,
                "description": "",
                "file_key_name": "models.versioned_model",
                "fqn": ["test", "unique_versioned_model_v2_first_name"],
                "metrics": [],
                "name": "unique_versioned_model_v2_first_name",
                "original_file_path": model_schema_yml_path,
                "package_name": "test",
                "patch_path": None,
                "path": "unique_versioned_model_v2_first_name.sql",
                "raw_code": "{{ test_unique(**_dbt_generic_test_kwargs) }}",
                "language": "sql",
                "refs": [{"name": "versioned_model", "package": None, "version": 2}],
                "relation_name": None,
                "resource_type": "test",
                "schema": test_audit_schema,
                "database": project.database,
                "tags": [],
                "meta": {},
                "unique_id": "test.test.unique_versioned_model_v2_first_name.998430d28e",
                "docs": {"node_color": None, "show": True},
                "compiled": True,
                "compiled_code": AnyStringWith("count(*)"),
                "extra_ctes_injected": True,
                "extra_ctes": [],
                "test_metadata": {
                    "namespace": None,
                    "name": "unique",
                    "kwargs": {
                        "column_name": "first_name",
                        "model": "{{ get_where_subquery(ref('versioned_model', version='2')) }}",
                    },
                },
                "checksum": {"name": "none", "checksum": ""},
                "unrendered_config": unrendered_test_config,
            },
        },
        "exposures": {
            "exposure.test.notebook_exposure": {
                "created_at": ANY,
                "depends_on": {"macros": [], "nodes": ["model.test.versioned_model.v2"]},
                "description": "notebook_info",
                "label": None,
                "config": {
                    "enabled": True,
                },
                "fqn": ["test", "notebook_exposure"],
                "maturity": None,
                "meta": {},
                "metrics": [],
                "tags": [],
                "name": "notebook_exposure",
                "original_file_path": os.path.join("models", "schema.yml"),
                "owner": {"email": "something@example.com", "name": "Some name"},
                "package_name": "test",
                "path": "schema.yml",
                "refs": [{"name": "versioned_model", "package": None, "version": 2}],
                "resource_type": "exposure",
                "sources": [],
                "type": "notebook",
                "unique_id": "exposure.test.notebook_exposure",
                "url": None,
                "unrendered_config": {},
            },
        },
        "metrics": {},
        "groups": {
            "group.test.test_group": {
                "name": "test_group",
                "resource_type": "group",
                "original_file_path": os.path.join("models", "schema.yml"),
                "owner": {"email": "test_group@test.com", "name": None},
                "package_name": "test",
                "path": "schema.yml",
                "unique_id": "group.test.test_group",
            }
        },
        "sources": {},
        "selectors": {},
        "docs": {},
        "child_map": {
            "model.test.versioned_model.v1": [
                "model.test.ref_versioned_model",
                "test.test.unique_versioned_model_v1_count.0b4c0b688a",
                "test.test.unique_versioned_model_v1_first_name.6138195dec",
            ],
            "model.test.versioned_model.v2": [
                "exposure.test.notebook_exposure",
                "model.test.ref_versioned_model",
                "model.test.ref_versioned_model",
                "model.test.ref_versioned_model",
                "model.test.ref_versioned_model",
                "test.test.unique_versioned_model_v2_first_name.998430d28e",
            ],
            "model.test.ref_versioned_model": [],
            "exposure.test.notebook_exposure": [],
            "test.test.unique_versioned_model_v1_first_name.6138195dec": [],
            "test.test.unique_versioned_model_v1_count.0b4c0b688a": [],
            "test.test.unique_versioned_model_v2_first_name.998430d28e": [],
        },
        "parent_map": {
            "model.test.versioned_model.v1": [],
            "model.test.versioned_model.v2": [],
            "model.test.ref_versioned_model": [
                "model.test.versioned_model.v1",
                "model.test.versioned_model.v2",
                "model.test.versioned_model.v2",
                "model.test.versioned_model.v2",
                "model.test.versioned_model.v2",
            ],
            "exposure.test.notebook_exposure": ["model.test.versioned_model.v2"],
            "test.test.unique_versioned_model_v1_first_name.6138195dec": [
                "model.test.versioned_model.v1"
            ],
            "test.test.unique_versioned_model_v1_count.0b4c0b688a": [
                "model.test.versioned_model.v1"
            ],
            "test.test.unique_versioned_model_v2_first_name.998430d28e": [
                "model.test.versioned_model.v2"
            ],
        },
        "group_map": {
            "test_group": [
                "model.test.versioned_model.v1",
                "model.test.versioned_model.v2",
                "test.test.unique_versioned_model_v1_first_name.6138195dec",
                "test.test.unique_versioned_model_v1_count.0b4c0b688a",
                "test.test.unique_versioned_model_v2_first_name.998430d28e",
            ]
        },
        "disabled": {},
        "macros": {},
    }<|MERGE_RESOLUTION|>--- conflicted
+++ resolved
@@ -943,12 +943,9 @@
                 "checksum": checksum_file(ephemeral_copy_path),
                 "unrendered_config": get_unrendered_model_config(materialized="ephemeral"),
                 "access": "protected",
-<<<<<<< HEAD
                 "version": None,
                 "is_latest_version": None,
-=======
                 "constraints": [],
->>>>>>> 2971b9a0
             },
             "model.test.ephemeral_summary": {
                 "alias": "ephemeral_summary",
@@ -1011,12 +1008,9 @@
                     materialized="table", group="test_group"
                 ),
                 "access": "protected",
-<<<<<<< HEAD
                 "version": None,
                 "is_latest_version": None,
-=======
                 "constraints": [],
->>>>>>> 2971b9a0
             },
             "model.test.view_summary": {
                 "alias": "view_summary",
@@ -1075,12 +1069,9 @@
                 "checksum": checksum_file(view_summary_path),
                 "unrendered_config": get_unrendered_model_config(materialized="view"),
                 "access": "protected",
-<<<<<<< HEAD
                 "version": None,
                 "is_latest_version": None,
-=======
                 "constraints": [],
->>>>>>> 2971b9a0
             },
             "seed.test.seed": {
                 "alias": "seed",
@@ -1485,6 +1476,7 @@
                     },
                 },
                 "config": get_rendered_model_config(materialized="table", group="test_group"),
+                "constraints": [],
                 "sources": [],
                 "depends_on": {"macros": [], "nodes": []},
                 "deferred": False,
@@ -1549,6 +1541,7 @@
                     },
                 },
                 "config": get_rendered_model_config(materialized="view", group="test_group"),
+                "constraints": [],
                 "contract": {"checksum": None, "enforced": False},
                 "sources": [],
                 "depends_on": {"macros": [], "nodes": []},
@@ -1594,6 +1587,7 @@
                 "created_at": ANY,
                 "columns": {},
                 "config": get_rendered_model_config(),
+                "constraints": [],
                 "contract": {"checksum": None, "enforced": False},
                 "database": project.database,
                 "depends_on": {
