import hashlib
import dbt
import os
from unittest.mock import ANY
from dbt.tests.util import AnyStringWith

# This produces an "expected manifest", with a number of the fields
# modified to avoid ephemeral changes.
#   ANY
#   AnyStringWith
#   LineIndifferent
# It also uses some convenience methods to generate the
# various config dictionaries.


def get_rendered_model_config(**updates):
    result = {
        "database": None,
        "schema": None,
        "alias": None,
        "enabled": True,
        "group": None,
        "materialized": "view",
        "pre-hook": [],
        "post-hook": [],
        "column_types": {},
        "quoting": {},
        "tags": [],
        "persist_docs": {},
        "full_refresh": None,
        "on_schema_change": "ignore",
        "meta": {},
        "unique_key": None,
        "grants": {},
        "packages": [],
        "incremental_strategy": None,
        "docs": {"node_color": None, "show": True},
        "contract": {"enforced": False},
    }
    result.update(updates)
    return result


def get_unrendered_model_config(**updates):
    return updates


def get_rendered_seed_config(**updates):
    result = {
        "enabled": True,
        "group": None,
        "materialized": "seed",
        "persist_docs": {},
        "pre-hook": [],
        "post-hook": [],
        "column_types": {},
        "quoting": {},
        "tags": [],
        "quote_columns": True,
        "full_refresh": None,
        "on_schema_change": "ignore",
        "database": None,
        "schema": None,
        "alias": None,
        "meta": {},
        "unique_key": None,
        "grants": {},
        "packages": [],
        "incremental_strategy": None,
        "docs": {"node_color": None, "show": True},
        "contract": {"enforced": False},
    }
    result.update(updates)
    return result


def get_unrendered_seed_config(**updates):
    result = {"quote_columns": True}
    result.update(updates)
    return result


def get_rendered_snapshot_config(**updates):
    result = {
        "database": None,
        "schema": None,
        "alias": None,
        "enabled": True,
        "group": None,
        "materialized": "snapshot",
        "pre-hook": [],
        "post-hook": [],
        "column_types": {},
        "quoting": {},
        "tags": [],
        "persist_docs": {},
        "full_refresh": None,
        "on_schema_change": "ignore",
        "strategy": "check",
        "check_cols": "all",
        "unique_key": "id",
        "target_database": None,
        "target_schema": None,
        "updated_at": None,
        "meta": {},
        "grants": {},
        "packages": [],
        "incremental_strategy": None,
        "docs": {"node_color": None, "show": True},
        "contract": {"enforced": False},
    }
    result.update(updates)
    return result


def get_unrendered_snapshot_config(**updates):
    result = {"check_cols": "all", "strategy": "check", "target_schema": None, "unique_key": "id"}
    result.update(updates)
    return result


def get_rendered_tst_config(**updates):
    result = {
        "enabled": True,
        "group": None,
        "materialized": "test",
        "tags": [],
        "severity": "ERROR",
        "store_failures": None,
        "warn_if": "!= 0",
        "error_if": "!= 0",
        "fail_calc": "count(*)",
        "where": None,
        "limit": None,
        "database": None,
        "schema": "dbt_test__audit",
        "alias": None,
        "meta": {},
    }
    result.update(updates)
    return result


def get_unrendered_tst_config(**updates):
    result = {}
    result.update(updates)
    return result


def quote(value):
    quote_char = '"'
    return "{0}{1}{0}".format(quote_char, value)


def relation_name_format(quote_database: bool, quote_schema: bool, quote_identifier: bool):
    return ".".join(
        (
            quote("{0}") if quote_database else "{0}",
            quote("{1}") if quote_schema else "{1}",
            quote("{2}") if quote_identifier else "{2}",
        )
    )


def checksum_file(path):
    """windows has silly git behavior that adds newlines, and python does
    silly things if we just open(..., 'r').encode('utf-8').
    """
    with open(path, "rb") as fp:
        # We strip the file contents because we want the checksum to match the stored contents
        hashed = hashlib.sha256(fp.read().strip()).hexdigest()
    return {
        "name": "sha256",
        "checksum": hashed,
    }


def read_file_replace_returns(path):
    with open(path, "r") as fp:
        return fp.read().replace("\r", "").replace("\n", "")


class LineIndifferent:
    def __init__(self, expected):
        self.expected = expected.replace("\r", "")

    def __eq__(self, other):
        got = other.replace("\r", "").replace("\n", "")
        return self.expected == got

    def __repr__(self):
        return "LineIndifferent({!r})".format(self.expected)

    def __str__(self):
        return self.__repr__()


def expected_seeded_manifest(project, model_database=None, quote_model=False):

    model_sql_path = os.path.join("models", "model.sql")
    second_model_sql_path = os.path.join("models", "second_model.sql")
    model_schema_yml_path = os.path.join("models", "schema.yml")
    seed_schema_yml_path = os.path.join("seeds", "schema.yml")
    seed_path = os.path.join("seeds", "seed.csv")
    snapshot_path = os.path.join("snapshots", "snapshot_seed.sql")

    my_schema_name = project.test_schema
    alternate_schema = project.test_schema + "_test"
    test_audit_schema = my_schema_name + "_dbt_test__audit"

    model_database = project.database

    model_config = get_rendered_model_config(docs={"node_color": None, "show": False})
    second_config = get_rendered_model_config(
        schema="test", docs={"node_color": None, "show": False}
    )

    unrendered_model_config = get_unrendered_model_config(
        materialized="view", docs={"show": False}
    )

    unrendered_second_config = get_unrendered_model_config(
        schema="test", materialized="view", docs={"show": False}
    )

    seed_config = get_rendered_seed_config()
    unrendered_seed_config = get_unrendered_seed_config()

    test_config = get_rendered_tst_config()
    unrendered_test_config = get_unrendered_tst_config()

    snapshot_config = get_rendered_snapshot_config(target_schema=alternate_schema)
    unrendered_snapshot_config = get_unrendered_snapshot_config(target_schema=alternate_schema)

    quote_database = quote_schema = True
    relation_name_node_format = relation_name_format(quote_database, quote_schema, quote_model)
    relation_name_source_format = relation_name_format(
        quote_database, quote_schema, quote_identifier=True
    )

    compiled_model_path = os.path.join("target", "compiled", "test", "models")

    model_raw_code = read_file_replace_returns(model_sql_path).rstrip("\r\n")

    return {
        "dbt_schema_version": "https://schemas.getdbt.com/dbt/manifest/v7.json",
        "dbt_version": dbt.version.__version__,
        "nodes": {
            "model.test.model": {
                "compiled_path": os.path.join(compiled_model_path, "model.sql"),
                "build_path": None,
                "created_at": ANY,
                "name": "model",
                "relation_name": relation_name_node_format.format(
                    model_database, my_schema_name, "model"
                ),
                "resource_type": "model",
                "path": "model.sql",
                "original_file_path": model_sql_path,
                "package_name": "test",
                "raw_code": LineIndifferent(model_raw_code),
                "language": "sql",
                "refs": [["seed"]],
                "sources": [],
                "depends_on": {"nodes": ["seed.test.seed"], "macros": []},
                "unique_id": "model.test.model",
                "fqn": ["test", "model"],
                "metrics": [],
                "tags": [],
                "meta": {},
                "config": model_config,
                "group": None,
                "schema": my_schema_name,
                "database": model_database,
                "deferred": False,
                "alias": "model",
                "description": "The test model",
                "columns": {
                    "id": {
                        "name": "id",
                        "description": "The user ID number",
                        "data_type": None,
                        "meta": {},
                        "quote": None,
                        "tags": [],
                        "constraints": [],
                    },
                    "first_name": {
                        "name": "first_name",
                        "description": "The user's first name",
                        "data_type": None,
                        "meta": {},
                        "quote": None,
                        "tags": [],
                        "constraints": [],
                    },
                    "email": {
                        "name": "email",
                        "description": "The user's email",
                        "data_type": None,
                        "meta": {},
                        "quote": None,
                        "tags": [],
                        "constraints": [],
                    },
                    "ip_address": {
                        "name": "ip_address",
                        "description": "The user's IP address",
                        "data_type": None,
                        "meta": {},
                        "quote": None,
                        "tags": [],
                        "constraints": [],
                    },
                    "updated_at": {
                        "name": "updated_at",
                        "description": "The last time this user's email was updated",
                        "data_type": None,
                        "meta": {},
                        "quote": None,
                        "tags": [],
                        "constraints": [],
                    },
                },
<<<<<<< HEAD
                "contract": False,
                "contract_checksum": None,
=======
                "contract": {"enforced": False},
>>>>>>> 449aa488
                "patch_path": "test://" + model_schema_yml_path,
                "docs": {"node_color": None, "show": False},
                "compiled": True,
                "compiled_code": ANY,
                "extra_ctes_injected": True,
                "extra_ctes": [],
                "checksum": checksum_file(model_sql_path),
                "unrendered_config": unrendered_model_config,
                "access": "protected",
            },
            "model.test.second_model": {
                "compiled_path": os.path.join(compiled_model_path, "second_model.sql"),
                "build_path": None,
                "created_at": ANY,
                "name": "second_model",
                "relation_name": relation_name_node_format.format(
                    project.database, alternate_schema, "second_model"
                ),
                "resource_type": "model",
                "path": "second_model.sql",
                "original_file_path": second_model_sql_path,
                "package_name": "test",
                "raw_code": LineIndifferent(
                    read_file_replace_returns(second_model_sql_path).rstrip("\r\n")
                ),
                "language": "sql",
                "refs": [["seed"]],
                "sources": [],
                "depends_on": {"nodes": ["seed.test.seed"], "macros": []},
                "unique_id": "model.test.second_model",
                "fqn": ["test", "second_model"],
                "metrics": [],
                "tags": [],
                "meta": {},
                "config": second_config,
                "group": None,
                "schema": alternate_schema,
                "database": project.database,
                "deferred": False,
                "alias": "second_model",
                "description": "The second test model",
                "columns": {
                    "id": {
                        "name": "id",
                        "description": "The user ID number",
                        "data_type": None,
                        "meta": {},
                        "quote": None,
                        "tags": [],
                        "constraints": [],
                    },
                    "first_name": {
                        "name": "first_name",
                        "description": "The user's first name",
                        "data_type": None,
                        "meta": {},
                        "quote": None,
                        "tags": [],
                        "constraints": [],
                    },
                    "email": {
                        "name": "email",
                        "description": "The user's email",
                        "data_type": None,
                        "meta": {},
                        "quote": None,
                        "tags": [],
                        "constraints": [],
                    },
                    "ip_address": {
                        "name": "ip_address",
                        "description": "The user's IP address",
                        "data_type": None,
                        "meta": {},
                        "quote": None,
                        "tags": [],
                        "constraints": [],
                    },
                    "updated_at": {
                        "name": "updated_at",
                        "description": "The last time this user's email was updated",
                        "data_type": None,
                        "meta": {},
                        "quote": None,
                        "tags": [],
                        "constraints": [],
                    },
                },
<<<<<<< HEAD
                "contract": False,
                "contract_checksum": None,
=======
                "contract": {"enforced": False},
>>>>>>> 449aa488
                "patch_path": "test://" + model_schema_yml_path,
                "docs": {"node_color": None, "show": False},
                "compiled": True,
                "compiled_code": ANY,
                "extra_ctes_injected": True,
                "extra_ctes": [],
                "checksum": checksum_file(second_model_sql_path),
                "unrendered_config": unrendered_second_config,
                "access": "protected",
            },
            "seed.test.seed": {
                "build_path": None,
                "created_at": ANY,
                "config": seed_config,
                "group": None,
                "patch_path": "test://" + seed_schema_yml_path,
                "path": "seed.csv",
                "name": "seed",
                "root_path": project.project_root,
                "resource_type": "seed",
                "raw_code": "",
                "package_name": "test",
                "original_file_path": seed_path,
                "unique_id": "seed.test.seed",
                "fqn": ["test", "seed"],
                "tags": [],
                "meta": {},
                "depends_on": {"macros": []},
                "schema": my_schema_name,
                "database": project.database,
                "alias": "seed",
                "deferred": False,
                "description": "The test seed",
                "columns": {
                    "id": {
                        "name": "id",
                        "description": "The user ID number",
                        "data_type": None,
                        "meta": {},
                        "quote": None,
                        "tags": [],
                        "constraints": [],
                    },
                    "first_name": {
                        "name": "first_name",
                        "description": "The user's first name",
                        "data_type": None,
                        "meta": {},
                        "quote": None,
                        "tags": [],
                        "constraints": [],
                    },
                    "email": {
                        "name": "email",
                        "description": "The user's email",
                        "data_type": None,
                        "meta": {},
                        "quote": None,
                        "tags": [],
                        "constraints": [],
                    },
                    "ip_address": {
                        "name": "ip_address",
                        "description": "The user's IP address",
                        "data_type": None,
                        "meta": {},
                        "quote": None,
                        "tags": [],
                        "constraints": [],
                    },
                    "updated_at": {
                        "name": "updated_at",
                        "description": "The last time this user's email was updated",
                        "data_type": None,
                        "meta": {},
                        "quote": None,
                        "tags": [],
                        "constraints": [],
                    },
                },
                "docs": {"node_color": None, "show": True},
                "checksum": checksum_file(seed_path),
                "unrendered_config": unrendered_seed_config,
                "relation_name": relation_name_node_format.format(
                    project.database, my_schema_name, "seed"
                ),
            },
            "test.test.not_null_model_id.d01cc630e6": {
                "alias": "not_null_model_id",
                "attached_node": "model.test.model",
                "compiled_path": os.path.join(
                    compiled_model_path, "schema.yml", "not_null_model_id.sql"
                ),
                "build_path": None,
                "created_at": ANY,
                "column_name": "id",
                "columns": {},
                "config": test_config,
                "sources": [],
                "group": None,
                "depends_on": {
                    "macros": ["macro.dbt.test_not_null", "macro.dbt.get_where_subquery"],
                    "nodes": ["model.test.model"],
                },
                "deferred": False,
                "description": "",
                "file_key_name": "models.model",
                "fqn": ["test", "not_null_model_id"],
                "metrics": [],
                "name": "not_null_model_id",
                "original_file_path": model_schema_yml_path,
                "package_name": "test",
                "patch_path": None,
                "path": "not_null_model_id.sql",
                "raw_code": "{{ test_not_null(**_dbt_generic_test_kwargs) }}",
                "language": "sql",
                "refs": [["model"]],
                "relation_name": None,
                "resource_type": "test",
                "schema": test_audit_schema,
                "database": project.database,
                "tags": [],
                "meta": {},
                "unique_id": "test.test.not_null_model_id.d01cc630e6",
                "docs": {"node_color": None, "show": True},
                "compiled": True,
                "compiled_code": AnyStringWith("where id is null"),
                "extra_ctes_injected": True,
                "extra_ctes": [],
                "test_metadata": {
                    "namespace": None,
                    "name": "not_null",
                    "kwargs": {
                        "column_name": "id",
                        "model": "{{ get_where_subquery(ref('model')) }}",
                    },
                },
                "checksum": {"name": "none", "checksum": ""},
                "unrendered_config": unrendered_test_config,
<<<<<<< HEAD
                "contract": False,
                "contract_checksum": None,
=======
                "contract": {"enforced": False},
>>>>>>> 449aa488
            },
            "snapshot.test.snapshot_seed": {
                "alias": "snapshot_seed",
                "compiled_path": None,
                "build_path": None,
                "created_at": ANY,
                "checksum": checksum_file(snapshot_path),
                "columns": {},
                "compiled": True,
                "compiled_code": ANY,
                "config": snapshot_config,
<<<<<<< HEAD
                "contract": False,
                "contract_checksum": None,
=======
                "contract": {"enforced": False},
>>>>>>> 449aa488
                "database": project.database,
                "group": None,
                "deferred": False,
                "depends_on": {
                    "macros": [],
                    "nodes": ["seed.test.seed"],
                },
                "description": "",
                "docs": {"node_color": None, "show": True},
                "extra_ctes": [],
                "extra_ctes_injected": True,
                "fqn": ["test", "snapshot_seed", "snapshot_seed"],
                "metrics": [],
                "meta": {},
                "name": "snapshot_seed",
                "original_file_path": snapshot_path,
                "package_name": "test",
                "patch_path": None,
                "path": "snapshot_seed.sql",
                "raw_code": LineIndifferent(
                    read_file_replace_returns(snapshot_path)
                    .replace("{% snapshot snapshot_seed %}", "")
                    .replace("{% endsnapshot %}", "")
                ),
                "language": "sql",
                "refs": [["seed"]],
                "relation_name": relation_name_node_format.format(
                    project.database, alternate_schema, "snapshot_seed"
                ),
                "resource_type": "snapshot",
                "schema": alternate_schema,
                "sources": [],
                "tags": [],
                "unique_id": "snapshot.test.snapshot_seed",
                "unrendered_config": unrendered_snapshot_config,
            },
            "test.test.test_nothing_model_.5d38568946": {
                "alias": "test_nothing_model_",
                "attached_node": "model.test.model",
                "compiled_path": os.path.join(
                    compiled_model_path, "schema.yml", "test_nothing_model_.sql"
                ),
                "build_path": None,
                "created_at": ANY,
                "column_name": None,
                "columns": {},
                "config": test_config,
                "group": None,
<<<<<<< HEAD
                "contract": False,
                "contract_checksum": None,
=======
                "contract": {"enforced": False},
>>>>>>> 449aa488
                "sources": [],
                "depends_on": {
                    "macros": ["macro.test.test_nothing", "macro.dbt.get_where_subquery"],
                    "nodes": ["model.test.model"],
                },
                "deferred": False,
                "description": "",
                "file_key_name": "models.model",
                "fqn": ["test", "test_nothing_model_"],
                "metrics": [],
                "name": "test_nothing_model_",
                "original_file_path": model_schema_yml_path,
                "package_name": "test",
                "patch_path": None,
                "path": "test_nothing_model_.sql",
                "raw_code": "{{ test.test_nothing(**_dbt_generic_test_kwargs) }}",
                "language": "sql",
                "refs": [["model"]],
                "relation_name": None,
                "resource_type": "test",
                "schema": test_audit_schema,
                "database": project.database,
                "tags": [],
                "meta": {},
                "unique_id": "test.test.test_nothing_model_.5d38568946",
                "docs": {"node_color": None, "show": True},
                "compiled": True,
                "compiled_code": AnyStringWith("select 0"),
                "extra_ctes_injected": True,
                "extra_ctes": [],
                "test_metadata": {
                    "namespace": "test",
                    "name": "nothing",
                    "kwargs": {
                        "model": "{{ get_where_subquery(ref('model')) }}",
                    },
                },
                "checksum": {"name": "none", "checksum": ""},
                "unrendered_config": unrendered_test_config,
            },
            "test.test.unique_model_id.67b76558ff": {
                "alias": "unique_model_id",
                "attached_node": "model.test.model",
                "compiled_path": os.path.join(
                    compiled_model_path, "schema.yml", "unique_model_id.sql"
                ),
                "build_path": None,
                "created_at": ANY,
                "column_name": "id",
                "columns": {},
                "config": test_config,
                "group": None,
<<<<<<< HEAD
                "contract": False,
                "contract_checksum": None,
=======
                "contract": {"enforced": False},
>>>>>>> 449aa488
                "sources": [],
                "depends_on": {
                    "macros": ["macro.dbt.test_unique", "macro.dbt.get_where_subquery"],
                    "nodes": ["model.test.model"],
                },
                "deferred": False,
                "description": "",
                "file_key_name": "models.model",
                "fqn": ["test", "unique_model_id"],
                "metrics": [],
                "name": "unique_model_id",
                "original_file_path": model_schema_yml_path,
                "package_name": "test",
                "patch_path": None,
                "path": "unique_model_id.sql",
                "raw_code": "{{ test_unique(**_dbt_generic_test_kwargs) }}",
                "language": "sql",
                "refs": [["model"]],
                "relation_name": None,
                "resource_type": "test",
                "schema": test_audit_schema,
                "database": project.database,
                "tags": [],
                "meta": {},
                "unique_id": "test.test.unique_model_id.67b76558ff",
                "docs": {"node_color": None, "show": True},
                "compiled": True,
                "compiled_code": AnyStringWith("count(*)"),
                "extra_ctes_injected": True,
                "extra_ctes": [],
                "test_metadata": {
                    "namespace": None,
                    "name": "unique",
                    "kwargs": {
                        "column_name": "id",
                        "model": "{{ get_where_subquery(ref('model')) }}",
                    },
                },
                "checksum": {"name": "none", "checksum": ""},
                "unrendered_config": unrendered_test_config,
            },
        },
        "sources": {
            "source.test.my_source.my_table": {
                "created_at": ANY,
                "columns": {
                    "id": {
                        "description": "An ID field",
                        "name": "id",
                        "data_type": None,
                        "meta": {},
                        "quote": None,
                        "tags": [],
                        "constraints": [],
                    }
                },
                "config": {
                    "enabled": True,
                },
                "quoting": {
                    "database": None,
                    "schema": None,
                    "identifier": True,
                    "column": None,
                },
                "database": project.database,
                "description": "My table",
                "external": None,
                "freshness": {
                    "error_after": {"count": None, "period": None},
                    "warn_after": {"count": None, "period": None},
                    "filter": None,
                },
                "identifier": "seed",
                "loaded_at_field": None,
                "loader": "a_loader",
                "meta": {},
                "name": "my_table",
                "original_file_path": os.path.join("models", "schema.yml"),
                "package_name": "test",
                "path": os.path.join("models", "schema.yml"),
                "patch_path": None,
                "relation_name": relation_name_source_format.format(
                    project.database, my_schema_name, "seed"
                ),
                "resource_type": "source",
                "schema": my_schema_name,
                "source_description": "My source",
                "source_name": "my_source",
                "source_meta": {},
                "tags": [],
                "unique_id": "source.test.my_source.my_table",
                "fqn": ["test", "my_source", "my_table"],
                "unrendered_config": {},
            },
        },
        "exposures": {
            "exposure.test.notebook_exposure": {
                "created_at": ANY,
                "depends_on": {
                    "macros": [],
                    "nodes": ["model.test.model", "model.test.second_model"],
                },
                "description": "A description of the complex exposure\n",
                "label": None,
                "config": {
                    "enabled": True,
                },
                "fqn": ["test", "notebook_exposure"],
                "maturity": "medium",
                "meta": {"tool": "my_tool", "languages": ["python"]},
                "metrics": [],
                "tags": ["my_department"],
                "name": "notebook_exposure",
                "original_file_path": os.path.join("models", "schema.yml"),
                "owner": {"email": "something@example.com", "name": "Some name"},
                "package_name": "test",
                "path": "schema.yml",
                "refs": [["model"], ["second_model"]],
                "resource_type": "exposure",
                "sources": [],
                "type": "notebook",
                "unique_id": "exposure.test.notebook_exposure",
                "url": "http://example.com/notebook/1",
                "unrendered_config": {},
            },
            "exposure.test.simple_exposure": {
                "created_at": ANY,
                "depends_on": {
                    "macros": [],
                    "nodes": ["source.test.my_source.my_table", "model.test.model"],
                },
                "description": "",
                "label": None,
                "config": {
                    "enabled": True,
                },
                "fqn": ["test", "simple_exposure"],
                "metrics": [],
                "name": "simple_exposure",
                "original_file_path": os.path.join("models", "schema.yml"),
                "owner": {
                    "email": "something@example.com",
                    "name": None,
                },
                "package_name": "test",
                "path": "schema.yml",
                "refs": [["model"]],
                "resource_type": "exposure",
                "sources": [["my_source", "my_table"]],
                "type": "dashboard",
                "unique_id": "exposure.test.simple_exposure",
                "url": None,
                "maturity": None,
                "meta": {},
                "tags": [],
                "unrendered_config": {},
            },
        },
        "metrics": {},
        "groups": {},
        "selectors": {},
        "parent_map": {
            "model.test.model": ["seed.test.seed"],
            "model.test.second_model": ["seed.test.seed"],
            "exposure.test.notebook_exposure": ["model.test.model", "model.test.second_model"],
            "exposure.test.simple_exposure": [
                "model.test.model",
                "source.test.my_source.my_table",
            ],
            "seed.test.seed": [],
            "snapshot.test.snapshot_seed": ["seed.test.seed"],
            "source.test.my_source.my_table": [],
            "test.test.not_null_model_id.d01cc630e6": ["model.test.model"],
            "test.test.test_nothing_model_.5d38568946": ["model.test.model"],
            "test.test.unique_model_id.67b76558ff": ["model.test.model"],
        },
        "child_map": {
            "model.test.model": [
                "exposure.test.notebook_exposure",
                "exposure.test.simple_exposure",
                "test.test.not_null_model_id.d01cc630e6",
                "test.test.test_nothing_model_.5d38568946",
                "test.test.unique_model_id.67b76558ff",
            ],
            "model.test.second_model": ["exposure.test.notebook_exposure"],
            "exposure.test.notebook_exposure": [],
            "exposure.test.simple_exposure": [],
            "seed.test.seed": [
                "model.test.model",
                "model.test.second_model",
                "snapshot.test.snapshot_seed",
            ],
            "snapshot.test.snapshot_seed": [],
            "source.test.my_source.my_table": ["exposure.test.simple_exposure"],
            "test.test.not_null_model_id.d01cc630e6": [],
            "test.test.test_nothing_model_.5d38568946": [],
            "test.test.unique_model_id.67b76558ff": [],
        },
        "group_map": {},
        "docs": {
            "doc.dbt.__overview__": ANY,
            "doc.test.macro_info": ANY,
            "doc.test.macro_arg_info": ANY,
        },
        "disabled": {},
    }


def expected_references_manifest(project):
    model_database = project.database
    my_schema_name = project.test_schema
    docs_path = os.path.join("models", "docs.md")
    ephemeral_copy_path = os.path.join("models", "ephemeral_copy.sql")
    ephemeral_summary_path = os.path.join("models", "ephemeral_summary.sql")
    view_summary_path = os.path.join("models", "view_summary.sql")
    seed_path = os.path.join("seeds", "seed.csv")
    snapshot_path = os.path.join("snapshots", "snapshot_seed.sql")
    compiled_model_path = os.path.join("target", "compiled", "test", "models")
    schema_yml_path = os.path.join("models", "schema.yml")

    ephemeral_copy_sql = read_file_replace_returns(ephemeral_copy_path).rstrip("\r\n")
    ephemeral_summary_sql = read_file_replace_returns(ephemeral_summary_path).rstrip("\r\n")
    view_summary_sql = read_file_replace_returns(view_summary_path).rstrip("\r\n")
    alternate_schema = project.test_schema + "_test"

    return {
        "dbt_schema_version": "https://schemas.getdbt.com/dbt/manifest/v7.json",
        "dbt_version": dbt.version.__version__,
        "nodes": {
            "model.test.ephemeral_copy": {
                "alias": "ephemeral_copy",
                "compiled_path": os.path.join(compiled_model_path, "ephemeral_copy.sql"),
                "build_path": None,
                "created_at": ANY,
                "columns": {},
                "config": get_rendered_model_config(materialized="ephemeral"),
                "sources": [["my_source", "my_table"]],
                "depends_on": {"macros": [], "nodes": ["source.test.my_source.my_table"]},
                "deferred": False,
                "description": "",
                "docs": {"node_color": None, "show": True},
                "fqn": ["test", "ephemeral_copy"],
                "group": None,
                "metrics": [],
                "name": "ephemeral_copy",
                "original_file_path": ephemeral_copy_path,
                "package_name": "test",
                "patch_path": None,
                "path": "ephemeral_copy.sql",
                "raw_code": LineIndifferent(ephemeral_copy_sql),
                "language": "sql",
                "refs": [],
                "relation_name": None,
                "resource_type": "model",
                "schema": my_schema_name,
                "database": project.database,
                "tags": [],
                "meta": {},
                "unique_id": "model.test.ephemeral_copy",
                "compiled": True,
                "compiled_code": ANY,
<<<<<<< HEAD
                "contract": False,
                "contract_checksum": None,
=======
                "contract": {"enforced": False},
>>>>>>> 449aa488
                "extra_ctes_injected": True,
                "extra_ctes": [],
                "checksum": checksum_file(ephemeral_copy_path),
                "unrendered_config": get_unrendered_model_config(materialized="ephemeral"),
                "access": "protected",
            },
            "model.test.ephemeral_summary": {
                "alias": "ephemeral_summary",
                "compiled_path": os.path.join(compiled_model_path, "ephemeral_summary.sql"),
                "build_path": None,
                "created_at": ANY,
                "columns": {
                    "first_name": {
                        "description": "The first name being summarized",
                        "name": "first_name",
                        "data_type": None,
                        "meta": {},
                        "quote": None,
                        "tags": [],
                        "constraints": [],
                    },
                    "ct": {
                        "description": "The number of instances of the first name",
                        "name": "ct",
                        "data_type": None,
                        "meta": {},
                        "quote": None,
                        "tags": [],
                        "constraints": [],
                    },
                },
                "config": get_rendered_model_config(materialized="table", group="test_group"),
<<<<<<< HEAD
                "contract": False,
                "contract_checksum": None,
=======
                "contract": {"enforced": False},
>>>>>>> 449aa488
                "sources": [],
                "depends_on": {"macros": [], "nodes": ["model.test.ephemeral_copy"]},
                "deferred": False,
                "description": "A summmary table of the ephemeral copy of the seed data",
                "docs": {"node_color": None, "show": True},
                "fqn": ["test", "ephemeral_summary"],
                "group": "test_group",
                "metrics": [],
                "name": "ephemeral_summary",
                "original_file_path": ephemeral_summary_path,
                "package_name": "test",
                "patch_path": "test://" + os.path.join("models", "schema.yml"),
                "path": "ephemeral_summary.sql",
                "raw_code": LineIndifferent(ephemeral_summary_sql),
                "language": "sql",
                "refs": [["ephemeral_copy"]],
                "relation_name": '"{0}"."{1}".ephemeral_summary'.format(
                    model_database, my_schema_name
                ),
                "resource_type": "model",
                "schema": my_schema_name,
                "database": project.database,
                "tags": [],
                "meta": {},
                "unique_id": "model.test.ephemeral_summary",
                "compiled": True,
                "compiled_code": ANY,
                "extra_ctes_injected": True,
                "extra_ctes": [ANY],
                "checksum": checksum_file(ephemeral_summary_path),
                "unrendered_config": get_unrendered_model_config(
                    materialized="table", group="test_group"
                ),
                "access": "protected",
            },
            "model.test.view_summary": {
                "alias": "view_summary",
                "compiled_path": os.path.join(compiled_model_path, "view_summary.sql"),
                "build_path": None,
                "created_at": ANY,
                "columns": {
                    "first_name": {
                        "description": "The first name being summarized",
                        "name": "first_name",
                        "data_type": None,
                        "meta": {},
                        "quote": None,
                        "tags": [],
                        "constraints": [],
                    },
                    "ct": {
                        "description": "The number of instances of the first name",
                        "name": "ct",
                        "data_type": None,
                        "meta": {},
                        "quote": None,
                        "tags": [],
                        "constraints": [],
                    },
                },
                "config": get_rendered_model_config(),
<<<<<<< HEAD
                "contract": False,
                "contract_checksum": None,
=======
                "contract": {"enforced": False},
>>>>>>> 449aa488
                "database": project.database,
                "depends_on": {"macros": [], "nodes": ["model.test.ephemeral_summary"]},
                "deferred": False,
                "description": "A view of the summary of the ephemeral copy of the seed data",
                "docs": {"node_color": None, "show": True},
                "fqn": ["test", "view_summary"],
                "group": None,
                "metrics": [],
                "name": "view_summary",
                "original_file_path": view_summary_path,
                "package_name": "test",
                "patch_path": "test://" + schema_yml_path,
                "path": "view_summary.sql",
                "raw_code": LineIndifferent(view_summary_sql),
                "language": "sql",
                "refs": [["ephemeral_summary"]],
                "relation_name": '"{0}"."{1}".view_summary'.format(model_database, my_schema_name),
                "resource_type": "model",
                "schema": my_schema_name,
                "sources": [],
                "tags": [],
                "meta": {},
                "unique_id": "model.test.view_summary",
                "compiled": True,
                "compiled_code": ANY,
                "extra_ctes_injected": True,
                "extra_ctes": [],
                "checksum": checksum_file(view_summary_path),
                "unrendered_config": get_unrendered_model_config(materialized="view"),
                "access": "protected",
            },
            "seed.test.seed": {
                "alias": "seed",
                "build_path": None,
                "created_at": ANY,
                "columns": {
                    "id": {
                        "name": "id",
                        "description": "The user ID number",
                        "data_type": None,
                        "meta": {},
                        "quote": None,
                        "tags": [],
                        "constraints": [],
                    },
                    "first_name": {
                        "name": "first_name",
                        "description": "The user's first name",
                        "data_type": None,
                        "meta": {},
                        "quote": None,
                        "tags": [],
                        "constraints": [],
                    },
                    "email": {
                        "name": "email",
                        "description": "The user's email",
                        "data_type": None,
                        "meta": {},
                        "quote": None,
                        "tags": [],
                        "constraints": [],
                    },
                    "ip_address": {
                        "name": "ip_address",
                        "description": "The user's IP address",
                        "data_type": None,
                        "meta": {},
                        "quote": None,
                        "tags": [],
                        "constraints": [],
                    },
                    "updated_at": {
                        "name": "updated_at",
                        "description": "The last time this user's email was updated",
                        "data_type": None,
                        "meta": {},
                        "quote": None,
                        "tags": [],
                        "constraints": [],
                    },
                },
                "config": get_rendered_seed_config(),
                "deferred": False,
                "depends_on": {"macros": []},
                "description": "The test seed",
                "docs": {"node_color": None, "show": True},
                "fqn": ["test", "seed"],
                "group": None,
                "name": "seed",
                "original_file_path": seed_path,
                "package_name": "test",
                "patch_path": "test://" + os.path.join("seeds", "schema.yml"),
                "path": "seed.csv",
                "raw_code": "",
                "resource_type": "seed",
                "root_path": project.project_root,
                "schema": my_schema_name,
                "database": project.database,
                "tags": [],
                "meta": {},
                "unique_id": "seed.test.seed",
                "checksum": checksum_file(seed_path),
                "unrendered_config": get_unrendered_seed_config(),
                "relation_name": '"{0}"."{1}".seed'.format(project.database, my_schema_name),
            },
            "snapshot.test.snapshot_seed": {
                "alias": "snapshot_seed",
                "compiled_path": None,
                "build_path": None,
                "created_at": ANY,
                "checksum": checksum_file(snapshot_path),
                "columns": {},
                "compiled": True,
                "compiled_code": ANY,
                "config": get_rendered_snapshot_config(target_schema=alternate_schema),
<<<<<<< HEAD
                "contract": False,
                "contract_checksum": None,
=======
                "contract": {"enforced": False},
>>>>>>> 449aa488
                "database": model_database,
                "deferred": False,
                "depends_on": {"macros": [], "nodes": ["seed.test.seed"]},
                "description": "",
                "docs": {"node_color": None, "show": True},
                "extra_ctes": [],
                "extra_ctes_injected": True,
                "fqn": ["test", "snapshot_seed", "snapshot_seed"],
                "group": None,
                "metrics": [],
                "meta": {},
                "name": "snapshot_seed",
                "original_file_path": snapshot_path,
                "package_name": "test",
                "patch_path": None,
                "path": "snapshot_seed.sql",
                "raw_code": ANY,
                "language": "sql",
                "refs": [["seed"]],
                "relation_name": '"{0}"."{1}".snapshot_seed'.format(
                    model_database, alternate_schema
                ),
                "resource_type": "snapshot",
                "schema": alternate_schema,
                "sources": [],
                "tags": [],
                "unique_id": "snapshot.test.snapshot_seed",
                "unrendered_config": get_unrendered_snapshot_config(
                    target_schema=alternate_schema
                ),
            },
        },
        "sources": {
            "source.test.my_source.my_table": {
                "columns": {
                    "id": {
                        "description": "An ID field",
                        "name": "id",
                        "data_type": None,
                        "meta": {},
                        "quote": None,
                        "tags": [],
                        "constraints": [],
                    }
                },
                "config": {
                    "enabled": True,
                },
                "quoting": {
                    "database": False,
                    "schema": None,
                    "identifier": True,
                    "column": None,
                },
                "created_at": ANY,
                "database": project.database,
                "description": "My table",
                "external": None,
                "freshness": {
                    "error_after": {"count": None, "period": None},
                    "warn_after": {"count": None, "period": None},
                    "filter": None,
                },
                "identifier": "seed",
                "loaded_at_field": None,
                "loader": "a_loader",
                "meta": {},
                "name": "my_table",
                "original_file_path": os.path.join("models", "schema.yml"),
                "package_name": "test",
                "path": os.path.join("models", "schema.yml"),
                "patch_path": None,
                "relation_name": '{0}."{1}"."seed"'.format(project.database, my_schema_name),
                "resource_type": "source",
                "schema": my_schema_name,
                "source_description": "My source",
                "source_name": "my_source",
                "source_meta": {},
                "tags": [],
                "unique_id": "source.test.my_source.my_table",
                "fqn": ["test", "my_source", "my_table"],
                "unrendered_config": {},
            },
        },
        "exposures": {
            "exposure.test.notebook_exposure": {
                "created_at": ANY,
                "depends_on": {"macros": [], "nodes": ["model.test.view_summary"]},
                "description": "A description of the complex exposure",
                "label": None,
                "config": {
                    "enabled": True,
                },
                "fqn": ["test", "notebook_exposure"],
                "maturity": "medium",
                "meta": {"tool": "my_tool", "languages": ["python"]},
                "metrics": [],
                "tags": ["my_department"],
                "name": "notebook_exposure",
                "original_file_path": os.path.join("models", "schema.yml"),
                "owner": {"email": "something@example.com", "name": "Some name"},
                "package_name": "test",
                "path": "schema.yml",
                "refs": [["view_summary"]],
                "resource_type": "exposure",
                "sources": [],
                "type": "notebook",
                "unique_id": "exposure.test.notebook_exposure",
                "url": "http://example.com/notebook/1",
                "unrendered_config": {},
            },
        },
        "metrics": {},
        "groups": {
            "group.test.test_group": {
                "name": "test_group",
                "resource_type": "group",
                "original_file_path": os.path.join("models", "schema.yml"),
                "owner": {"email": "test_group@test.com", "name": None},
                "package_name": "test",
                "path": "schema.yml",
                "unique_id": "group.test.test_group",
            }
        },
        "selectors": {},
        "docs": {
            "doc.dbt.__overview__": ANY,
            "doc.test.column_info": {
                "block_contents": "An ID field",
                "resource_type": "doc",
                "name": "column_info",
                "original_file_path": docs_path,
                "package_name": "test",
                "path": "docs.md",
                "unique_id": "doc.test.column_info",
            },
            "doc.test.ephemeral_summary": {
                "block_contents": ("A summmary table of the ephemeral copy of the seed data"),
                "resource_type": "doc",
                "name": "ephemeral_summary",
                "original_file_path": docs_path,
                "package_name": "test",
                "path": "docs.md",
                "unique_id": "doc.test.ephemeral_summary",
            },
            "doc.test.source_info": {
                "block_contents": "My source",
                "resource_type": "doc",
                "name": "source_info",
                "original_file_path": docs_path,
                "package_name": "test",
                "path": "docs.md",
                "unique_id": "doc.test.source_info",
            },
            "doc.test.summary_count": {
                "block_contents": "The number of instances of the first name",
                "resource_type": "doc",
                "name": "summary_count",
                "original_file_path": docs_path,
                "package_name": "test",
                "path": "docs.md",
                "unique_id": "doc.test.summary_count",
            },
            "doc.test.summary_first_name": {
                "block_contents": "The first name being summarized",
                "resource_type": "doc",
                "name": "summary_first_name",
                "original_file_path": docs_path,
                "package_name": "test",
                "path": "docs.md",
                "unique_id": "doc.test.summary_first_name",
            },
            "doc.test.table_info": {
                "block_contents": "My table",
                "resource_type": "doc",
                "name": "table_info",
                "original_file_path": docs_path,
                "package_name": "test",
                "path": "docs.md",
                "unique_id": "doc.test.table_info",
            },
            "doc.test.view_summary": {
                "block_contents": ("A view of the summary of the ephemeral copy of the seed data"),
                "resource_type": "doc",
                "name": "view_summary",
                "original_file_path": docs_path,
                "package_name": "test",
                "path": "docs.md",
                "unique_id": "doc.test.view_summary",
            },
            "doc.test.macro_info": {
                "block_contents": "My custom test that I wrote that does nothing",
                "resource_type": "doc",
                "name": "macro_info",
                "original_file_path": os.path.join("macros", "macro.md"),
                "package_name": "test",
                "path": "macro.md",
                "unique_id": "doc.test.macro_info",
            },
            "doc.test.notebook_info": {
                "block_contents": "A description of the complex exposure",
                "resource_type": "doc",
                "name": "notebook_info",
                "original_file_path": docs_path,
                "package_name": "test",
                "path": "docs.md",
                "unique_id": "doc.test.notebook_info",
            },
            "doc.test.macro_arg_info": {
                "block_contents": "The model for my custom test",
                "resource_type": "doc",
                "name": "macro_arg_info",
                "original_file_path": os.path.join("macros", "macro.md"),
                "package_name": "test",
                "path": "macro.md",
                "unique_id": "doc.test.macro_arg_info",
            },
        },
        "child_map": {
            "model.test.ephemeral_copy": ["model.test.ephemeral_summary"],
            "exposure.test.notebook_exposure": [],
            "model.test.ephemeral_summary": ["model.test.view_summary"],
            "model.test.view_summary": ["exposure.test.notebook_exposure"],
            "seed.test.seed": ["snapshot.test.snapshot_seed"],
            "snapshot.test.snapshot_seed": [],
            "source.test.my_source.my_table": ["model.test.ephemeral_copy"],
        },
        "parent_map": {
            "model.test.ephemeral_copy": ["source.test.my_source.my_table"],
            "model.test.ephemeral_summary": ["model.test.ephemeral_copy"],
            "model.test.view_summary": ["model.test.ephemeral_summary"],
            "exposure.test.notebook_exposure": ["model.test.view_summary"],
            "seed.test.seed": [],
            "snapshot.test.snapshot_seed": ["seed.test.seed"],
            "source.test.my_source.my_table": [],
        },
        "group_map": {"test_group": ["model.test.ephemeral_summary"]},
        "disabled": {},
        "macros": {
            "macro.test.test_nothing": {
                "name": "test_nothing",
                "depends_on": {"macros": []},
                "created_at": ANY,
                "description": "My custom test that I wrote that does nothing",
                "docs": {"node_color": None, "show": True},
                "macro_sql": AnyStringWith("test nothing"),
                "original_file_path": os.path.join("macros", "dummy_test.sql"),
                "path": os.path.join("macros", "dummy_test.sql"),
                "package_name": "test",
                "meta": {
                    "some_key": 100,
                },
                "patch_path": "test://" + os.path.join("macros", "schema.yml"),
                "resource_type": "macro",
                "unique_id": "macro.test.test_nothing",
                "supported_languages": None,
                "arguments": [
                    {
                        "name": "model",
                        "type": "Relation",
                        "description": "The model for my custom test",
                    },
                ],
            }
        },
    }<|MERGE_RESOLUTION|>--- conflicted
+++ resolved
@@ -322,12 +322,8 @@
                         "constraints": [],
                     },
                 },
-<<<<<<< HEAD
-                "contract": False,
                 "contract_checksum": None,
-=======
                 "contract": {"enforced": False},
->>>>>>> 449aa488
                 "patch_path": "test://" + model_schema_yml_path,
                 "docs": {"node_color": None, "show": False},
                 "compiled": True,
@@ -416,12 +412,8 @@
                         "constraints": [],
                     },
                 },
-<<<<<<< HEAD
-                "contract": False,
                 "contract_checksum": None,
-=======
                 "contract": {"enforced": False},
->>>>>>> 449aa488
                 "patch_path": "test://" + model_schema_yml_path,
                 "docs": {"node_color": None, "show": False},
                 "compiled": True,
@@ -561,12 +553,8 @@
                 },
                 "checksum": {"name": "none", "checksum": ""},
                 "unrendered_config": unrendered_test_config,
-<<<<<<< HEAD
-                "contract": False,
                 "contract_checksum": None,
-=======
                 "contract": {"enforced": False},
->>>>>>> 449aa488
             },
             "snapshot.test.snapshot_seed": {
                 "alias": "snapshot_seed",
@@ -578,12 +566,8 @@
                 "compiled": True,
                 "compiled_code": ANY,
                 "config": snapshot_config,
-<<<<<<< HEAD
-                "contract": False,
                 "contract_checksum": None,
-=======
                 "contract": {"enforced": False},
->>>>>>> 449aa488
                 "database": project.database,
                 "group": None,
                 "deferred": False,
@@ -632,12 +616,8 @@
                 "columns": {},
                 "config": test_config,
                 "group": None,
-<<<<<<< HEAD
-                "contract": False,
                 "contract_checksum": None,
-=======
                 "contract": {"enforced": False},
->>>>>>> 449aa488
                 "sources": [],
                 "depends_on": {
                     "macros": ["macro.test.test_nothing", "macro.dbt.get_where_subquery"],
@@ -690,12 +670,8 @@
                 "columns": {},
                 "config": test_config,
                 "group": None,
-<<<<<<< HEAD
-                "contract": False,
                 "contract_checksum": None,
-=======
                 "contract": {"enforced": False},
->>>>>>> 449aa488
                 "sources": [],
                 "depends_on": {
                     "macros": ["macro.dbt.test_unique", "macro.dbt.get_where_subquery"],
@@ -958,12 +934,8 @@
                 "unique_id": "model.test.ephemeral_copy",
                 "compiled": True,
                 "compiled_code": ANY,
-<<<<<<< HEAD
-                "contract": False,
                 "contract_checksum": None,
-=======
                 "contract": {"enforced": False},
->>>>>>> 449aa488
                 "extra_ctes_injected": True,
                 "extra_ctes": [],
                 "checksum": checksum_file(ephemeral_copy_path),
@@ -996,12 +968,8 @@
                     },
                 },
                 "config": get_rendered_model_config(materialized="table", group="test_group"),
-<<<<<<< HEAD
-                "contract": False,
                 "contract_checksum": None,
-=======
                 "contract": {"enforced": False},
->>>>>>> 449aa488
                 "sources": [],
                 "depends_on": {"macros": [], "nodes": ["model.test.ephemeral_copy"]},
                 "deferred": False,
@@ -1063,12 +1031,8 @@
                     },
                 },
                 "config": get_rendered_model_config(),
-<<<<<<< HEAD
-                "contract": False,
                 "contract_checksum": None,
-=======
                 "contract": {"enforced": False},
->>>>>>> 449aa488
                 "database": project.database,
                 "depends_on": {"macros": [], "nodes": ["model.test.ephemeral_summary"]},
                 "deferred": False,
@@ -1185,12 +1149,8 @@
                 "compiled": True,
                 "compiled_code": ANY,
                 "config": get_rendered_snapshot_config(target_schema=alternate_schema),
-<<<<<<< HEAD
-                "contract": False,
                 "contract_checksum": None,
-=======
                 "contract": {"enforced": False},
->>>>>>> 449aa488
                 "database": model_database,
                 "deferred": False,
                 "depends_on": {"macros": [], "nodes": ["seed.test.seed"]},
