--- conflicted
+++ resolved
@@ -36,12 +36,8 @@
         "packages": [],
         "incremental_strategy": None,
         "docs": {"node_color": None, "show": True},
-<<<<<<< HEAD
         "contract": {"enforced": False, "alias_types": True},
-=======
-        "contract": {"enforced": False},
         "access": "protected",
->>>>>>> f5baeeea
     }
     result.update(updates)
     return result
