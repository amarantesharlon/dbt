--- conflicted
+++ resolved
@@ -61,13 +61,11 @@
         assert len(manifest.semantic_nodes) == 1
         semantic_model = manifest.semantic_nodes["semanticmodel.test.revenue"]
         assert semantic_model.node_relation.alias == "fct_revenue"
-
-<<<<<<< HEAD
         assert (
             semantic_model.node_relation.relation_name
             == f'"dbt"."{project.test_schema}"."fct_revenue"'
         )
-=======
+
     @pytest.mark.skip("Restore this test when partial parsing is implemented.")
     def test_semantic_model_partial_parsing(self, project):
         # First, use the default schema.yml to define our semantic model, and
@@ -86,5 +84,4 @@
         # Finally, verify that the manifest reflects the partially parsed change
         manifest = result.result
         semantic_model = manifest.semantic_nodes["semanticmodel.test.revenue"]
-        assert semantic_model.dimensions[0].type_params.time_granularity == TimeGranularity.WEEK
->>>>>>> de65697f
+        assert semantic_model.dimensions[0].type_params.time_granularity == TimeGranularity.WEEK