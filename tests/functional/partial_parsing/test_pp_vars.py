import os
from pathlib import Path

import pytest
from dbt.constants import SECRET_ENV_PREFIX
from dbt.exceptions import ParsingError
from dbt.adapters.exceptions import FailedToConnectError
from dbt.tests.util import get_manifest, run_dbt, run_dbt_and_capture, write_file

from tests.functional.partial_parsing.fixtures import (
    env_var_macro_sql,
    env_var_macros_yml,
    env_var_metrics_yml,
    env_var_model_one_sql,
    env_var_model_sql,
    env_var_model_test_yml,
    env_var_schema2_yml,
    env_var_schema3_yml,
    env_var_schema_yml,
    env_var_sources_yml,
    metricflow_time_spine_sql,
    model_color_sql,
    model_one_sql,
    people_semantic_models_yml,
    people_sql,
    raw_customers_csv,
    test_color_sql,
)

os.environ["DBT_PP_TEST"] = "true"


class TestEnvVars:
    @pytest.fixture(scope="class")
    def models(self):
        return {
            "model_color.sql": model_color_sql,
        }

    def test_env_vars_models(self, project):

        # initial run
        results = run_dbt(["run"])
        assert len(results) == 1

        # copy a file with an env_var call without an env_var
        write_file(env_var_model_sql, project.project_root, "models", "env_var_model.sql")
        with pytest.raises(ParsingError):
            results = run_dbt(["--partial-parse", "run"])

        # set the env var
        os.environ["ENV_VAR_TEST"] = "TestingEnvVars"
        results = run_dbt(["--partial-parse", "run"])
        assert len(results) == 2
        manifest = get_manifest(project.project_root)
        expected_env_vars = {"ENV_VAR_TEST": "TestingEnvVars"}
        assert expected_env_vars == manifest.env_vars
        model_id = "model.test.env_var_model"
        model = manifest.nodes[model_id]
        model_created_at = model.created_at

        # change the env var
        os.environ["ENV_VAR_TEST"] = "second"
        results = run_dbt(["--partial-parse", "run"])
        assert len(results) == 2
        manifest = get_manifest(project.project_root)
        expected_env_vars = {"ENV_VAR_TEST": "second"}
        assert expected_env_vars == manifest.env_vars
        assert model_created_at != manifest.nodes[model_id].created_at

        # set an env_var in a schema file
        write_file(env_var_schema_yml, project.project_root, "models", "schema.yml")
        write_file(env_var_model_one_sql, project.project_root, "models", "model_one.sql")
        with pytest.raises(ParsingError):
            results = run_dbt(["--partial-parse", "run"])

        # actually set the env_var
        os.environ["TEST_SCHEMA_VAR"] = "view"
        results = run_dbt(["--partial-parse", "run"])
        manifest = get_manifest(project.project_root)
        expected_env_vars = {"ENV_VAR_TEST": "second", "TEST_SCHEMA_VAR": "view"}
        assert expected_env_vars == manifest.env_vars

        # env vars in a source
        os.environ["ENV_VAR_DATABASE"] = "dbt"
        os.environ["ENV_VAR_SEVERITY"] = "warn"
        write_file(raw_customers_csv, project.project_root, "seeds", "raw_customers.csv")
        write_file(env_var_sources_yml, project.project_root, "models", "sources.yml")
        run_dbt(["--partial-parse", "seed"])
        results = run_dbt(["--partial-parse", "run"])
        assert len(results) == 3
        manifest = get_manifest(project.project_root)
        expected_env_vars = {
            "ENV_VAR_TEST": "second",
            "TEST_SCHEMA_VAR": "view",
            "ENV_VAR_DATABASE": "dbt",
            "ENV_VAR_SEVERITY": "warn",
        }
        assert expected_env_vars == manifest.env_vars
        assert len(manifest.sources) == 1
        source_id = "source.test.seed_sources.raw_customers"
        source = manifest.sources[source_id]
        assert source.database == "dbt"
        schema_file = manifest.files[source.file_id]
        test_id = "test.test.source_not_null_seed_sources_raw_customers_id.e39ee7bf0d"
        test_node = manifest.nodes[test_id]
        assert test_node.config.severity == "WARN"

        # Change severity env var
        os.environ["ENV_VAR_SEVERITY"] = "error"
        results = run_dbt(["--partial-parse", "run"])
        manifest = get_manifest(project.project_root)
        expected_env_vars = {
            "ENV_VAR_TEST": "second",
            "TEST_SCHEMA_VAR": "view",
            "ENV_VAR_DATABASE": "dbt",
            "ENV_VAR_SEVERITY": "error",
        }
        assert expected_env_vars == manifest.env_vars
        source_id = "source.test.seed_sources.raw_customers"
        source = manifest.sources[source_id]
        schema_file = manifest.files[source.file_id]
        expected_schema_file_env_vars = {
            "sources": {"seed_sources": ["ENV_VAR_DATABASE", "ENV_VAR_SEVERITY"]}
        }
        assert expected_schema_file_env_vars == schema_file.env_vars
        test_node = manifest.nodes[test_id]
        assert test_node.config.severity == "ERROR"

        # Change database env var
        os.environ["ENV_VAR_DATABASE"] = "test_dbt"
        results = run_dbt(["--partial-parse", "run"])
        manifest = get_manifest(project.project_root)
        expected_env_vars = {
            "ENV_VAR_TEST": "second",
            "TEST_SCHEMA_VAR": "view",
            "ENV_VAR_DATABASE": "test_dbt",
            "ENV_VAR_SEVERITY": "error",
        }
        assert expected_env_vars == manifest.env_vars
        source = manifest.sources[source_id]
        assert source.database == "test_dbt"

        # Delete database env var
        del os.environ["ENV_VAR_DATABASE"]
        with pytest.raises(ParsingError):
            results = run_dbt(["--partial-parse", "run"])
        os.environ["ENV_VAR_DATABASE"] = "test_dbt"

        # Add generic test with test kwarg that's rendered late (no curly brackets)
        os.environ["ENV_VAR_DATABASE"] = "dbt"
        write_file(test_color_sql, project.project_root, "macros", "test_color.sql")
        results = run_dbt(["--partial-parse", "run"])
        # Add source test using test_color and an env_var for color
        write_file(env_var_schema2_yml, project.project_root, "models/schema.yml")
        with pytest.raises(ParsingError):
            results = run_dbt(["--partial-parse", "run"])
        os.environ["ENV_VAR_COLOR"] = "green"
        results = run_dbt(["--partial-parse", "run"])
        manifest = get_manifest(project.project_root)
        test_color_id = "test.test.check_color_model_one_env_var_ENV_VAR_COLOR___fun.89638de387"
        test_node = manifest.nodes[test_color_id]
        # kwarg was rendered but not changed (it will be rendered again when compiled)
        assert test_node.test_metadata.kwargs["color"] == "env_var('ENV_VAR_COLOR')"
        results = run_dbt(["--partial-parse", "test"])

        # Add an exposure with an env_var
        os.environ["ENV_VAR_OWNER"] = "John Doe"
        write_file(env_var_schema3_yml, project.project_root, "models", "schema.yml")
        results = run_dbt(["--partial-parse", "run"])
        manifest = get_manifest(project.project_root)
        expected_env_vars = {
            "ENV_VAR_TEST": "second",
            "TEST_SCHEMA_VAR": "view",
            "ENV_VAR_DATABASE": "dbt",
            "ENV_VAR_SEVERITY": "error",
            "ENV_VAR_COLOR": "green",
            "ENV_VAR_OWNER": "John Doe",
        }
        assert expected_env_vars == manifest.env_vars
        exposure = list(manifest.exposures.values())[0]
        schema_file = manifest.files[exposure.file_id]
        expected_sf_env_vars = {
            "models": {"model_one": ["TEST_SCHEMA_VAR", "ENV_VAR_COLOR"]},
            "exposures": {"proxy_for_dashboard": ["ENV_VAR_OWNER"]},
        }
        assert expected_sf_env_vars == schema_file.env_vars

        # add a macro and a macro schema file
        os.environ["ENV_VAR_SOME_KEY"] = "toodles"
        write_file(env_var_macro_sql, project.project_root, "macros", "env_var_macro.sql")
        write_file(env_var_macros_yml, project.project_root, "macros", "env_var_macros.yml")
        results = run_dbt(["--partial-parse", "run"])
        manifest = get_manifest(project.project_root)
        expected_env_vars = {
            "ENV_VAR_TEST": "second",
            "TEST_SCHEMA_VAR": "view",
            "ENV_VAR_DATABASE": "dbt",
            "ENV_VAR_SEVERITY": "error",
            "ENV_VAR_COLOR": "green",
            "ENV_VAR_OWNER": "John Doe",
            "ENV_VAR_SOME_KEY": "toodles",
        }
        assert expected_env_vars == manifest.env_vars
        macro_id = "macro.test.do_something"
        macro = manifest.macros[macro_id]
        assert macro.meta == {"some_key": "toodles"}
        # change the env var
        os.environ["ENV_VAR_SOME_KEY"] = "dumdedum"
        results = run_dbt(["--partial-parse", "run"])
        manifest = get_manifest(project.project_root)
        macro = manifest.macros[macro_id]
        assert macro.meta == {"some_key": "dumdedum"}

        # Add a schema file with a test on model_color and env_var in test enabled config
        write_file(env_var_model_test_yml, project.project_root, "models", "schema.yml")
        results = run_dbt(["--partial-parse", "run"])
        assert len(results) == 3
        manifest = get_manifest(project.project_root)
        model_color = manifest.nodes["model.test.model_color"]
        schema_file = manifest.files[model_color.patch_path]
        expected_env_vars = {
            "models": {
                "model_one": ["TEST_SCHEMA_VAR", "ENV_VAR_COLOR"],
                "model_color": ["ENV_VAR_ENABLED"],
            },
            "exposures": {"proxy_for_dashboard": ["ENV_VAR_OWNER"]},
        }
        assert expected_env_vars == schema_file.env_vars

        # Add a metrics file with env_vars
        os.environ["ENV_VAR_METRICS"] = "TeStInG"
        write_file(people_sql, project.project_root, "models", "people.sql")
        write_file(
            metricflow_time_spine_sql, project.project_root, "models", "metricflow_time_spine.sql"
        )
        write_file(
            people_semantic_models_yml, project.project_root, "models", "semantic_models.yml"
        )
        write_file(env_var_metrics_yml, project.project_root, "models", "metrics.yml")
        results = run_dbt(["run"])
        manifest = get_manifest(project.project_root)
        assert "ENV_VAR_METRICS" in manifest.env_vars
        assert manifest.env_vars["ENV_VAR_METRICS"] == "TeStInG"
        metric_node = manifest.metrics["metric.test.number_of_people"]
        assert metric_node.meta == {"my_meta": "TeStInG"}

        # Change metrics env var
        os.environ["ENV_VAR_METRICS"] = "Changed!"
        results = run_dbt(["run"])
        manifest = get_manifest(project.project_root)
        metric_node = manifest.metrics["metric.test.number_of_people"]
        assert metric_node.meta == {"my_meta": "Changed!"}

        # delete the env vars to cleanup
        del os.environ["ENV_VAR_TEST"]
        del os.environ["ENV_VAR_SEVERITY"]
        del os.environ["ENV_VAR_DATABASE"]
        del os.environ["TEST_SCHEMA_VAR"]
        del os.environ["ENV_VAR_COLOR"]
        del os.environ["ENV_VAR_SOME_KEY"]
        del os.environ["ENV_VAR_OWNER"]
        del os.environ["ENV_VAR_METRICS"]


class TestProjectEnvVars:
    @pytest.fixture(scope="class")
    def project_config_update(self):
        # Need to set the environment variable here initially because
        # the project fixture loads the config.
        os.environ["ENV_VAR_NAME"] = "Jane Smith"
        return {"models": {"+meta": {"meta_name": "{{ env_var('ENV_VAR_NAME') }}"}}}

    @pytest.fixture(scope="class")
    def models(self):
        return {
            "model_one.sql": model_one_sql,
        }

    def test_project_env_vars(self, project):
        # Initial run
        results = run_dbt(["run"])
        assert len(results) == 1
        manifest = get_manifest(project.project_root)
        state_check = manifest.state_check
        model_id = "model.test.model_one"
        model = manifest.nodes[model_id]
        assert model.config.meta["meta_name"] == "Jane Smith"
        env_vars_hash_checksum = state_check.project_env_vars_hash.checksum

        # Change the environment variable
        os.environ["ENV_VAR_NAME"] = "Jane Doe"
        results = run_dbt(["run"])
        assert len(results) == 1
        manifest = get_manifest(project.project_root)
        model = manifest.nodes[model_id]
        assert model.config.meta["meta_name"] == "Jane Doe"
        assert env_vars_hash_checksum != manifest.state_check.project_env_vars_hash.checksum

        # cleanup
        del os.environ["ENV_VAR_NAME"]


class TestProfileEnvVars:
    @pytest.fixture(scope="class")
    def models(self):
        return {
            "model_one.sql": model_one_sql,
        }

    @pytest.fixture(scope="class")
    def environment(self):
        custom_env = os.environ.copy()
        custom_env["ENV_VAR_USER"] = "root"
        custom_env["ENV_VAR_PASS"] = "password"
        return custom_env

    @pytest.fixture(scope="class")
    def dbt_profile_target(self):
        # Need to set these here because the base integration test class
        # calls 'load_config' before the tests are run.
        # Note: only the specified profile is rendered, so there's no
        # point it setting env_vars in non-used profiles.
<<<<<<< HEAD
=======
        os.environ["ENV_VAR_HOST"] = "localhost"
>>>>>>> a1f00578
        return {
            "type": "postgres",
            "threads": 4,
            "host": "{{ env_var('ENV_VAR_HOST') }}",
            "port": 5432,
            "user": "root",
            "pass": "password",
            "dbname": "dbt",
        }

    def test_profile_env_vars(self, project, logs_dir):

        # Initial run
        os.environ["ENV_VAR_HOST"] = "localhost"

        run_dbt(["run"])

        # Change env_vars, the user doesn't exist, this should fail
        os.environ["ENV_VAR_HOST"] = "wrong_host"

        # N.B. run_dbt_and_capture won't work here because FailedToConnectError ends the test entirely
        with pytest.raises(FailedToConnectError):
            run_dbt(["run"], expect_pass=False)

        log_output = Path(logs_dir, "dbt.log").read_text()
        assert "Unable to do partial parsing because profile has changed" in log_output


class TestProfileSecretEnvVars:
    @pytest.fixture(scope="class")
    def models(self):
        return {
            "model_one.sql": model_one_sql,
        }

    @property
    def dbt_profile_target(self):
        # Need to set these here because the base integration test class
        # calls 'load_config' before the tests are run.
        # Note: only the specified profile is rendered, so there's no
        # point in setting env_vars in non-used profiles.

        # user is secret and password is not. postgres on macos doesn't care if the password
        # changes so we have to change the user. related: https://github.com/dbt-labs/dbt-core/pull/4250
        os.environ[SECRET_ENV_PREFIX + "USER"] = "root"
        os.environ["ENV_VAR_PASS"] = "password"
        return {
            "type": "postgres",
            "threads": 4,
            "host": "localhost",
            "port": 5432,
            "user": "{{ env_var('DBT_ENV_SECRET_USER') }}",
            "pass": "{{ env_var('ENV_VAR_PASS') }}",
            "dbname": "dbt",
        }

    def test_profile_secret_env_vars(self, project):

        # Initial run
        os.environ[SECRET_ENV_PREFIX + "USER"] = "root"
        os.environ["ENV_VAR_PASS"] = "password"

        results = run_dbt(["run"])
        manifest = get_manifest(project.project_root)
        env_vars_checksum = manifest.state_check.profile_env_vars_hash.checksum

        # Change a secret var, it shouldn't register because we shouldn't save secrets.
        os.environ[SECRET_ENV_PREFIX + "USER"] = "fake_user"
        # we just want to see if the manifest has included
        # the secret in the hash of environment variables.
        (results, log_output) = run_dbt_and_capture(["run"], expect_pass=True)
        # I020 is the event code for "env vars used in profiles.yml have changed"
        assert not ("I020" in log_output)
        manifest = get_manifest(project.project_root)
        assert env_vars_checksum == manifest.state_check.profile_env_vars_hash.checksum<|MERGE_RESOLUTION|>--- conflicted
+++ resolved
@@ -265,10 +265,15 @@
 
 class TestProjectEnvVars:
     @pytest.fixture(scope="class")
+    def environment(self):
+        custom_env = os.environ.copy()
+        custom_env["ENV_VAR_NAME"] = "Jane Smith"
+        return custom_env
+
+    @pytest.fixture(scope="class")
     def project_config_update(self):
         # Need to set the environment variable here initially because
         # the project fixture loads the config.
-        os.environ["ENV_VAR_NAME"] = "Jane Smith"
         return {"models": {"+meta": {"meta_name": "{{ env_var('ENV_VAR_NAME') }}"}}}
 
     @pytest.fixture(scope="class")
@@ -279,6 +284,7 @@
 
     def test_project_env_vars(self, project):
         # Initial run
+        os.environ["ENV_VAR_NAME"] = "Jane Smith"
         results = run_dbt(["run"])
         assert len(results) == 1
         manifest = get_manifest(project.project_root)
@@ -311,20 +317,11 @@
     @pytest.fixture(scope="class")
     def environment(self):
         custom_env = os.environ.copy()
-        custom_env["ENV_VAR_USER"] = "root"
-        custom_env["ENV_VAR_PASS"] = "password"
+        custom_env["ENV_VAR_HOST"] = "localhost"
         return custom_env
 
     @pytest.fixture(scope="class")
     def dbt_profile_target(self):
-        # Need to set these here because the base integration test class
-        # calls 'load_config' before the tests are run.
-        # Note: only the specified profile is rendered, so there's no
-        # point it setting env_vars in non-used profiles.
-<<<<<<< HEAD
-=======
-        os.environ["ENV_VAR_HOST"] = "localhost"
->>>>>>> a1f00578
         return {
             "type": "postgres",
             "threads": 4,
