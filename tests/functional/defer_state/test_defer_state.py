--- conflicted
+++ resolved
@@ -85,11 +85,7 @@
             f"{project_root}/target/manifest.json", f"{project_root}/state/manifest.json"
         )
 
-<<<<<<< HEAD
-    def run_and_save_state(self, project_root):
-=======
     def run_and_save_state(self, project_root, with_snapshot=False):
->>>>>>> 417fc2a7
         results = run_dbt(["seed"])
         assert len(results) == 1
         assert not any(r.node.deferred for r in results)
