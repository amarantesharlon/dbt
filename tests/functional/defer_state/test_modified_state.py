import os
import random
import shutil
import string

import pytest

from dbt.tests.util import (
    run_dbt,
    update_config_file,
    write_file,
    get_manifest,
    run_dbt_and_capture,
)

from dbt.exceptions import CompilationError, ContractBreakingChangeError

from tests.functional.defer_state.fixtures import (
    seed_csv,
    table_model_sql,
    view_model_sql,
    ephemeral_model_sql,
    schema_yml,
    exposures_yml,
    macros_sql,
    infinite_macros_sql,
    no_contract_schema_yml,
    contract_schema_yml,
    modified_contract_schema_yml,
    disabled_contract_schema_yml,
<<<<<<< HEAD
=======
    constraint_schema_yml,
>>>>>>> 417fc2a7
    versioned_no_contract_schema_yml,
    versioned_contract_schema_yml,
    versioned_disabled_contract_schema_yml,
    versioned_modified_contract_schema_yml,
<<<<<<< HEAD
=======
    modified_column_constraint_schema_yml,
    modified_model_constraint_schema_yml,
    table_model_now_view_sql,
    table_model_now_incremental_sql,
    view_model_now_table_sql,
>>>>>>> 417fc2a7
)


class BaseModifiedState:
    @pytest.fixture(scope="class")
    def models(self):
        return {
            "table_model.sql": table_model_sql,
            "view_model.sql": view_model_sql,
            "ephemeral_model.sql": ephemeral_model_sql,
            "schema.yml": schema_yml,
            "exposures.yml": exposures_yml,
        }

    @pytest.fixture(scope="class")
    def macros(self):
        return {
            "macros.sql": macros_sql,
            "infinite_macros.sql": infinite_macros_sql,
        }

    @pytest.fixture(scope="class")
    def seeds(self):
        return {
            "seed.csv": seed_csv,
        }

    @property
    def project_config_update(self):
        return {
            "seeds": {
                "test": {
                    "quote_columns": False,
                }
            }
        }

    def copy_state(self):
        if not os.path.exists("state"):
            os.makedirs("state")
        shutil.copyfile("target/manifest.json", "state/manifest.json")

    def run_and_save_state(self):
        run_dbt(["seed"])
        run_dbt(["run"])
        self.copy_state()


class TestChangedSeedContents(BaseModifiedState):
    def test_changed_seed_contents_state(self, project):
        self.run_and_save_state()
        results = run_dbt(
            ["ls", "--resource-type", "seed", "--select", "state:modified", "--state", "./state"],
            expect_pass=True,
        )
        assert len(results) == 0

        results = run_dbt(
            [
                "ls",
                "--resource-type",
                "seed",
                "--exclude",
                "state:unmodified",
                "--state",
                "./state",
            ],
            expect_pass=True,
        )
        assert len(results) == 0

        results = run_dbt(
            [
                "ls",
                "--resource-type",
                "seed",
                "--select",
                "state:unmodified",
                "--state",
                "./state",
            ],
            expect_pass=True,
        )
        assert len(results) == 1

        # add a new row to the seed
        changed_seed_contents = seed_csv + "\n" + "3,carl"
        write_file(changed_seed_contents, "seeds", "seed.csv")

        results = run_dbt(
            ["ls", "--resource-type", "seed", "--select", "state:modified", "--state", "./state"]
        )
        assert len(results) == 1
        assert results[0] == "test.seed"

        results = run_dbt(
            [
                "ls",
                "--resource-type",
                "seed",
                "--exclude",
                "state:unmodified",
                "--state",
                "./state",
            ]
        )
        assert len(results) == 1
        assert results[0] == "test.seed"

        results = run_dbt(
            ["ls", "--resource-type", "seed", "--select", "state:unmodified", "--state", "./state"]
        )
        assert len(results) == 0

        results = run_dbt(["ls", "--select", "state:modified", "--state", "./state"])
        assert len(results) == 1
        assert results[0] == "test.seed"

        results = run_dbt(["ls", "--exclude", "state:unmodified", "--state", "./state"])
        assert len(results) == 1
        assert results[0] == "test.seed"

        results = run_dbt(["ls", "--select", "state:unmodified", "--state", "./state"])
        assert len(results) == 6

        results = run_dbt(["ls", "--select", "state:modified+", "--state", "./state"])
        assert len(results) == 7
        assert set(results) == {
            "test.seed",
            "test.table_model",
            "test.view_model",
            "test.ephemeral_model",
            "test.not_null_view_model_id",
            "test.unique_view_model_id",
            "exposure:test.my_exposure",
        }

        results = run_dbt(["ls", "--select", "state:unmodified+", "--state", "./state"])
        assert len(results) == 6
        assert set(results) == {
            "test.table_model",
            "test.view_model",
            "test.ephemeral_model",
            "test.not_null_view_model_id",
            "test.unique_view_model_id",
            "exposure:test.my_exposure",
        }

        shutil.rmtree("./state")
        self.copy_state()

        # make a very big seed
        # assume each line is ~2 bytes + len(name)
        target_size = 1 * 1024 * 1024
        line_size = 64
        num_lines = target_size // line_size
        maxlines = num_lines + 4
        seed_lines = [seed_csv]
        for idx in range(4, maxlines):
            value = "".join(random.choices(string.ascii_letters, k=62))
            seed_lines.append(f"{idx},{value}")
        seed_contents = "\n".join(seed_lines)
        write_file(seed_contents, "seeds", "seed.csv")

        # now if we run again, we should get a warning
        results = run_dbt(
            ["ls", "--resource-type", "seed", "--select", "state:modified", "--state", "./state"]
        )
        assert len(results) == 1
        assert results[0] == "test.seed"

        with pytest.raises(CompilationError) as exc:
            run_dbt(
                [
                    "--warn-error",
                    "ls",
                    "--resource-type",
                    "seed",
                    "--select",
                    "state:modified",
                    "--state",
                    "./state",
                ]
            )
        assert ">1MB" in str(exc.value)

        # now check if unmodified returns none
        results = run_dbt(
            ["ls", "--resource-type", "seed", "--select", "state:unmodified", "--state", "./state"]
        )
        assert len(results) == 0

        shutil.rmtree("./state")
        self.copy_state()

        # once it"s in path mode, we don"t mark it as modified if it changes
        write_file(seed_contents + "\n1,test", "seeds", "seed.csv")

        results = run_dbt(
            ["ls", "--resource-type", "seed", "--select", "state:modified", "--state", "./state"],
            expect_pass=True,
        )
        assert len(results) == 0

        results = run_dbt(
            [
                "ls",
                "--resource-type",
                "seed",
                "--exclude",
                "state:unmodified",
                "--state",
                "./state",
            ],
            expect_pass=True,
        )
        assert len(results) == 0

        results = run_dbt(
            [
                "ls",
                "--resource-type",
                "seed",
                "--select",
                "state:unmodified",
                "--state",
                "./state",
            ],
            expect_pass=True,
        )
        assert len(results) == 1


class TestChangedSeedConfig(BaseModifiedState):
    def test_changed_seed_config(self, project):
        self.run_and_save_state()
        results = run_dbt(
            ["ls", "--resource-type", "seed", "--select", "state:modified", "--state", "./state"],
            expect_pass=True,
        )
        assert len(results) == 0

        results = run_dbt(
            [
                "ls",
                "--resource-type",
                "seed",
                "--exclude",
                "state:unmodified",
                "--state",
                "./state",
            ],
            expect_pass=True,
        )
        assert len(results) == 0

        results = run_dbt(
            [
                "ls",
                "--resource-type",
                "seed",
                "--select",
                "state:unmodified",
                "--state",
                "./state",
            ],
            expect_pass=True,
        )
        assert len(results) == 1

        update_config_file({"seeds": {"test": {"quote_columns": False}}}, "dbt_project.yml")

        # quoting change -> seed changed
        results = run_dbt(
            ["ls", "--resource-type", "seed", "--select", "state:modified", "--state", "./state"]
        )
        assert len(results) == 1
        assert results[0] == "test.seed"

        results = run_dbt(
            [
                "ls",
                "--resource-type",
                "seed",
                "--exclude",
                "state:unmodified",
                "--state",
                "./state",
            ]
        )
        assert len(results) == 1
        assert results[0] == "test.seed"

        results = run_dbt(
            ["ls", "--resource-type", "seed", "--select", "state:unmodified", "--state", "./state"]
        )
        assert len(results) == 0


class TestUnrenderedConfigSame(BaseModifiedState):
    def test_unrendered_config_same(self, project):
        self.run_and_save_state()
        results = run_dbt(
            ["ls", "--resource-type", "model", "--select", "state:modified", "--state", "./state"],
            expect_pass=True,
        )
        assert len(results) == 0

        results = run_dbt(
            [
                "ls",
                "--resource-type",
                "model",
                "--exclude",
                "state:unmodified",
                "--state",
                "./state",
            ],
            expect_pass=True,
        )
        assert len(results) == 0

        results = run_dbt(
            [
                "ls",
                "--resource-type",
                "model",
                "--select",
                "state:unmodified",
                "--state",
                "./state",
            ],
            expect_pass=True,
        )
        assert len(results) == 3

        # although this is the default value, dbt will recognize it as a change
        # for previously-unconfigured models, because it"s been explicitly set
        update_config_file({"models": {"test": {"materialized": "view"}}}, "dbt_project.yml")
        results = run_dbt(
            ["ls", "--resource-type", "model", "--select", "state:modified", "--state", "./state"]
        )
        assert len(results) == 1
        assert results[0] == "test.view_model"

        # converse of above statement
        results = run_dbt(
            [
                "ls",
                "--resource-type",
                "model",
                "--exclude",
                "state:unmodified",
                "--state",
                "./state",
            ]
        )
        assert len(results) == 1
        assert results[0] == "test.view_model"

        results = run_dbt(
            [
                "ls",
                "--resource-type",
                "model",
                "--select",
                "state:unmodified",
                "--state",
                "./state",
            ]
        )
        assert len(results) == 2
        assert set(results) == {
            "test.table_model",
            "test.ephemeral_model",
        }


class TestChangedModelContents(BaseModifiedState):
    def test_changed_model_contents(self, project):
        self.run_and_save_state()
        results = run_dbt(["run", "--models", "state:modified", "--state", "./state"])
        assert len(results) == 0

        table_model_update = """
        {{ config(materialized="table") }}

        select * from {{ ref("seed") }}
        """

        write_file(table_model_update, "models", "table_model.sql")

        results = run_dbt(["run", "--models", "state:modified", "--state", "./state"])
        assert len(results) == 1
        assert results[0].node.name == "table_model"

        results = run_dbt(["run", "--exclude", "state:unmodified", "--state", "./state"])
        assert len(results) == 1
        assert results[0].node.name == "table_model"


class TestNewMacro(BaseModifiedState):
    def test_new_macro(self, project):
        self.run_and_save_state()

        new_macro = """
            {% macro my_other_macro() %}
            {% endmacro %}
        """

        # add a new macro to a new file
        write_file(new_macro, "macros", "second_macro.sql")

        results = run_dbt(["run", "--models", "state:modified", "--state", "./state"])
        assert len(results) == 0

        os.remove("macros/second_macro.sql")
        # add a new macro to the existing file
        with open("macros/macros.sql", "a") as fp:
            fp.write(new_macro)

        results = run_dbt(["run", "--models", "state:modified", "--state", "./state"])
        assert len(results) == 0

        results = run_dbt(["run", "--exclude", "state:unmodified", "--state", "./state"])
        assert len(results) == 0


class TestChangedMacroContents(BaseModifiedState):
    def test_changed_macro_contents(self, project):
        self.run_and_save_state()

        # modify an existing macro
        updated_macro = """
        {% macro my_macro() %}
            {% do log("in a macro", info=True) %}
        {% endmacro %}
        """
        write_file(updated_macro, "macros", "macros.sql")

        # table_model calls this macro
        results = run_dbt(["run", "--models", "state:modified", "--state", "./state"])
        assert len(results) == 1

        results = run_dbt(["run", "--exclude", "state:unmodified", "--state", "./state"])
        assert len(results) == 1


class TestChangedExposure(BaseModifiedState):
    def test_changed_exposure(self, project):
        self.run_and_save_state()

        # add an "owner.name" to existing exposure
        updated_exposure = exposures_yml + "\n      name: John Doe\n"
        write_file(updated_exposure, "models", "exposures.yml")

        results = run_dbt(["run", "--models", "+state:modified", "--state", "./state"])
        assert len(results) == 1
        assert results[0].node.name == "view_model"

        results = run_dbt(["run", "--exclude", "state:unmodified", "--state", "./state"])
        assert len(results) == 0


class TestChangedContractUnversioned(BaseModifiedState):
    MODEL_UNIQUE_ID = "model.test.table_model"
    CONTRACT_SCHEMA_YML = contract_schema_yml
    MODIFIED_SCHEMA_YML = modified_contract_schema_yml
    DISABLED_SCHEMA_YML = disabled_contract_schema_yml
    NO_CONTRACT_SCHEMA_YML = no_contract_schema_yml

<<<<<<< HEAD
class TestChangedContract(BaseModifiedState):
    MODEL_UNIQUE_ID = "model.test.table_model"
    CONTRACT_SCHEMA_YML = contract_schema_yml
    MODIFIED_SCHEMA_YML = modified_contract_schema_yml
    DISABLED_SCHEMA_YML = disabled_contract_schema_yml
    NO_CONTRACT_SCHEMA_YML = no_contract_schema_yml

=======
>>>>>>> 417fc2a7
    def test_changed_contract(self, project):
        self.run_and_save_state()

        # update contract for table_model
        write_file(self.CONTRACT_SCHEMA_YML, "models", "schema.yml")

        # This will find the table_model node modified both through a config change
        # and by a non-breaking change to contract: true
        results = run_dbt(["run", "--models", "state:modified", "--state", "./state"])
        assert len(results) == 1
        assert results[0].node.name == "table_model"

        results = run_dbt(["run", "--exclude", "state:unmodified", "--state", "./state"])
        assert len(results) == 1
        assert results[0].node.name == "table_model"

        manifest = get_manifest(project.project_root)
        model_unique_id = self.MODEL_UNIQUE_ID
<<<<<<< HEAD
=======
        model = manifest.nodes[model_unique_id]
        expected_unrendered_config = {"contract": {"enforced": True}, "materialized": "table"}
        assert model.unrendered_config == expected_unrendered_config

        # Run it again with "state:modified:contract", still finds modified due to contract: true
        results = run_dbt(["run", "--models", "state:modified.contract", "--state", "./state"])
        assert len(results) == 1
        manifest = get_manifest(project.project_root)
        model = manifest.nodes[model_unique_id]
        first_contract_checksum = model.contract.checksum
        assert first_contract_checksum
        # save a new state
        self.copy_state()

        # This should raise because a column name has changed
        write_file(self.MODIFIED_SCHEMA_YML, "models", "schema.yml")
        results = run_dbt(["run"], expect_pass=False)
        assert len(results) == 2
        manifest = get_manifest(project.project_root)
        model = manifest.nodes[model_unique_id]
        second_contract_checksum = model.contract.checksum
        # double check different contract_checksums
        assert first_contract_checksum != second_contract_checksum

        _, logs = run_dbt_and_capture(
            ["run", "--models", "state:modified.contract", "--state", "./state"], expect_pass=False
        )
        expected_error = "This model has an enforced contract that failed."
        expected_warning = "While comparing to previous project state, dbt detected a breaking change to an unversioned model"
        expected_change = "Please ensure the name, data_type, and number of columns in your contract match the columns in your model's definition"
        assert expected_error in logs
        assert expected_warning in logs
        assert expected_change in logs

        # Go back to schema file without contract. Should throw a warning.
        write_file(self.NO_CONTRACT_SCHEMA_YML, "models", "schema.yml")
        _, logs = run_dbt_and_capture(
            ["run", "--models", "state:modified.contract", "--state", "./state"]
        )
        expected_warning = "While comparing to previous project state, dbt detected a breaking change to an unversioned model"
        expected_change = "Contract enforcement was removed"

        # Now disable the contract. Should throw a warning - force warning into an error.
        write_file(self.DISABLED_SCHEMA_YML, "models", "schema.yml")
        with pytest.raises(CompilationError):
            _, logs = run_dbt_and_capture(
                [
                    "--warn-error",
                    "run",
                    "--models",
                    "state:modified.contract",
                    "--state",
                    "./state",
                ]
            )
            expected_warning = "While comparing to previous project state, dbt detected a breaking change to an unversioned model"
            expected_change = "Contract enforcement was removed"


class TestChangedContractVersioned(BaseModifiedState):
    MODEL_UNIQUE_ID = "model.test.table_model.v1"
    CONTRACT_SCHEMA_YML = versioned_contract_schema_yml
    MODIFIED_SCHEMA_YML = versioned_modified_contract_schema_yml
    DISABLED_SCHEMA_YML = versioned_disabled_contract_schema_yml
    NO_CONTRACT_SCHEMA_YML = versioned_no_contract_schema_yml

    def test_changed_contract_versioned(self, project):
        self.run_and_save_state()

        # update contract for table_model
        write_file(self.CONTRACT_SCHEMA_YML, "models", "schema.yml")

        # This will find the table_model node modified both through a config change
        # and by a non-breaking change to contract: true
        results = run_dbt(["run", "--models", "state:modified", "--state", "./state"])
        assert len(results) == 1
        assert results[0].node.name == "table_model"

        results = run_dbt(["run", "--exclude", "state:unmodified", "--state", "./state"])
        assert len(results) == 1
        assert results[0].node.name == "table_model"

        manifest = get_manifest(project.project_root)
        model_unique_id = self.MODEL_UNIQUE_ID
>>>>>>> 417fc2a7
        model = manifest.nodes[model_unique_id]
        expected_unrendered_config = {"contract": {"enforced": True}, "materialized": "table"}
        assert model.unrendered_config == expected_unrendered_config

        # Run it again with "state:modified:contract", still finds modified due to contract: true
        results = run_dbt(["run", "--models", "state:modified.contract", "--state", "./state"])
        assert len(results) == 1
        manifest = get_manifest(project.project_root)
        model = manifest.nodes[model_unique_id]
        first_contract_checksum = model.contract.checksum
        assert first_contract_checksum
        # save a new state
        self.copy_state()

        # This should raise because a column name has changed
        write_file(self.MODIFIED_SCHEMA_YML, "models", "schema.yml")
        results = run_dbt(["run"], expect_pass=False)
        assert len(results) == 2
        manifest = get_manifest(project.project_root)
        model = manifest.nodes[model_unique_id]
        second_contract_checksum = model.contract.checksum
        # double check different contract_checksums
        assert first_contract_checksum != second_contract_checksum
        with pytest.raises(ContractBreakingChangeError):
            results = run_dbt(["run", "--models", "state:modified.contract", "--state", "./state"])

        # Go back to schema file without contract. Should raise an error.
        write_file(self.NO_CONTRACT_SCHEMA_YML, "models", "schema.yml")
        with pytest.raises(ContractBreakingChangeError):
            results = run_dbt(["run", "--models", "state:modified.contract", "--state", "./state"])

        # Now disable the contract. Should raise an error.
        write_file(self.DISABLED_SCHEMA_YML, "models", "schema.yml")
        with pytest.raises(ContractBreakingChangeError):
            results = run_dbt(["run", "--models", "state:modified.contract", "--state", "./state"])


<<<<<<< HEAD
class TestChangedContractVersioned(TestChangedContract):
    MODEL_UNIQUE_ID = "model.test.table_model.v1"
    CONTRACT_SCHEMA_YML = versioned_contract_schema_yml
    MODIFIED_SCHEMA_YML = versioned_modified_contract_schema_yml
    DISABLED_SCHEMA_YML = versioned_disabled_contract_schema_yml
    NO_CONTRACT_SCHEMA_YML = versioned_no_contract_schema_yml
=======
class TestChangedConstraintUnversioned(BaseModifiedState):
    def test_changed_constraint(self, project):
        self.run_and_save_state()

        # update constraint for table_model
        write_file(constraint_schema_yml, "models", "schema.yml")

        # This will find the table_model node modified both through adding constraint
        # and by a non-breaking change to contract: true
        results = run_dbt(["run", "--models", "state:modified", "--state", "./state"])
        assert len(results) == 1
        assert results[0].node.name == "table_model"

        results = run_dbt(["run", "--exclude", "state:unmodified", "--state", "./state"])
        assert len(results) == 1
        assert results[0].node.name == "table_model"

        manifest = get_manifest(project.project_root)
        model_unique_id = "model.test.table_model"
        model = manifest.nodes[model_unique_id]
        expected_unrendered_config = {"contract": {"enforced": True}, "materialized": "table"}
        assert model.unrendered_config == expected_unrendered_config

        # Run it again with "state:modified:contract", still finds modified due to contract: true
        results = run_dbt(["run", "--models", "state:modified.contract", "--state", "./state"])
        assert len(results) == 1
        manifest = get_manifest(project.project_root)
        model = manifest.nodes[model_unique_id]
        first_contract_checksum = model.contract.checksum
        assert first_contract_checksum
        # save a new state
        self.copy_state()

        # This should raise because a column level constraint was removed
        write_file(modified_column_constraint_schema_yml, "models", "schema.yml")
        # we don't have a way to know this failed unless we have a previous state to refer to, so the run succeeds
        results = run_dbt(["run"])
        assert len(results) == 2
        manifest = get_manifest(project.project_root)
        model = manifest.nodes[model_unique_id]
        second_contract_checksum = model.contract.checksum
        # double check different contract_checksums
        assert first_contract_checksum != second_contract_checksum
        # since the models are unversioned, they raise a warning but not an error
        _, logs = run_dbt_and_capture(
            ["run", "--models", "state:modified.contract", "--state", "./state"]
        )
        expected_warning = "While comparing to previous project state, dbt detected a breaking change to an unversioned model"
        expected_change = "Enforced column level constraints were removed"
        assert expected_warning in logs
        assert expected_change in logs

        # This should raise because a model level constraint was removed (primary_key on id)
        write_file(modified_model_constraint_schema_yml, "models", "schema.yml")
        # we don't have a way to know this failed unless we have a previous state to refer to, so the run succeeds
        results = run_dbt(["run"])
        assert len(results) == 2
        manifest = get_manifest(project.project_root)
        model = manifest.nodes[model_unique_id]
        second_contract_checksum = model.contract.checksum
        # double check different contract_checksums
        assert first_contract_checksum != second_contract_checksum
        _, logs = run_dbt_and_capture(
            ["run", "--models", "state:modified.contract", "--state", "./state"]
        )
        expected_warning = "While comparing to previous project state, dbt detected a breaking change to an unversioned model"
        expected_change = "Enforced model level constraints were removed"
        assert expected_warning in logs
        assert expected_change in logs


class TestChangedMaterializationConstraint(BaseModifiedState):
    def test_changed_materialization(self, project):
        self.run_and_save_state()

        # update constraint for table_model
        write_file(constraint_schema_yml, "models", "schema.yml")

        # This will find the table_model node modified both through adding constraint
        # and by a non-breaking change to contract: true
        results = run_dbt(["run", "--models", "state:modified", "--state", "./state"])
        assert len(results) == 1
        assert results[0].node.name == "table_model"

        results = run_dbt(["run", "--exclude", "state:unmodified", "--state", "./state"])
        assert len(results) == 1
        assert results[0].node.name == "table_model"

        manifest = get_manifest(project.project_root)
        model_unique_id = "model.test.table_model"
        model = manifest.nodes[model_unique_id]
        expected_unrendered_config = {"contract": {"enforced": True}, "materialized": "table"}
        assert model.unrendered_config == expected_unrendered_config

        # Run it again with "state:modified:contract", still finds modified due to contract: true
        results = run_dbt(["run", "--models", "state:modified.contract", "--state", "./state"])
        assert len(results) == 1
        manifest = get_manifest(project.project_root)
        model = manifest.nodes[model_unique_id]
        first_contract_checksum = model.contract.checksum
        assert first_contract_checksum
        # save a new state
        self.copy_state()

        # This should raise because materialization changed from table to view
        write_file(table_model_now_view_sql, "models", "table_model.sql")
        # we don't have a way to know this failed unless we have a previous state to refer to, so the run succeeds
        results = run_dbt(["run"])
        assert len(results) == 2
        manifest = get_manifest(project.project_root)
        model = manifest.nodes[model_unique_id]
        second_contract_checksum = model.contract.checksum
        # double check different contract_checksums
        assert first_contract_checksum != second_contract_checksum
        _, logs = run_dbt_and_capture(
            ["run", "--models", "state:modified.contract", "--state", "./state"]
        )
        expected_warning = "While comparing to previous project state, dbt detected a breaking change to an unversioned model"
        expected_change = "Materialization changed with enforced constraints"
        assert expected_warning in logs
        assert expected_change in logs

        # This should not raise because materialization changed from table to incremental, both enforce constraints
        write_file(table_model_now_incremental_sql, "models", "table_model.sql")
        # we don't have a way to know this failed unless we have a previous state to refer to, so the run succeeds
        results = run_dbt(["run"])
        assert len(results) == 2

        # This should pass because materialization changed from view to table which is the same as just adding new constraint, not breaking
        write_file(view_model_now_table_sql, "models", "view_model.sql")
        write_file(table_model_sql, "models", "table_model.sql")
        results = run_dbt(["run"])
        assert len(results) == 2
        manifest = get_manifest(project.project_root)
        model = manifest.nodes[model_unique_id]
        second_contract_checksum = model.contract.checksum
        # contract_checksums should be equal because we only save constraint related changes if the materialization is table/incremental
        assert first_contract_checksum == second_contract_checksum
        run_dbt(["run", "--models", "state:modified.contract", "--state", "./state"])
        assert len(results) == 2
>>>>>>> 417fc2a7


my_model_sql = """
select 1 as id
"""

modified_my_model_sql = """
-- a comment
select 1 as id
"""

modified_my_model_non_breaking_sql = """
-- a comment
select 1 as id, 'blue' as color
"""

my_model_yml = """
models:
  - name: my_model
    latest_version: 1
    config:
      contract:
        enforced: true
    columns:
      - name: id
        data_type: int
    versions:
      - v: 1
"""

modified_my_model_yml = """
models:
  - name: my_model
    latest_version: 1
    config:
      contract:
        enforced: true
    columns:
      - name: id
        data_type: text
    versions:
      - v: 1
"""

modified_my_model_non_breaking_yml = """
models:
  - name: my_model
    latest_version: 1
    config:
      contract:
        enforced: true
    columns:
      - name: id
        data_type: int
      - name: color
        data_type: text
    versions:
      - v: 1
"""


class TestModifiedBodyAndContract:
    @pytest.fixture(scope="class")
    def models(self):
        return {
            "my_model.sql": my_model_sql,
            "my_model.yml": my_model_yml,
        }

    def copy_state(self):
        if not os.path.exists("state"):
            os.makedirs("state")
        shutil.copyfile("target/manifest.json", "state/manifest.json")

    def test_modified_body_and_contract(self, project):
        results = run_dbt(["run"])
        assert len(results) == 1
        self.copy_state()

        # Change both body and contract in a *breaking* way (= changing data_type of existing column)
        write_file(modified_my_model_yml, "models", "my_model.yml")
        write_file(modified_my_model_sql, "models", "my_model.sql")

        # Should raise even without specifying state:modified.contract
        with pytest.raises(ContractBreakingChangeError):
            results = run_dbt(["run", "-s", "state:modified", "--state", "./state"])

        with pytest.raises(ContractBreakingChangeError):
            results = run_dbt(["run", "--exclude", "state:unmodified", "--state", "./state"])

        # Change both body and contract in a *non-breaking* way (= adding a new column)
        write_file(modified_my_model_non_breaking_yml, "models", "my_model.yml")
        write_file(modified_my_model_non_breaking_sql, "models", "my_model.sql")

        # Should pass
        run_dbt(["run", "-s", "state:modified", "--state", "./state"])

        # The model's contract has changed, even if non-breaking, so it should be selected by 'state:modified.contract'
        results = run_dbt(["list", "-s", "state:modified.contract", "--state", "./state"])
        assert results == ["test.my_model.v1"]


modified_table_model_access_yml = """
version: 2
models:
  - name: table_model
    access: public
"""


class TestModifiedAccess(BaseModifiedState):
    def test_changed_access(self, project):
        self.run_and_save_state()

        # No access change
        assert not run_dbt(["list", "-s", "state:modified", "--state", "./state"])

        # Modify access (protected -> public)
        write_file(modified_table_model_access_yml, "models", "schema.yml")
        assert run_dbt(["list", "-s", "state:modified", "--state", "./state"])

        results = run_dbt(["list", "-s", "state:modified", "--state", "./state"])
        assert results == ["test.table_model"]


modified_table_model_access_yml = """
version: 2
models:
  - name: table_model
    deprecation_date: 2020-01-01
"""


class TestModifiedDeprecationDate(BaseModifiedState):
    def test_changed_access(self, project):
        self.run_and_save_state()

        # No access change
        assert not run_dbt(["list", "-s", "state:modified", "--state", "./state"])

        # Modify deprecation_date (None -> 2020-01-01)
        write_file(modified_table_model_access_yml, "models", "schema.yml")
        assert run_dbt(["list", "-s", "state:modified", "--state", "./state"])

        results = run_dbt(["list", "-s", "state:modified", "--state", "./state"])
        assert results == ["test.table_model"]


modified_table_model_version_yml = """
version: 2
models:
  - name: table_model
    versions:
      - v: 1
        defined_in: table_model
"""


class TestModifiedVersion(BaseModifiedState):
    def test_changed_access(self, project):
        self.run_and_save_state()

        # Change version (null -> v1)
        write_file(modified_table_model_version_yml, "models", "schema.yml")

        results = run_dbt(["list", "-s", "state:modified", "--state", "./state"])
        assert results == ["test.table_model.v1"]


table_model_latest_version_yml = """
version: 2
models:
  - name: table_model
    latest_version: 1
    versions:
      - v: 1
        defined_in: table_model
"""


modified_table_model_latest_version_yml = """
version: 2
models:
  - name: table_model
    latest_version: 2
    versions:
      - v: 1
        defined_in: table_model
      - v: 2
"""


class TestModifiedLatestVersion(BaseModifiedState):
    def test_changed_access(self, project):
        # Setup initial latest_version: 1
        write_file(table_model_latest_version_yml, "models", "schema.yml")

        self.run_and_save_state()

        # Bump latest version
        write_file(table_model_sql, "models", "table_model_v2.sql")
        write_file(modified_table_model_latest_version_yml, "models", "schema.yml")

        results = run_dbt(["list", "-s", "state:modified", "--state", "./state"])
        assert results == ["test.table_model.v1", "test.table_model.v2"]<|MERGE_RESOLUTION|>--- conflicted
+++ resolved
@@ -28,22 +28,16 @@
     contract_schema_yml,
     modified_contract_schema_yml,
     disabled_contract_schema_yml,
-<<<<<<< HEAD
-=======
     constraint_schema_yml,
->>>>>>> 417fc2a7
     versioned_no_contract_schema_yml,
     versioned_contract_schema_yml,
     versioned_disabled_contract_schema_yml,
     versioned_modified_contract_schema_yml,
-<<<<<<< HEAD
-=======
     modified_column_constraint_schema_yml,
     modified_model_constraint_schema_yml,
     table_model_now_view_sql,
     table_model_now_incremental_sql,
     view_model_now_table_sql,
->>>>>>> 417fc2a7
 )
 
 
@@ -515,16 +509,6 @@
     DISABLED_SCHEMA_YML = disabled_contract_schema_yml
     NO_CONTRACT_SCHEMA_YML = no_contract_schema_yml
 
-<<<<<<< HEAD
-class TestChangedContract(BaseModifiedState):
-    MODEL_UNIQUE_ID = "model.test.table_model"
-    CONTRACT_SCHEMA_YML = contract_schema_yml
-    MODIFIED_SCHEMA_YML = modified_contract_schema_yml
-    DISABLED_SCHEMA_YML = disabled_contract_schema_yml
-    NO_CONTRACT_SCHEMA_YML = no_contract_schema_yml
-
-=======
->>>>>>> 417fc2a7
     def test_changed_contract(self, project):
         self.run_and_save_state()
 
@@ -543,8 +527,6 @@
 
         manifest = get_manifest(project.project_root)
         model_unique_id = self.MODEL_UNIQUE_ID
-<<<<<<< HEAD
-=======
         model = manifest.nodes[model_unique_id]
         expected_unrendered_config = {"contract": {"enforced": True}, "materialized": "table"}
         assert model.unrendered_config == expected_unrendered_config
@@ -629,7 +611,6 @@
 
         manifest = get_manifest(project.project_root)
         model_unique_id = self.MODEL_UNIQUE_ID
->>>>>>> 417fc2a7
         model = manifest.nodes[model_unique_id]
         expected_unrendered_config = {"contract": {"enforced": True}, "materialized": "table"}
         assert model.unrendered_config == expected_unrendered_config
@@ -667,155 +648,154 @@
             results = run_dbt(["run", "--models", "state:modified.contract", "--state", "./state"])
 
 
-<<<<<<< HEAD
+class TestChangedConstraintUnversioned(BaseModifiedState):
+    def test_changed_constraint(self, project):
+        self.run_and_save_state()
+
+        # update constraint for table_model
+        write_file(constraint_schema_yml, "models", "schema.yml")
+
+        # This will find the table_model node modified both through adding constraint
+        # and by a non-breaking change to contract: true
+        results = run_dbt(["run", "--models", "state:modified", "--state", "./state"])
+        assert len(results) == 1
+        assert results[0].node.name == "table_model"
+
+        results = run_dbt(["run", "--exclude", "state:unmodified", "--state", "./state"])
+        assert len(results) == 1
+        assert results[0].node.name == "table_model"
+
+        manifest = get_manifest(project.project_root)
+        model_unique_id = self.MODEL_UNIQUE_ID
+        model = manifest.nodes[model_unique_id]
+        expected_unrendered_config = {"contract": {"enforced": True}, "materialized": "table"}
+        assert model.unrendered_config == expected_unrendered_config
+
+        # Run it again with "state:modified:contract", still finds modified due to contract: true
+        results = run_dbt(["run", "--models", "state:modified.contract", "--state", "./state"])
+        assert len(results) == 1
+        manifest = get_manifest(project.project_root)
+        model = manifest.nodes[model_unique_id]
+        first_contract_checksum = model.contract.checksum
+        assert first_contract_checksum
+        # save a new state
+        self.copy_state()
+
+        # This should raise because a column level constraint was removed
+        write_file(modified_column_constraint_schema_yml, "models", "schema.yml")
+        # we don't have a way to know this failed unless we have a previous state to refer to, so the run succeeds
+        results = run_dbt(["run"])
+        assert len(results) == 2
+        manifest = get_manifest(project.project_root)
+        model = manifest.nodes[model_unique_id]
+        second_contract_checksum = model.contract.checksum
+        # double check different contract_checksums
+        assert first_contract_checksum != second_contract_checksum
+        # since the models are unversioned, they raise a warning but not an error
+        _, logs = run_dbt_and_capture(
+            ["run", "--models", "state:modified.contract", "--state", "./state"]
+        )
+        expected_warning = "While comparing to previous project state, dbt detected a breaking change to an unversioned model"
+        expected_change = "Enforced column level constraints were removed"
+        assert expected_warning in logs
+        assert expected_change in logs
+
+        # This should raise because a model level constraint was removed (primary_key on id)
+        write_file(modified_model_constraint_schema_yml, "models", "schema.yml")
+        # we don't have a way to know this failed unless we have a previous state to refer to, so the run succeeds
+        results = run_dbt(["run"])
+        assert len(results) == 2
+        manifest = get_manifest(project.project_root)
+        model = manifest.nodes[model_unique_id]
+        second_contract_checksum = model.contract.checksum
+        # double check different contract_checksums
+        assert first_contract_checksum != second_contract_checksum
+        _, logs = run_dbt_and_capture(
+            ["run", "--models", "state:modified.contract", "--state", "./state"]
+        )
+        expected_warning = "While comparing to previous project state, dbt detected a breaking change to an unversioned model"
+        expected_change = "Enforced model level constraints were removed"
+        assert expected_warning in logs
+        assert expected_change in logs
+
+
+class TestChangedMaterializationConstraint(BaseModifiedState):
+    def test_changed_materialization(self, project):
+        self.run_and_save_state()
+
+        # update constraint for table_model
+        write_file(constraint_schema_yml, "models", "schema.yml")
+
+        # This will find the table_model node modified both through adding constraint
+        # and by a non-breaking change to contract: true
+        results = run_dbt(["run", "--models", "state:modified", "--state", "./state"])
+        assert len(results) == 1
+        assert results[0].node.name == "table_model"
+
+        results = run_dbt(["run", "--exclude", "state:unmodified", "--state", "./state"])
+        assert len(results) == 1
+        assert results[0].node.name == "table_model"
+
+        manifest = get_manifest(project.project_root)
+        model_unique_id = "model.test.table_model"
+        model = manifest.nodes[model_unique_id]
+        expected_unrendered_config = {"contract": {"enforced": True}, "materialized": "table"}
+        assert model.unrendered_config == expected_unrendered_config
+
+        # Run it again with "state:modified:contract", still finds modified due to contract: true
+        results = run_dbt(["run", "--models", "state:modified.contract", "--state", "./state"])
+        assert len(results) == 1
+        manifest = get_manifest(project.project_root)
+        model = manifest.nodes[model_unique_id]
+        first_contract_checksum = model.contract.checksum
+        assert first_contract_checksum
+        # save a new state
+        self.copy_state()
+
+        # This should raise because materialization changed from table to view
+        write_file(table_model_now_view_sql, "models", "table_model.sql")
+        # we don't have a way to know this failed unless we have a previous state to refer to, so the run succeeds
+        results = run_dbt(["run"])
+        assert len(results) == 2
+        manifest = get_manifest(project.project_root)
+        model = manifest.nodes[model_unique_id]
+        second_contract_checksum = model.contract.checksum
+        # double check different contract_checksums
+        assert first_contract_checksum != second_contract_checksum
+        _, logs = run_dbt_and_capture(
+            ["run", "--models", "state:modified.contract", "--state", "./state"]
+        )
+        expected_warning = "While comparing to previous project state, dbt detected a breaking change to an unversioned model"
+        expected_change = "Materialization changed with enforced constraints"
+        assert expected_warning in logs
+        assert expected_change in logs
+
+        # This should not raise because materialization changed from table to incremental, both enforce constraints
+        write_file(table_model_now_incremental_sql, "models", "table_model.sql")
+        # we don't have a way to know this failed unless we have a previous state to refer to, so the run succeeds
+        results = run_dbt(["run"])
+        assert len(results) == 2
+
+        # This should pass because materialization changed from view to table which is the same as just adding new constraint, not breaking
+        write_file(view_model_now_table_sql, "models", "view_model.sql")
+        write_file(table_model_sql, "models", "table_model.sql")
+        results = run_dbt(["run"])
+        assert len(results) == 2
+        manifest = get_manifest(project.project_root)
+        model = manifest.nodes[model_unique_id]
+        second_contract_checksum = model.contract.checksum
+        # contract_checksums should be equal because we only save constraint related changes if the materialization is table/incremental
+        assert first_contract_checksum == second_contract_checksum
+        run_dbt(["run", "--models", "state:modified.contract", "--state", "./state"])
+        assert len(results) == 2
+
+
 class TestChangedContractVersioned(TestChangedContract):
     MODEL_UNIQUE_ID = "model.test.table_model.v1"
     CONTRACT_SCHEMA_YML = versioned_contract_schema_yml
     MODIFIED_SCHEMA_YML = versioned_modified_contract_schema_yml
     DISABLED_SCHEMA_YML = versioned_disabled_contract_schema_yml
     NO_CONTRACT_SCHEMA_YML = versioned_no_contract_schema_yml
-=======
-class TestChangedConstraintUnversioned(BaseModifiedState):
-    def test_changed_constraint(self, project):
-        self.run_and_save_state()
-
-        # update constraint for table_model
-        write_file(constraint_schema_yml, "models", "schema.yml")
-
-        # This will find the table_model node modified both through adding constraint
-        # and by a non-breaking change to contract: true
-        results = run_dbt(["run", "--models", "state:modified", "--state", "./state"])
-        assert len(results) == 1
-        assert results[0].node.name == "table_model"
-
-        results = run_dbt(["run", "--exclude", "state:unmodified", "--state", "./state"])
-        assert len(results) == 1
-        assert results[0].node.name == "table_model"
-
-        manifest = get_manifest(project.project_root)
-        model_unique_id = "model.test.table_model"
-        model = manifest.nodes[model_unique_id]
-        expected_unrendered_config = {"contract": {"enforced": True}, "materialized": "table"}
-        assert model.unrendered_config == expected_unrendered_config
-
-        # Run it again with "state:modified:contract", still finds modified due to contract: true
-        results = run_dbt(["run", "--models", "state:modified.contract", "--state", "./state"])
-        assert len(results) == 1
-        manifest = get_manifest(project.project_root)
-        model = manifest.nodes[model_unique_id]
-        first_contract_checksum = model.contract.checksum
-        assert first_contract_checksum
-        # save a new state
-        self.copy_state()
-
-        # This should raise because a column level constraint was removed
-        write_file(modified_column_constraint_schema_yml, "models", "schema.yml")
-        # we don't have a way to know this failed unless we have a previous state to refer to, so the run succeeds
-        results = run_dbt(["run"])
-        assert len(results) == 2
-        manifest = get_manifest(project.project_root)
-        model = manifest.nodes[model_unique_id]
-        second_contract_checksum = model.contract.checksum
-        # double check different contract_checksums
-        assert first_contract_checksum != second_contract_checksum
-        # since the models are unversioned, they raise a warning but not an error
-        _, logs = run_dbt_and_capture(
-            ["run", "--models", "state:modified.contract", "--state", "./state"]
-        )
-        expected_warning = "While comparing to previous project state, dbt detected a breaking change to an unversioned model"
-        expected_change = "Enforced column level constraints were removed"
-        assert expected_warning in logs
-        assert expected_change in logs
-
-        # This should raise because a model level constraint was removed (primary_key on id)
-        write_file(modified_model_constraint_schema_yml, "models", "schema.yml")
-        # we don't have a way to know this failed unless we have a previous state to refer to, so the run succeeds
-        results = run_dbt(["run"])
-        assert len(results) == 2
-        manifest = get_manifest(project.project_root)
-        model = manifest.nodes[model_unique_id]
-        second_contract_checksum = model.contract.checksum
-        # double check different contract_checksums
-        assert first_contract_checksum != second_contract_checksum
-        _, logs = run_dbt_and_capture(
-            ["run", "--models", "state:modified.contract", "--state", "./state"]
-        )
-        expected_warning = "While comparing to previous project state, dbt detected a breaking change to an unversioned model"
-        expected_change = "Enforced model level constraints were removed"
-        assert expected_warning in logs
-        assert expected_change in logs
-
-
-class TestChangedMaterializationConstraint(BaseModifiedState):
-    def test_changed_materialization(self, project):
-        self.run_and_save_state()
-
-        # update constraint for table_model
-        write_file(constraint_schema_yml, "models", "schema.yml")
-
-        # This will find the table_model node modified both through adding constraint
-        # and by a non-breaking change to contract: true
-        results = run_dbt(["run", "--models", "state:modified", "--state", "./state"])
-        assert len(results) == 1
-        assert results[0].node.name == "table_model"
-
-        results = run_dbt(["run", "--exclude", "state:unmodified", "--state", "./state"])
-        assert len(results) == 1
-        assert results[0].node.name == "table_model"
-
-        manifest = get_manifest(project.project_root)
-        model_unique_id = "model.test.table_model"
-        model = manifest.nodes[model_unique_id]
-        expected_unrendered_config = {"contract": {"enforced": True}, "materialized": "table"}
-        assert model.unrendered_config == expected_unrendered_config
-
-        # Run it again with "state:modified:contract", still finds modified due to contract: true
-        results = run_dbt(["run", "--models", "state:modified.contract", "--state", "./state"])
-        assert len(results) == 1
-        manifest = get_manifest(project.project_root)
-        model = manifest.nodes[model_unique_id]
-        first_contract_checksum = model.contract.checksum
-        assert first_contract_checksum
-        # save a new state
-        self.copy_state()
-
-        # This should raise because materialization changed from table to view
-        write_file(table_model_now_view_sql, "models", "table_model.sql")
-        # we don't have a way to know this failed unless we have a previous state to refer to, so the run succeeds
-        results = run_dbt(["run"])
-        assert len(results) == 2
-        manifest = get_manifest(project.project_root)
-        model = manifest.nodes[model_unique_id]
-        second_contract_checksum = model.contract.checksum
-        # double check different contract_checksums
-        assert first_contract_checksum != second_contract_checksum
-        _, logs = run_dbt_and_capture(
-            ["run", "--models", "state:modified.contract", "--state", "./state"]
-        )
-        expected_warning = "While comparing to previous project state, dbt detected a breaking change to an unversioned model"
-        expected_change = "Materialization changed with enforced constraints"
-        assert expected_warning in logs
-        assert expected_change in logs
-
-        # This should not raise because materialization changed from table to incremental, both enforce constraints
-        write_file(table_model_now_incremental_sql, "models", "table_model.sql")
-        # we don't have a way to know this failed unless we have a previous state to refer to, so the run succeeds
-        results = run_dbt(["run"])
-        assert len(results) == 2
-
-        # This should pass because materialization changed from view to table which is the same as just adding new constraint, not breaking
-        write_file(view_model_now_table_sql, "models", "view_model.sql")
-        write_file(table_model_sql, "models", "table_model.sql")
-        results = run_dbt(["run"])
-        assert len(results) == 2
-        manifest = get_manifest(project.project_root)
-        model = manifest.nodes[model_unique_id]
-        second_contract_checksum = model.contract.checksum
-        # contract_checksums should be equal because we only save constraint related changes if the materialization is table/incremental
-        assert first_contract_checksum == second_contract_checksum
-        run_dbt(["run", "--models", "state:modified.contract", "--state", "./state"])
-        assert len(results) == 2
->>>>>>> 417fc2a7
 
 
 my_model_sql = """
