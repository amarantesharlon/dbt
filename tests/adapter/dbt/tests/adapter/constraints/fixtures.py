--- conflicted
+++ resolved
@@ -498,7 +498,6 @@
         data_type: {data_type}
 """
 
-<<<<<<< HEAD
 
 model_quoted_column_schema_yml = """
 version: 2
@@ -526,7 +525,9 @@
         constraints:
           - type: not_null
       - name: date_day
-=======
+        data_type: text
+"""
+
 model_contract_header_schema_yml = """
 version: 2
 models:
@@ -536,6 +537,5 @@
         enforced: true
     columns:
       - name: column_name
->>>>>>> dc35f56b
         data_type: text
 """