--- conflicted
+++ resolved
@@ -220,11 +220,7 @@
     }
   },
   "additionalProperties": false,
-<<<<<<< HEAD
-  "description": "WritableManifest(metadata: dbt.contracts.graph.manifest.ManifestMetadata, nodes: Mapping[str, Union[dbt.contracts.graph.nodes.AnalysisNode, dbt.contracts.graph.nodes.SingularTestNode, dbt.contracts.graph.nodes.HookNode, dbt.contracts.graph.nodes.ModelNode, dbt.contracts.graph.nodes.RPCNode, dbt.contracts.graph.nodes.SqlNode, dbt.contracts.graph.nodes.GenericTestNode, dbt.contracts.graph.nodes.SnapshotNode, dbt.contracts.graph.nodes.SeedNode]], sources: Mapping[str, dbt.contracts.graph.nodes.SourceDefinition], macros: Mapping[str, dbt.contracts.graph.nodes.Macro], docs: Mapping[str, dbt.contracts.graph.nodes.Documentation], exposures: Mapping[str, dbt.contracts.graph.nodes.Exposure], metrics: Mapping[str, dbt.contracts.graph.nodes.Metric], groups: Mapping[str, dbt.contracts.graph.nodes.Group], selectors: Mapping[str, Any], disabled: Union[Mapping[str, List[Union[dbt.contracts.graph.nodes.AnalysisNode, dbt.contracts.graph.nodes.SingularTestNode, dbt.contracts.graph.nodes.HookNode, dbt.contracts.graph.nodes.ModelNode, dbt.contracts.graph.nodes.RPCNode, dbt.contracts.graph.nodes.SqlNode, dbt.contracts.graph.nodes.GenericTestNode, dbt.contracts.graph.nodes.SnapshotNode, dbt.contracts.graph.nodes.SeedNode, dbt.contracts.graph.nodes.SourceDefinition, dbt.contracts.graph.nodes.Exposure, dbt.contracts.graph.nodes.Metric]]], NoneType], parent_map: Union[Dict[str, List[str]], NoneType], child_map: Union[Dict[str, List[str]], NoneType], group_map: Union[Dict[str, List[str]], NoneType], public_nodes: Mapping[str, dbt.contracts.publication.PublicModel])",
-=======
-  "description": "WritableManifest(metadata: dbt.contracts.graph.manifest.ManifestMetadata, nodes: Mapping[str, Union[dbt.contracts.graph.nodes.AnalysisNode, dbt.contracts.graph.nodes.SingularTestNode, dbt.contracts.graph.nodes.HookNode, dbt.contracts.graph.nodes.ModelNode, dbt.contracts.graph.nodes.RPCNode, dbt.contracts.graph.nodes.SqlNode, dbt.contracts.graph.nodes.GenericTestNode, dbt.contracts.graph.nodes.SnapshotNode, dbt.contracts.graph.nodes.SeedNode]], sources: Mapping[str, dbt.contracts.graph.nodes.SourceDefinition], macros: Mapping[str, dbt.contracts.graph.nodes.Macro], docs: Mapping[str, dbt.contracts.graph.nodes.Documentation], exposures: Mapping[str, dbt.contracts.graph.nodes.Exposure], metrics: Mapping[str, dbt.contracts.graph.nodes.Metric], groups: Mapping[str, dbt.contracts.graph.nodes.Group], selectors: Mapping[str, Any], disabled: Optional[Mapping[str, List[Union[dbt.contracts.graph.nodes.AnalysisNode, dbt.contracts.graph.nodes.SingularTestNode, dbt.contracts.graph.nodes.HookNode, dbt.contracts.graph.nodes.ModelNode, dbt.contracts.graph.nodes.RPCNode, dbt.contracts.graph.nodes.SqlNode, dbt.contracts.graph.nodes.GenericTestNode, dbt.contracts.graph.nodes.SnapshotNode, dbt.contracts.graph.nodes.SeedNode, dbt.contracts.graph.nodes.SourceDefinition, dbt.contracts.graph.nodes.Exposure, dbt.contracts.graph.nodes.Metric]]]], parent_map: Optional[Dict[str, List[str]]], child_map: Optional[Dict[str, List[str]]], group_map: Optional[Dict[str, List[str]]], public_nodes: Mapping[str, dbt.contracts.publication.PublicModel], semantic_nodes: Mapping[str, dbt.contracts.graph.nodes.SemanticModel])",
->>>>>>> a89da7ca
+  "description": "WritableManifest(metadata: dbt.contracts.graph.manifest.ManifestMetadata, nodes: Mapping[str, Union[dbt.contracts.graph.nodes.AnalysisNode, dbt.contracts.graph.nodes.SingularTestNode, dbt.contracts.graph.nodes.HookNode, dbt.contracts.graph.nodes.ModelNode, dbt.contracts.graph.nodes.RPCNode, dbt.contracts.graph.nodes.SqlNode, dbt.contracts.graph.nodes.GenericTestNode, dbt.contracts.graph.nodes.SnapshotNode, dbt.contracts.graph.nodes.SeedNode]], sources: Mapping[str, dbt.contracts.graph.nodes.SourceDefinition], macros: Mapping[str, dbt.contracts.graph.nodes.Macro], docs: Mapping[str, dbt.contracts.graph.nodes.Documentation], exposures: Mapping[str, dbt.contracts.graph.nodes.Exposure], metrics: Mapping[str, dbt.contracts.graph.nodes.Metric], groups: Mapping[str, dbt.contracts.graph.nodes.Group], selectors: Mapping[str, Any], disabled: Union[Mapping[str, List[Union[dbt.contracts.graph.nodes.AnalysisNode, dbt.contracts.graph.nodes.SingularTestNode, dbt.contracts.graph.nodes.HookNode, dbt.contracts.graph.nodes.ModelNode, dbt.contracts.graph.nodes.RPCNode, dbt.contracts.graph.nodes.SqlNode, dbt.contracts.graph.nodes.GenericTestNode, dbt.contracts.graph.nodes.SnapshotNode, dbt.contracts.graph.nodes.SeedNode, dbt.contracts.graph.nodes.SourceDefinition, dbt.contracts.graph.nodes.Exposure, dbt.contracts.graph.nodes.Metric]]], NoneType], parent_map: Union[Dict[str, List[str]], NoneType], child_map: Union[Dict[str, List[str]], NoneType], group_map: Union[Dict[str, List[str]], NoneType], public_nodes: Mapping[str, dbt.contracts.publication.PublicModel], semantic_nodes: Mapping[str, dbt.contracts.graph.nodes.SemanticModel])",
   "definitions": {
     "ManifestMetadata": {
       "type": "object",
@@ -241,11 +237,7 @@
         "generated_at": {
           "type": "string",
           "format": "date-time",
-<<<<<<< HEAD
-          "default": "2023-06-08T00:56:57.722180Z"
-=======
-          "default": "2023-06-07T22:58:05.223879Z"
->>>>>>> a89da7ca
+          "default": "2023-06-08T14:09:51.785131Z"
         },
         "invocation_id": {
           "oneOf": [
@@ -256,11 +248,7 @@
               "type": "null"
             }
           ],
-<<<<<<< HEAD
-          "default": "40de0d47-12be-4506-91b5-7cc87e33cb9d"
-=======
-          "default": "468b0d14-2c98-40b2-ae17-fc3ab0257c34"
->>>>>>> a89da7ca
+          "default": "ff3ab26d-9f15-4c33-900a-16f30898f745"
         },
         "env": {
           "type": "object",
@@ -491,11 +479,7 @@
         },
         "created_at": {
           "type": "number",
-<<<<<<< HEAD
-          "default": 1686185817.724127
-=======
-          "default": 1686178685.225652
->>>>>>> a89da7ca
+          "default": 1686233391.787065
         },
         "config_call_dict": {
           "type": "object",
@@ -1216,11 +1200,7 @@
         },
         "created_at": {
           "type": "number",
-<<<<<<< HEAD
-          "default": 1686185817.7256079
-=======
-          "default": 1686178685.226929
->>>>>>> a89da7ca
+          "default": 1686233391.7883909
         },
         "config_call_dict": {
           "type": "object",
@@ -1609,11 +1589,7 @@
         },
         "created_at": {
           "type": "number",
-<<<<<<< HEAD
-          "default": 1686185817.7263281
-=======
-          "default": 1686178685.2275221
->>>>>>> a89da7ca
+          "default": 1686233391.7890718
         },
         "config_call_dict": {
           "type": "object",
@@ -1890,11 +1866,7 @@
         },
         "created_at": {
           "type": "number",
-<<<<<<< HEAD
-          "default": 1686185817.7270248
-=======
-          "default": 1686178685.228151
->>>>>>> a89da7ca
+          "default": 1686233391.789758
         },
         "config_call_dict": {
           "type": "object",
@@ -2307,11 +2279,7 @@
         },
         "created_at": {
           "type": "number",
-<<<<<<< HEAD
-          "default": 1686185817.728042
-=======
-          "default": 1686178685.229036
->>>>>>> a89da7ca
+          "default": 1686233391.790756
         },
         "config_call_dict": {
           "type": "object",
@@ -2578,11 +2546,7 @@
         },
         "created_at": {
           "type": "number",
-<<<<<<< HEAD
-          "default": 1686185817.728683
-=======
-          "default": 1686178685.2295911
->>>>>>> a89da7ca
+          "default": 1686233391.7913952
         },
         "config_call_dict": {
           "type": "object",
@@ -2841,11 +2805,7 @@
         },
         "created_at": {
           "type": "number",
-<<<<<<< HEAD
-          "default": 1686185817.7294059
-=======
-          "default": 1686178685.2302458
->>>>>>> a89da7ca
+          "default": 1686233391.7921169
         },
         "config_call_dict": {
           "type": "object",
@@ -3141,11 +3101,7 @@
         },
         "created_at": {
           "type": "number",
-<<<<<<< HEAD
-          "default": 1686185817.730695
-=======
-          "default": 1686178685.231343
->>>>>>> a89da7ca
+          "default": 1686233391.79344
         },
         "config_call_dict": {
           "type": "object",
@@ -3653,11 +3609,7 @@
         },
         "created_at": {
           "type": "number",
-<<<<<<< HEAD
-          "default": 1686185817.731908
-=======
-          "default": 1686178685.232364
->>>>>>> a89da7ca
+          "default": 1686233391.794625
         },
         "config_call_dict": {
           "type": "object",
@@ -4078,11 +4030,7 @@
         },
         "created_at": {
           "type": "number",
-<<<<<<< HEAD
-          "default": 1686185817.733144
-=======
-          "default": 1686178685.2336159
->>>>>>> a89da7ca
+          "default": 1686233391.7958772
         }
       },
       "additionalProperties": false,
@@ -4394,11 +4342,7 @@
         },
         "created_at": {
           "type": "number",
-<<<<<<< HEAD
-          "default": 1686185817.733479
-=======
-          "default": 1686178685.2339032
->>>>>>> a89da7ca
+          "default": 1686233391.796146
         },
         "supported_languages": {
           "oneOf": [
@@ -4639,11 +4583,7 @@
         },
         "created_at": {
           "type": "number",
-<<<<<<< HEAD
-          "default": 1686185817.7341938
-=======
-          "default": 1686178685.234565
->>>>>>> a89da7ca
+          "default": 1686233391.796803
         }
       },
       "additionalProperties": false,
@@ -4830,11 +4770,7 @@
         },
         "created_at": {
           "type": "number",
-<<<<<<< HEAD
-          "default": 1686185817.735272
-=======
-          "default": 1686178685.23521
->>>>>>> a89da7ca
+          "default": 1686233391.797935
         },
         "group": {
           "oneOf": [
@@ -4949,7 +4885,7 @@
         }
       },
       "additionalProperties": false,
-      "description": "MetricTypeParams(measure: Union[dbt.contracts.graph.nodes.MetricInputMeasure, NoneType] = None, measures: Union[Sequence[dbt.contracts.graph.nodes.MetricInputMeasure], NoneType] = None, numerator: Union[dbt.contracts.graph.nodes.MetricInputMeasure, NoneType] = None, denominator: Union[dbt.contracts.graph.nodes.MetricInputMeasure, NoneType] = None, expr: Union[str, NoneType] = None, window: Union[dbt.contracts.graph.nodes.MetricTimeWindow, NoneType] = None, grain_to_date: Union[dbt_semantic_interfaces.type_enums.time_granularity.TimeGranularity, NoneType] = None, metrics: Union[Sequence[dbt.contracts.graph.nodes.MetricInput], NoneType] = None)"
+      "description": "MetricTypeParams(measure: Union[dbt.contracts.graph.nodes.MetricInputMeasure, NoneType] = None, measures: Union[List[dbt.contracts.graph.nodes.MetricInputMeasure], NoneType] = None, numerator: Union[dbt.contracts.graph.nodes.MetricInputMeasure, NoneType] = None, denominator: Union[dbt.contracts.graph.nodes.MetricInputMeasure, NoneType] = None, expr: Union[str, NoneType] = None, window: Union[dbt.contracts.graph.nodes.MetricTimeWindow, NoneType] = None, grain_to_date: Union[dbt_semantic_interfaces.type_enums.time_granularity.TimeGranularity, NoneType] = None, metrics: Union[List[dbt.contracts.graph.nodes.MetricInput], NoneType] = None)"
     },
     "MetricInputMeasure": {
       "type": "object",
@@ -5272,11 +5208,7 @@
         "generated_at": {
           "type": "string",
           "format": "date-time",
-<<<<<<< HEAD
-          "default": "2023-06-08T00:56:57.735984Z"
-=======
-          "default": "2023-06-07T22:58:05.235799Z"
->>>>>>> a89da7ca
+          "default": "2023-06-08T14:09:51.798685Z"
         },
         "deprecation_date": {
           "oneOf": [
@@ -5393,7 +5325,7 @@
         }
       },
       "additionalProperties": false,
-      "description": "SemanticModel(name: str, resource_type: dbt.node_types.NodeType, package_name: str, path: str, original_file_path: str, unique_id: str, fqn: List[str], description: Optional[str], model: str, node_relation: Optional[dbt.contracts.graph.nodes.NodeRelation], entities: Sequence[dbt.contracts.graph.unparsed.Entity], measures: Sequence[dbt.contracts.graph.unparsed.Measure], dimensions: Sequence[dbt.contracts.graph.unparsed.Dimension])"
+      "description": "SemanticModel(name: str, resource_type: dbt.node_types.NodeType, package_name: str, path: str, original_file_path: str, unique_id: str, fqn: List[str], description: Union[str, NoneType], model: str, node_relation: Union[dbt.contracts.graph.nodes.NodeRelation, NoneType], entities: Sequence[dbt.contracts.graph.unparsed.Entity], measures: Sequence[dbt.contracts.graph.unparsed.Measure], dimensions: Sequence[dbt.contracts.graph.unparsed.Dimension])"
     },
     "NodeRelation": {
       "type": "object",
@@ -5420,7 +5352,7 @@
         }
       },
       "additionalProperties": false,
-      "description": "NodeRelation(alias: str, schema_name: str, database: Optional[str] = None)"
+      "description": "NodeRelation(alias: str, schema_name: str, database: Union[str, NoneType] = None)"
     },
     "Entity": {
       "type": "object",
@@ -5467,7 +5399,7 @@
         }
       },
       "additionalProperties": false,
-      "description": "Entity(name: str, type: str, description: Optional[str] = None, role: Optional[str] = None, expr: Optional[str] = None)"
+      "description": "Entity(name: str, type: str, description: Union[str, NoneType] = None, role: Union[str, NoneType] = None, expr: Union[str, NoneType] = None)"
     },
     "Measure": {
       "type": "object",
@@ -5544,7 +5476,7 @@
         }
       },
       "additionalProperties": false,
-      "description": "Measure(name: str, agg: str, description: Optional[str] = None, create_metric: Optional[bool] = None, expr: Optional[str] = None, agg_params: Optional[dbt.contracts.graph.unparsed.MeasureAggregationParameters] = None, non_additive_dimension: Optional[Dict[str, Any]] = None, agg_time_dimension: Optional[str] = None)"
+      "description": "Measure(name: str, agg: str, description: Union[str, NoneType] = None, create_metric: Union[bool, NoneType] = None, expr: Union[str, NoneType] = None, agg_params: Union[dbt.contracts.graph.unparsed.MeasureAggregationParameters, NoneType] = None, non_additive_dimension: Union[Dict[str, Any], NoneType] = None, agg_time_dimension: Union[str, NoneType] = None)"
     },
     "MeasureAggregationParameters": {
       "type": "object",
@@ -5570,7 +5502,7 @@
         }
       },
       "additionalProperties": false,
-      "description": "MeasureAggregationParameters(percentile: Optional[float] = None, use_discrete_percentile: bool = False, use_approximate_percentile: bool = False)"
+      "description": "MeasureAggregationParameters(percentile: Union[float, NoneType] = None, use_discrete_percentile: bool = False, use_approximate_percentile: bool = False)"
     },
     "Dimension": {
       "type": "object",
@@ -5628,7 +5560,7 @@
         }
       },
       "additionalProperties": false,
-      "description": "Dimension(name: str, type: str, description: Optional[str] = None, is_partition: Optional[bool] = False, type_params: Optional[Dict[str, Any]] = None, expr: Optional[str] = None)"
+      "description": "Dimension(name: str, type: str, description: Union[str, NoneType] = None, is_partition: Union[bool, NoneType] = False, type_params: Union[Dict[str, Any], NoneType] = None, expr: Union[str, NoneType] = None)"
     }
   },
   "$schema": "http://json-schema.org/draft-07/schema#",
