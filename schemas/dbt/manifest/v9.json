--- conflicted
+++ resolved
@@ -221,7 +221,7 @@
         "generated_at": {
           "type": "string",
           "format": "date-time",
-          "default": "2023-04-11T17:00:59.113964Z"
+          "default": "2023-04-11T19:52:19.583214Z"
         },
         "invocation_id": {
           "oneOf": [
@@ -232,7 +232,7 @@
               "type": "null"
             }
           ],
-          "default": "fd678fd0-662a-492e-861a-fbaff49cf79b"
+          "default": "c7e00436-b3f5-482c-b5e7-4ffa51478509"
         },
         "env": {
           "type": "object",
@@ -451,7 +451,7 @@
         },
         "created_at": {
           "type": "number",
-          "default": 1681232459.115656
+          "default": 1681242739.584841
         },
         "config_call_dict": {
           "type": "object",
@@ -1155,7 +1155,7 @@
         },
         "created_at": {
           "type": "number",
-          "default": 1681232459.1169112
+          "default": 1681242739.586099
         },
         "config_call_dict": {
           "type": "object",
@@ -1542,7 +1542,7 @@
         },
         "created_at": {
           "type": "number",
-          "default": 1681232459.117533
+          "default": 1681242739.586685
         },
         "config_call_dict": {
           "type": "object",
@@ -1817,7 +1817,7 @@
         },
         "created_at": {
           "type": "number",
-          "default": 1681232459.1181319
+          "default": 1681242739.587269
         },
         "config_call_dict": {
           "type": "object",
@@ -1926,7 +1926,13 @@
           ],
           "default": "protected"
         },
-<<<<<<< HEAD
+        "constraints": {
+          "type": "array",
+          "items": {
+            "$ref": "#/definitions/ModelLevelConstraint"
+          },
+          "default": []
+        },
         "version": {
           "oneOf": [
             {
@@ -1944,39 +1950,6 @@
           "oneOf": [
             {
               "type": "boolean"
-=======
-        "constraints": {
-          "oneOf": [
-            {
-              "type": "array",
-              "items": {
-                "type": "object",
-                "required": ["type"],
-                "properties": {
-                  "type": {
-                    "type": "string"
-                  },
-                  "name": {
-                    "type": "string"
-                  },
-                  "expression": {
-                    "type": "string"
-                  },
-                  "warn_unenforced": {
-                    "type": "boolean"
-                  },
-                  "warn_unsupported": {
-                    "type": "boolean"
-                  },
-                  "columns": {
-                    "type": "array",
-                    "items": {
-                      "type": "string"
-                    }
-                  }
-                }
-              }
->>>>>>> 2971b9a0
             },
             {
               "type": "null"
@@ -1985,7 +1958,63 @@
         }
       },
       "additionalProperties": false,
-      "description": "ModelNode(database: Optional[str], schema: str, name: str, resource_type: dbt.node_types.NodeType, package_name: str, path: str, original_file_path: str, unique_id: str, fqn: List[str], alias: str, checksum: dbt.contracts.files.FileHash, config: dbt.contracts.graph.model_config.NodeConfig = <factory>, _event_status: Dict[str, Any] = <factory>, tags: List[str] = <factory>, description: str = '', columns: Dict[str, dbt.contracts.graph.nodes.ColumnInfo] = <factory>, meta: Dict[str, Any] = <factory>, group: Optional[str] = None, docs: dbt.contracts.graph.unparsed.Docs = <factory>, patch_path: Optional[str] = None, build_path: Optional[str] = None, deferred: bool = False, unrendered_config: Dict[str, Any] = <factory>, created_at: float = <factory>, config_call_dict: Dict[str, Any] = <factory>, relation_name: Optional[str] = None, raw_code: str = '', language: str = 'sql', refs: List[dbt.contracts.graph.nodes.RefArgs] = <factory>, sources: List[List[str]] = <factory>, metrics: List[List[str]] = <factory>, depends_on: dbt.contracts.graph.nodes.DependsOn = <factory>, compiled_path: Optional[str] = None, compiled: bool = False, compiled_code: Optional[str] = None, extra_ctes_injected: bool = False, extra_ctes: List[dbt.contracts.graph.nodes.InjectedCTE] = <factory>, _pre_injected_sql: Optional[str] = None, contract: dbt.contracts.graph.nodes.Contract = <factory>, access: dbt.node_types.AccessType = <AccessType.Protected: 'protected'>, version: Union[str, float, NoneType] = None, is_latest_version: Optional[bool] = None)"
+      "description": "ModelNode(database: Optional[str], schema: str, name: str, resource_type: dbt.node_types.NodeType, package_name: str, path: str, original_file_path: str, unique_id: str, fqn: List[str], alias: str, checksum: dbt.contracts.files.FileHash, config: dbt.contracts.graph.model_config.NodeConfig = <factory>, _event_status: Dict[str, Any] = <factory>, tags: List[str] = <factory>, description: str = '', columns: Dict[str, dbt.contracts.graph.nodes.ColumnInfo] = <factory>, meta: Dict[str, Any] = <factory>, group: Optional[str] = None, docs: dbt.contracts.graph.unparsed.Docs = <factory>, patch_path: Optional[str] = None, build_path: Optional[str] = None, deferred: bool = False, unrendered_config: Dict[str, Any] = <factory>, created_at: float = <factory>, config_call_dict: Dict[str, Any] = <factory>, relation_name: Optional[str] = None, raw_code: str = '', language: str = 'sql', refs: List[dbt.contracts.graph.nodes.RefArgs] = <factory>, sources: List[List[str]] = <factory>, metrics: List[List[str]] = <factory>, depends_on: dbt.contracts.graph.nodes.DependsOn = <factory>, compiled_path: Optional[str] = None, compiled: bool = False, compiled_code: Optional[str] = None, extra_ctes_injected: bool = False, extra_ctes: List[dbt.contracts.graph.nodes.InjectedCTE] = <factory>, _pre_injected_sql: Optional[str] = None, contract: dbt.contracts.graph.nodes.Contract = <factory>, access: dbt.node_types.AccessType = <AccessType.Protected: 'protected'>, constraints: List[dbt.contracts.graph.nodes.ModelLevelConstraint] = <factory>, version: Union[str, float, NoneType] = None, is_latest_version: Optional[bool] = None)"
+    },
+    "ModelLevelConstraint": {
+      "type": "object",
+      "required": [
+        "type"
+      ],
+      "properties": {
+        "type": {
+          "type": "string",
+          "enum": [
+            "check",
+            "not_null",
+            "unique",
+            "primary_key",
+            "foreign_key",
+            "custom"
+          ]
+        },
+        "name": {
+          "oneOf": [
+            {
+              "type": "string"
+            },
+            {
+              "type": "null"
+            }
+          ]
+        },
+        "expression": {
+          "oneOf": [
+            {
+              "type": "string"
+            },
+            {
+              "type": "null"
+            }
+          ]
+        },
+        "warn_unenforced": {
+          "type": "boolean",
+          "default": true
+        },
+        "warn_unsupported": {
+          "type": "boolean",
+          "default": true
+        },
+        "columns": {
+          "type": "array",
+          "items": {
+            "type": "string"
+          },
+          "default": []
+        }
+      },
+      "additionalProperties": false,
+      "description": "ModelLevelConstraint(type: dbt.contracts.graph.nodes.ConstraintType, name: Optional[str] = None, expression: Optional[str] = None, warn_unenforced: bool = True, warn_unsupported: bool = True, columns: List[str] = <factory>)"
     },
     "RPCNode": {
       "type": "object",
@@ -2148,7 +2177,7 @@
         },
         "created_at": {
           "type": "number",
-          "default": 1681232459.118751
+          "default": 1681242739.58805
         },
         "config_call_dict": {
           "type": "object",
@@ -2413,7 +2442,7 @@
         },
         "created_at": {
           "type": "number",
-          "default": 1681232459.119319
+          "default": 1681242739.588607
         },
         "config_call_dict": {
           "type": "object",
@@ -2671,7 +2700,7 @@
         },
         "created_at": {
           "type": "number",
-          "default": 1681232459.120002
+          "default": 1681242739.5892649
         },
         "config_call_dict": {
           "type": "object",
@@ -2966,7 +2995,7 @@
         },
         "created_at": {
           "type": "number",
-          "default": 1681232459.1210802
+          "default": 1681242739.590366
         },
         "config_call_dict": {
           "type": "object",
@@ -3453,7 +3482,7 @@
         },
         "created_at": {
           "type": "number",
-          "default": 1681232459.1220832
+          "default": 1681242739.591352
         },
         "config_call_dict": {
           "type": "object",
@@ -3855,7 +3884,7 @@
         },
         "created_at": {
           "type": "number",
-          "default": 1681232459.123094
+          "default": 1681242739.59236
         }
       },
       "additionalProperties": false,
@@ -3970,7 +3999,7 @@
         "generated_at": {
           "type": "string",
           "format": "date-time",
-          "default": "2023-04-11T17:00:59.111834Z"
+          "default": "2023-04-11T19:52:19.581122Z"
         },
         "invocation_id": {
           "oneOf": [
@@ -3981,7 +4010,7 @@
               "type": "null"
             }
           ],
-          "default": "fd678fd0-662a-492e-861a-fbaff49cf79b"
+          "default": "c7e00436-b3f5-482c-b5e7-4ffa51478509"
         },
         "env": {
           "type": "object",
@@ -4334,7 +4363,7 @@
         },
         "created_at": {
           "type": "number",
-          "default": 1681232459.123384
+          "default": 1681242739.5926442
         },
         "supported_languages": {
           "oneOf": [
@@ -4574,7 +4603,7 @@
         },
         "created_at": {
           "type": "number",
-          "default": 1681232459.124052
+          "default": 1681242739.593288
         }
       },
       "additionalProperties": false,
@@ -4794,7 +4823,7 @@
         },
         "created_at": {
           "type": "number",
-          "default": 1681232459.1247501
+          "default": 1681242739.5939379
         },
         "group": {
           "oneOf": [
