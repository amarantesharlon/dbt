--- conflicted
+++ resolved
@@ -1,244 +1,6 @@
 {
-<<<<<<< HEAD
-  "type": "object",
-  "required": [
-    "metadata",
-    "nodes",
-    "sources",
-    "macros",
-    "docs",
-    "exposures",
-    "metrics",
-    "groups",
-    "selectors",
-    "semantic_models",
-    "unit_tests"
-  ],
-  "properties": {
-    "metadata": {
-      "$ref": "#/definitions/ManifestMetadata",
-      "description": "Metadata about the manifest"
-    },
-    "nodes": {
-      "type": "object",
-      "additionalProperties": {
-        "oneOf": [
-          {
-            "$ref": "#/definitions/AnalysisNode"
-          },
-          {
-            "$ref": "#/definitions/SingularTestNode"
-          },
-          {
-            "$ref": "#/definitions/HookNode"
-          },
-          {
-            "$ref": "#/definitions/ModelNode"
-          },
-          {
-            "$ref": "#/definitions/RPCNode"
-          },
-          {
-            "$ref": "#/definitions/SqlNode"
-          },
-          {
-            "$ref": "#/definitions/GenericTestNode"
-          },
-          {
-            "$ref": "#/definitions/SnapshotNode"
-          },
-          {
-            "$ref": "#/definitions/UnitTestNode"
-          },
-          {
-            "$ref": "#/definitions/SeedNode"
-          }
-        ]
-      },
-      "description": "The nodes defined in the dbt project and its dependencies"
-    },
-    "sources": {
-      "type": "object",
-      "additionalProperties": {
-        "$ref": "#/definitions/SourceDefinition"
-      },
-      "description": "The sources defined in the dbt project and its dependencies"
-    },
-    "macros": {
-      "type": "object",
-      "additionalProperties": {
-        "$ref": "#/definitions/Macro"
-      },
-      "description": "The macros defined in the dbt project and its dependencies"
-    },
-    "docs": {
-      "type": "object",
-      "additionalProperties": {
-        "$ref": "#/definitions/Documentation"
-      },
-      "description": "The docs defined in the dbt project and its dependencies"
-    },
-    "exposures": {
-      "type": "object",
-      "additionalProperties": {
-        "$ref": "#/definitions/Exposure"
-      },
-      "description": "The exposures defined in the dbt project and its dependencies"
-    },
-    "metrics": {
-      "type": "object",
-      "additionalProperties": {
-        "$ref": "#/definitions/Metric"
-      },
-      "description": "The metrics defined in the dbt project and its dependencies"
-    },
-    "groups": {
-      "type": "object",
-      "additionalProperties": {
-        "$ref": "#/definitions/Group"
-      },
-      "description": "The groups defined in the dbt project"
-    },
-    "selectors": {
-      "type": "object",
-      "description": "The selectors defined in selectors.yml"
-    },
-    "disabled": {
-      "oneOf": [
-        {
-          "type": "object",
-          "additionalProperties": {
-            "type": "array",
-            "items": {
-              "oneOf": [
-                {
-                  "$ref": "#/definitions/AnalysisNode"
-                },
-                {
-                  "$ref": "#/definitions/SingularTestNode"
-                },
-                {
-                  "$ref": "#/definitions/HookNode"
-                },
-                {
-                  "$ref": "#/definitions/ModelNode"
-                },
-                {
-                  "$ref": "#/definitions/RPCNode"
-                },
-                {
-                  "$ref": "#/definitions/SqlNode"
-                },
-                {
-                  "$ref": "#/definitions/GenericTestNode"
-                },
-                {
-                  "$ref": "#/definitions/SnapshotNode"
-                },
-                {
-                  "$ref": "#/definitions/UnitTestNode"
-                },
-                {
-                  "$ref": "#/definitions/SeedNode"
-                },
-                {
-                  "$ref": "#/definitions/SourceDefinition"
-                },
-                {
-                  "$ref": "#/definitions/Exposure"
-                },
-                {
-                  "$ref": "#/definitions/Metric"
-                },
-                {
-                  "$ref": "#/definitions/SemanticModel"
-                },
-                {
-                  "$ref": "#/definitions/UnitTestDefinition"
-                }
-              ]
-            }
-          }
-        },
-        {
-          "type": "null"
-        }
-      ],
-      "description": "A mapping of the disabled nodes in the target"
-    },
-    "parent_map": {
-      "oneOf": [
-        {
-          "type": "object",
-          "additionalProperties": {
-            "type": "array",
-            "items": {
-              "type": "string"
-            }
-          }
-        },
-        {
-          "type": "null"
-        }
-      ],
-      "description": "A mapping from\u00a0child nodes to their dependencies"
-    },
-    "child_map": {
-      "oneOf": [
-        {
-          "type": "object",
-          "additionalProperties": {
-            "type": "array",
-            "items": {
-              "type": "string"
-            }
-          }
-        },
-        {
-          "type": "null"
-        }
-      ],
-      "description": "A mapping from parent nodes to their dependents"
-    },
-    "group_map": {
-      "oneOf": [
-        {
-          "type": "object",
-          "additionalProperties": {
-            "type": "array",
-            "items": {
-              "type": "string"
-            }
-          }
-        },
-        {
-          "type": "null"
-        }
-      ],
-      "description": "A mapping from group names to their nodes"
-    },
-    "semantic_models": {
-      "type": "object",
-      "additionalProperties": {
-        "$ref": "#/definitions/SemanticModel"
-      },
-      "description": "The semantic models defined in the dbt project"
-    },
-    "unit_tests": {
-      "type": "object",
-      "additionalProperties": {
-        "$ref": "#/definitions/UnitTestDefinition"
-      },
-      "description": "The unit tests defined in the project"
-    }
-  },
-  "additionalProperties": false,
-  "description": "WritableManifest(metadata: dbt.contracts.graph.manifest.ManifestMetadata, nodes: Mapping[str, Union[dbt.contracts.graph.nodes.AnalysisNode, dbt.contracts.graph.nodes.SingularTestNode, dbt.contracts.graph.nodes.HookNode, dbt.contracts.graph.nodes.ModelNode, dbt.contracts.graph.nodes.RPCNode, dbt.contracts.graph.nodes.SqlNode, dbt.contracts.graph.nodes.GenericTestNode, dbt.contracts.graph.nodes.SnapshotNode, dbt.contracts.graph.nodes.UnitTestNode, dbt.contracts.graph.nodes.SeedNode]], sources: Mapping[str, dbt.contracts.graph.nodes.SourceDefinition], macros: Mapping[str, dbt.contracts.graph.nodes.Macro], docs: Mapping[str, dbt.contracts.graph.nodes.Documentation], exposures: Mapping[str, dbt.contracts.graph.nodes.Exposure], metrics: Mapping[str, dbt.contracts.graph.nodes.Metric], groups: Mapping[str, dbt.contracts.graph.nodes.Group], selectors: Mapping[str, Any], disabled: Union[Mapping[str, List[Union[dbt.contracts.graph.nodes.AnalysisNode, dbt.contracts.graph.nodes.SingularTestNode, dbt.contracts.graph.nodes.HookNode, dbt.contracts.graph.nodes.ModelNode, dbt.contracts.graph.nodes.RPCNode, dbt.contracts.graph.nodes.SqlNode, dbt.contracts.graph.nodes.GenericTestNode, dbt.contracts.graph.nodes.SnapshotNode, dbt.contracts.graph.nodes.UnitTestNode, dbt.contracts.graph.nodes.SeedNode, dbt.contracts.graph.nodes.SourceDefinition, dbt.contracts.graph.nodes.Exposure, dbt.contracts.graph.nodes.Metric, dbt.contracts.graph.nodes.SemanticModel, dbt.contracts.graph.nodes.UnitTestDefinition]]], NoneType], parent_map: Union[Dict[str, List[str]], NoneType], child_map: Union[Dict[str, List[str]], NoneType], group_map: Union[Dict[str, List[str]], NoneType], semantic_models: Mapping[str, dbt.contracts.graph.nodes.SemanticModel], unit_tests: Mapping[str, dbt.contracts.graph.nodes.UnitTestDefinition])",
-  "definitions": {
-=======
   "$ref": "#/$defs/WritableManifest",
   "$defs": {
->>>>>>> f063e4e0
     "ManifestMetadata": {
       "type": "object",
       "title": "ManifestMetadata",
@@ -251,13 +13,7 @@
           "default": "1.7.0b1"
         },
         "generated_at": {
-<<<<<<< HEAD
-          "type": "string",
-          "format": "date-time",
-          "default": "2023-08-28T16:03:38.459369Z"
-=======
-          "type": "string"
->>>>>>> f063e4e0
+          "type": "string"
         },
         "invocation_id": {
           "anyOf": [
@@ -267,12 +23,7 @@
             {
               "type": "null"
             }
-<<<<<<< HEAD
-          ],
-          "default": "8c7fa2c2-8ce6-4083-9d82-2b04763e92db"
-=======
           ]
->>>>>>> f063e4e0
         },
         "env": {
           "type": "object",
@@ -472,11 +223,6 @@
           ],
           "default": null
         },
-<<<<<<< HEAD
-        "created_at": {
-          "type": "number",
-          "default": 1693238618.463992
-=======
         "tags": {
           "anyOf": [
             {
@@ -489,7 +235,6 @@
               "type": "string"
             }
           ]
->>>>>>> f063e4e0
         },
         "meta": {
           "type": "object",
@@ -957,12 +702,7 @@
           }
         },
         "created_at": {
-<<<<<<< HEAD
-          "type": "number",
-          "default": 1693238618.4671948
-=======
           "type": "number"
->>>>>>> f063e4e0
         },
         "config_call_dict": {
           "type": "object",
@@ -1344,12 +1084,7 @@
           }
         },
         "created_at": {
-<<<<<<< HEAD
-          "type": "number",
-          "default": 1693238618.4690938
-=======
           "type": "number"
->>>>>>> f063e4e0
         },
         "config_call_dict": {
           "type": "object",
@@ -1597,12 +1332,7 @@
           }
         },
         "created_at": {
-<<<<<<< HEAD
-          "type": "number",
-          "default": 1693238618.470873
-=======
           "type": "number"
->>>>>>> f063e4e0
         },
         "config_call_dict": {
           "type": "object",
@@ -1692,42 +1422,8 @@
             "$ref": "#/$defs/InjectedCTE"
           }
         },
-<<<<<<< HEAD
-        "access": {
-          "type": "string",
-          "enum": [
-            "private",
-            "protected",
-            "public"
-          ],
-          "default": "protected"
-        },
-        "constraints": {
-          "type": "array",
-          "items": {
-            "$ref": "#/definitions/ModelLevelConstraint"
-          },
-          "default": []
-        },
-        "version": {
-          "oneOf": [
-            {
-              "type": "string"
-            },
-            {
-              "type": "number"
-            },
-            {
-              "type": "null"
-            }
-          ]
-        },
-        "latest_version": {
-          "oneOf": [
-=======
         "_pre_injected_sql": {
           "anyOf": [
->>>>>>> f063e4e0
             {
               "type": "string"
             },
@@ -1990,12 +1686,7 @@
           }
         },
         "created_at": {
-<<<<<<< HEAD
-          "type": "number",
-          "default": 1693238618.473397
-=======
           "type": "number"
->>>>>>> f063e4e0
         },
         "config_call_dict": {
           "type": "object",
@@ -2308,12 +1999,7 @@
           }
         },
         "created_at": {
-<<<<<<< HEAD
-          "type": "number",
-          "default": 1693238618.475028
-=======
           "type": "number"
->>>>>>> f063e4e0
         },
         "config_call_dict": {
           "type": "object",
@@ -2561,12 +2247,7 @@
           }
         },
         "created_at": {
-<<<<<<< HEAD
-          "type": "number",
-          "default": 1693238618.4768069
-=======
           "type": "number"
->>>>>>> f063e4e0
         },
         "config_call_dict": {
           "type": "object",
@@ -2847,12 +2528,7 @@
           }
         },
         "created_at": {
-<<<<<<< HEAD
-          "type": "number",
-          "default": 1693238618.480292
-=======
           "type": "number"
->>>>>>> f063e4e0
         },
         "config_call_dict": {
           "type": "object",
@@ -3250,24 +2926,12 @@
       },
       "additionalProperties": true
     },
-<<<<<<< HEAD
-    "UnitTestNode": {
-      "type": "object",
-      "required": [
-        "schema",
-        "name",
-        "resource_type",
-        "package_name",
-        "path",
-        "original_file_path",
-        "unique_id",
-        "fqn",
-        "alias",
-        "checksum"
-      ],
+    "SnapshotNode": {
+      "type": "object",
+      "title": "SnapshotNode",
       "properties": {
         "database": {
-          "oneOf": [
+          "anyOf": [
             {
               "type": "string"
             },
@@ -3283,10 +2947,7 @@
           "type": "string"
         },
         "resource_type": {
-          "type": "string",
-          "enum": [
-            "unit_test"
-          ]
+          "const": "snapshot"
         },
         "package_name": {
           "type": "string"
@@ -3310,46 +2971,22 @@
           "type": "string"
         },
         "checksum": {
-          "$ref": "#/definitions/FileHash"
+          "$ref": "#/$defs/FileHash"
         },
         "config": {
-          "$ref": "#/definitions/NodeConfig",
-          "default": {
-            "enabled": true,
-            "alias": null,
-            "schema": null,
-            "database": null,
-            "tags": [],
-            "meta": {},
-            "group": null,
-            "materialized": "view",
-            "incremental_strategy": null,
-            "persist_docs": {},
-            "quoting": {},
-            "column_types": {},
-            "full_refresh": null,
-            "unique_key": null,
-            "on_schema_change": "ignore",
-            "on_configuration_change": "apply",
-            "grants": {},
-            "packages": [],
-            "docs": {
-              "show": true,
-              "node_color": null
-            },
-            "contract": {
-              "enforced": false
-            },
-            "post-hook": [],
-            "pre-hook": []
+          "$ref": "#/$defs/SnapshotConfig"
+        },
+        "_event_status": {
+          "type": "object",
+          "propertyNames": {
+            "type": "string"
           }
         },
         "tags": {
           "type": "array",
           "items": {
             "type": "string"
-          },
-          "default": []
+          }
         },
         "description": {
           "type": "string",
@@ -3358,50 +2995,53 @@
         "columns": {
           "type": "object",
           "additionalProperties": {
-            "$ref": "#/definitions/ColumnInfo"
+            "$ref": "#/$defs/ColumnInfo"
           },
-          "default": {}
+          "propertyNames": {
+            "type": "string"
+          }
         },
         "meta": {
           "type": "object",
-          "default": {}
+          "propertyNames": {
+            "type": "string"
+          }
         },
         "group": {
-          "oneOf": [
-            {
-              "type": "string"
-            },
-            {
-              "type": "null"
-            }
-          ]
+          "anyOf": [
+            {
+              "type": "string"
+            },
+            {
+              "type": "null"
+            }
+          ],
+          "default": null
         },
         "docs": {
-          "$ref": "#/definitions/Docs",
-          "default": {
-            "show": true,
-            "node_color": null
-          }
+          "$ref": "#/$defs/Docs"
         },
         "patch_path": {
-          "oneOf": [
-            {
-              "type": "string"
-            },
-            {
-              "type": "null"
-            }
-          ]
+          "anyOf": [
+            {
+              "type": "string"
+            },
+            {
+              "type": "null"
+            }
+          ],
+          "default": null
         },
         "build_path": {
-          "oneOf": [
-            {
-              "type": "string"
-            },
-            {
-              "type": "null"
-            }
-          ]
+          "anyOf": [
+            {
+              "type": "string"
+            },
+            {
+              "type": "null"
+            }
+          ],
+          "default": null
         },
         "deferred": {
           "type": "boolean",
@@ -3409,291 +3049,12 @@
         },
         "unrendered_config": {
           "type": "object",
-          "default": {}
+          "propertyNames": {
+            "type": "string"
+          }
         },
         "created_at": {
-          "type": "number",
-          "default": 1693238618.4819279
-        },
-        "config_call_dict": {
-          "type": "object",
-          "default": {}
-        },
-        "relation_name": {
-          "oneOf": [
-            {
-              "type": "string"
-            },
-            {
-              "type": "null"
-            }
-          ]
-        },
-        "raw_code": {
-          "type": "string",
-          "default": ""
-        },
-        "language": {
-          "type": "string",
-          "default": "sql"
-        },
-        "refs": {
-          "type": "array",
-          "items": {
-            "$ref": "#/definitions/RefArgs"
-          },
-          "default": []
-        },
-        "sources": {
-          "type": "array",
-          "items": {
-            "type": "array",
-            "items": {
-              "type": "string"
-            }
-          },
-          "default": []
-        },
-        "metrics": {
-          "type": "array",
-          "items": {
-            "type": "array",
-            "items": {
-              "type": "string"
-            }
-          },
-          "default": []
-        },
-        "depends_on": {
-          "$ref": "#/definitions/DependsOn",
-          "default": {
-            "macros": [],
-            "nodes": []
-          }
-        },
-        "compiled_path": {
-          "oneOf": [
-            {
-              "type": "string"
-            },
-            {
-              "type": "null"
-            }
-          ]
-        },
-        "compiled": {
-          "type": "boolean",
-          "default": false
-        },
-        "compiled_code": {
-          "oneOf": [
-            {
-              "type": "string"
-            },
-            {
-              "type": "null"
-            }
-          ]
-        },
-        "extra_ctes_injected": {
-          "type": "boolean",
-          "default": false
-        },
-        "extra_ctes": {
-          "type": "array",
-          "items": {
-            "$ref": "#/definitions/InjectedCTE"
-          },
-          "default": []
-        },
-        "contract": {
-          "$ref": "#/definitions/Contract",
-          "default": {
-            "enforced": false,
-            "checksum": null
-          }
-        },
-        "attached_node": {
-          "oneOf": [
-            {
-              "type": "string"
-            },
-            {
-              "type": "null"
-            }
-          ]
-        },
-        "overrides": {
-          "oneOf": [
-            {
-              "$ref": "#/definitions/UnitTestOverrides"
-            },
-            {
-              "type": "null"
-            }
-          ]
-        }
-      },
-      "additionalProperties": false,
-      "description": "UnitTestNode(database: Union[str, NoneType], schema: str, name: str, resource_type: dbt.node_types.NodeType, package_name: str, path: str, original_file_path: str, unique_id: str, fqn: List[str], alias: str, checksum: dbt.contracts.files.FileHash, config: dbt.contracts.graph.model_config.NodeConfig = <factory>, _event_status: Dict[str, Any] = <factory>, tags: List[str] = <factory>, description: str = '', columns: Dict[str, dbt.contracts.graph.nodes.ColumnInfo] = <factory>, meta: Dict[str, Any] = <factory>, group: Union[str, NoneType] = None, docs: dbt.contracts.graph.unparsed.Docs = <factory>, patch_path: Union[str, NoneType] = None, build_path: Union[str, NoneType] = None, deferred: bool = False, unrendered_config: Dict[str, Any] = <factory>, created_at: float = <factory>, config_call_dict: Dict[str, Any] = <factory>, relation_name: Union[str, NoneType] = None, raw_code: str = '', language: str = 'sql', refs: List[dbt.contracts.graph.nodes.RefArgs] = <factory>, sources: List[List[str]] = <factory>, metrics: List[List[str]] = <factory>, depends_on: dbt.contracts.graph.nodes.DependsOn = <factory>, compiled_path: Union[str, NoneType] = None, compiled: bool = False, compiled_code: Union[str, NoneType] = None, extra_ctes_injected: bool = False, extra_ctes: List[dbt.contracts.graph.nodes.InjectedCTE] = <factory>, _pre_injected_sql: Union[str, NoneType] = None, contract: dbt.contracts.graph.nodes.Contract = <factory>, attached_node: Union[str, NoneType] = None, overrides: Union[dbt.contracts.graph.unparsed.UnitTestOverrides, NoneType] = None)"
-    },
-    "UnitTestOverrides": {
-      "type": "object",
-      "required": [],
-      "properties": {
-        "macros": {
-          "type": "object",
-          "default": {}
-        },
-        "vars": {
-          "type": "object",
-          "default": {}
-        },
-        "env_vars": {
-          "type": "object",
-          "default": {}
-        }
-      },
-      "additionalProperties": false,
-      "description": "UnitTestOverrides(macros: Dict[str, Any] = <factory>, vars: Dict[str, Any] = <factory>, env_vars: Dict[str, Any] = <factory>)"
-    },
-    "SeedNode": {
-=======
-    "SnapshotNode": {
->>>>>>> f063e4e0
-      "type": "object",
-      "title": "SnapshotNode",
-      "properties": {
-        "database": {
-          "anyOf": [
-            {
-              "type": "string"
-            },
-            {
-              "type": "null"
-            }
-          ]
-        },
-        "schema": {
-          "type": "string"
-        },
-        "name": {
-          "type": "string"
-        },
-        "resource_type": {
-          "const": "snapshot"
-        },
-        "package_name": {
-          "type": "string"
-        },
-        "path": {
-          "type": "string"
-        },
-        "original_file_path": {
-          "type": "string"
-        },
-        "unique_id": {
-          "type": "string"
-        },
-        "fqn": {
-          "type": "array",
-          "items": {
-            "type": "string"
-          }
-        },
-        "alias": {
-          "type": "string"
-        },
-        "checksum": {
-          "$ref": "#/$defs/FileHash"
-        },
-        "config": {
-          "$ref": "#/$defs/SnapshotConfig"
-        },
-        "_event_status": {
-          "type": "object",
-          "propertyNames": {
-            "type": "string"
-          }
-        },
-        "tags": {
-          "type": "array",
-          "items": {
-            "type": "string"
-          }
-        },
-        "description": {
-          "type": "string",
-          "default": ""
-        },
-        "columns": {
-          "type": "object",
-          "additionalProperties": {
-            "$ref": "#/$defs/ColumnInfo"
-          },
-          "propertyNames": {
-            "type": "string"
-          }
-        },
-        "meta": {
-          "type": "object",
-          "propertyNames": {
-            "type": "string"
-          }
-        },
-        "group": {
-          "anyOf": [
-            {
-              "type": "string"
-            },
-            {
-              "type": "null"
-            }
-          ],
-          "default": null
-        },
-        "docs": {
-          "$ref": "#/$defs/Docs"
-        },
-        "patch_path": {
-          "anyOf": [
-            {
-              "type": "string"
-            },
-            {
-              "type": "null"
-            }
-          ],
-          "default": null
-        },
-        "build_path": {
-          "anyOf": [
-            {
-              "type": "string"
-            },
-            {
-              "type": "null"
-            }
-          ],
-          "default": null
-        },
-        "deferred": {
-          "type": "boolean",
-          "default": false
-        },
-        "unrendered_config": {
-          "type": "object",
-          "propertyNames": {
-            "type": "string"
-          }
-        },
-        "created_at": {
-<<<<<<< HEAD
-          "type": "number",
-          "default": 1693238618.485207
-=======
           "type": "number"
->>>>>>> f063e4e0
         },
         "config_call_dict": {
           "type": "object",
@@ -3825,1542 +3186,52 @@
         "config"
       ]
     },
-    "SeedConfig": {
-      "type": "object",
-      "title": "SeedConfig",
-      "properties": {
-        "_extra": {
-          "type": "object",
-          "propertyNames": {
-            "type": "string"
-          }
-        },
-        "enabled": {
-          "type": "boolean",
-          "default": true
-        },
-        "alias": {
-          "anyOf": [
-            {
-              "type": "string"
-            },
-            {
-              "type": "null"
-            }
-          ],
-          "default": null
+    "UnitTestOverrides": {
+      "type": "object",
+      "title": "UnitTestOverrides",
+      "properties": {
+        "macros": {
+          "type": "object",
+          "propertyNames": {
+            "type": "string"
+          }
+        },
+        "vars": {
+          "type": "object",
+          "propertyNames": {
+            "type": "string"
+          }
+        },
+        "env_vars": {
+          "type": "object",
+          "propertyNames": {
+            "type": "string"
+          }
+        }
+      },
+      "additionalProperties": false
+    },
+    "UnitTestNode": {
+      "type": "object",
+      "title": "UnitTestNode",
+      "properties": {
+        "database": {
+          "anyOf": [
+            {
+              "type": "string"
+            },
+            {
+              "type": "null"
+            }
+          ]
         },
         "schema": {
-          "anyOf": [
-            {
-              "type": "string"
-            },
-            {
-              "type": "null"
-            }
-          ],
-          "default": null
-        },
-        "database": {
-          "anyOf": [
-            {
-              "type": "string"
-            },
-            {
-              "type": "null"
-            }
-          ],
-          "default": null
-        },
-        "tags": {
-          "anyOf": [
-            {
-              "type": "array",
-              "items": {
-                "type": "string"
-              }
-            },
-            {
-              "type": "string"
-            }
-          ]
-        },
-        "meta": {
-          "type": "object",
-          "propertyNames": {
-            "type": "string"
-          }
-        },
-        "group": {
-          "anyOf": [
-            {
-              "type": "string"
-            },
-            {
-              "type": "null"
-            }
-          ],
-          "default": null
-        },
-        "materialized": {
-          "type": "string",
-          "default": "seed"
-        },
-        "incremental_strategy": {
-          "anyOf": [
-            {
-              "type": "string"
-            },
-            {
-              "type": "null"
-            }
-          ],
-          "default": null
-        },
-        "persist_docs": {
-          "type": "object",
-          "propertyNames": {
-            "type": "string"
-          }
-        },
-        "post-hook": {
-          "type": "array",
-          "items": {
-            "$ref": "#/$defs/Hook"
-          }
-        },
-        "pre-hook": {
-          "type": "array",
-          "items": {
-            "$ref": "#/$defs/Hook"
-          }
-        },
-        "quoting": {
-          "type": "object",
-          "propertyNames": {
-            "type": "string"
-          }
-        },
-        "column_types": {
-          "type": "object",
-          "propertyNames": {
-            "type": "string"
-          }
-        },
-        "full_refresh": {
-          "anyOf": [
-            {
-              "type": "boolean"
-            },
-            {
-              "type": "null"
-            }
-          ],
-          "default": null
-        },
-        "unique_key": {
-          "anyOf": [
-            {
-              "type": "string"
-            },
-            {
-              "type": "array",
-              "items": {
-                "type": "string"
-              }
-            },
-            {
-              "type": "null"
-            }
-          ],
-          "default": null
-        },
-        "on_schema_change": {
-          "anyOf": [
-            {
-              "type": "string"
-            },
-            {
-              "type": "null"
-            }
-          ],
-          "default": "ignore"
-        },
-        "on_configuration_change": {
-          "enum": [
-            "apply",
-            "continue",
-            "fail"
-          ]
-        },
-        "grants": {
-          "type": "object",
-          "propertyNames": {
-            "type": "string"
-          }
-        },
-        "packages": {
-          "type": "array",
-          "items": {
-            "type": "string"
-          }
-        },
-        "docs": {
-          "$ref": "#/$defs/Docs"
-        },
-        "contract": {
-          "$ref": "#/$defs/ContractConfig"
-        },
-        "delimiter": {
-          "type": "string",
-          "default": ","
-        },
-        "quote_columns": {
-          "anyOf": [
-            {
-              "type": "boolean"
-            },
-            {
-              "type": "null"
-            }
-          ],
-          "default": null
-        }
-      },
-      "additionalProperties": true
-    },
-    "MacroDependsOn": {
-      "type": "object",
-      "title": "MacroDependsOn",
-      "properties": {
-        "macros": {
-          "type": "array",
-          "items": {
-            "type": "string"
-          }
-        }
-      },
-      "additionalProperties": false
-    },
-    "SeedNode": {
-      "type": "object",
-      "title": "SeedNode",
-      "properties": {
-        "database": {
-          "anyOf": [
-            {
-              "type": "string"
-            },
-            {
-              "type": "null"
-            }
-          ]
-        },
-        "schema": {
           "type": "string"
         },
         "name": {
           "type": "string"
         },
         "resource_type": {
-          "const": "seed"
-        },
-        "package_name": {
-          "type": "string"
-        },
-        "path": {
-          "type": "string"
-        },
-        "original_file_path": {
-          "type": "string"
-        },
-        "unique_id": {
-          "type": "string"
-        },
-        "fqn": {
-          "type": "array",
-          "items": {
-            "type": "string"
-          }
-        },
-        "alias": {
-          "type": "string"
-        },
-        "checksum": {
-          "$ref": "#/$defs/FileHash"
-        },
-        "config": {
-          "$ref": "#/$defs/SeedConfig"
-        },
-        "_event_status": {
-          "type": "object",
-          "propertyNames": {
-            "type": "string"
-          }
-        },
-        "tags": {
-          "type": "array",
-          "items": {
-            "type": "string"
-          }
-        },
-        "description": {
-          "type": "string",
-          "default": ""
-        },
-        "columns": {
-          "type": "object",
-          "additionalProperties": {
-            "$ref": "#/$defs/ColumnInfo"
-          },
-          "propertyNames": {
-            "type": "string"
-          }
-        },
-        "meta": {
-          "type": "object",
-          "propertyNames": {
-            "type": "string"
-          }
-        },
-        "group": {
-          "anyOf": [
-            {
-              "type": "string"
-            },
-            {
-              "type": "null"
-            }
-          ],
-          "default": null
-        },
-        "docs": {
-          "$ref": "#/$defs/Docs"
-        },
-        "patch_path": {
-          "anyOf": [
-            {
-              "type": "string"
-            },
-            {
-              "type": "null"
-            }
-          ],
-          "default": null
-        },
-        "build_path": {
-          "anyOf": [
-            {
-              "type": "string"
-            },
-            {
-              "type": "null"
-            }
-          ],
-          "default": null
-        },
-        "deferred": {
-          "type": "boolean",
-          "default": false
-        },
-        "unrendered_config": {
-          "type": "object",
-          "propertyNames": {
-            "type": "string"
-          }
-        },
-        "created_at": {
-          "type": "number"
-        },
-        "config_call_dict": {
-          "type": "object",
-          "propertyNames": {
-            "type": "string"
-          }
-        },
-        "relation_name": {
-          "anyOf": [
-            {
-              "type": "string"
-            },
-            {
-              "type": "null"
-            }
-          ],
-          "default": null
-        },
-        "raw_code": {
-          "type": "string",
-          "default": ""
-        },
-        "root_path": {
-          "anyOf": [
-            {
-              "type": "string"
-            },
-            {
-              "type": "null"
-            }
-          ],
-          "default": null
-        },
-<<<<<<< HEAD
-        "created_at": {
-          "type": "number",
-          "default": 1693238618.4886029
-=======
-        "depends_on": {
-          "$ref": "#/$defs/MacroDependsOn"
-        },
-        "defer_relation": {
-          "anyOf": [
-            {
-              "$ref": "#/$defs/DeferRelation"
-            },
-            {
-              "type": "null"
-            }
-          ],
-          "default": null
->>>>>>> f063e4e0
-        }
-      },
-      "additionalProperties": false,
-      "required": [
-        "database",
-        "schema",
-        "name",
-        "resource_type",
-        "package_name",
-        "path",
-        "original_file_path",
-        "unique_id",
-        "fqn",
-        "alias",
-        "checksum"
-      ]
-    },
-    "Quoting": {
-      "type": "object",
-      "title": "Quoting",
-      "properties": {
-        "database": {
-          "anyOf": [
-            {
-              "type": "boolean"
-            },
-            {
-              "type": "null"
-            }
-          ],
-          "default": null
-        },
-        "schema": {
-          "anyOf": [
-            {
-              "type": "boolean"
-            },
-            {
-              "type": "null"
-            }
-          ],
-          "default": null
-        },
-        "identifier": {
-          "anyOf": [
-            {
-              "type": "boolean"
-            },
-            {
-              "type": "null"
-            }
-          ],
-          "default": null
-        },
-        "column": {
-          "anyOf": [
-            {
-              "type": "boolean"
-            },
-            {
-              "type": "null"
-            }
-          ],
-          "default": null
-        }
-      },
-      "additionalProperties": false
-    },
-    "Time": {
-      "type": "object",
-      "title": "Time",
-      "properties": {
-        "count": {
-          "anyOf": [
-            {
-              "type": "integer"
-            },
-            {
-              "type": "null"
-            }
-          ],
-          "default": null
-        },
-        "period": {
-          "anyOf": [
-            {
-              "enum": [
-                "minute",
-                "hour",
-                "day"
-              ]
-            },
-            {
-              "type": "null"
-            }
-          ],
-          "default": null
-        }
-      },
-      "additionalProperties": false
-    },
-    "FreshnessThreshold": {
-      "type": "object",
-      "title": "FreshnessThreshold",
-      "properties": {
-        "warn_after": {
-          "anyOf": [
-            {
-              "$ref": "#/$defs/Time"
-            },
-            {
-              "type": "null"
-            }
-          ]
-        },
-        "error_after": {
-          "anyOf": [
-            {
-              "$ref": "#/$defs/Time"
-            },
-            {
-              "type": "null"
-            }
-          ]
-        },
-        "filter": {
-          "anyOf": [
-            {
-              "type": "string"
-            },
-            {
-              "type": "null"
-            }
-          ],
-          "default": null
-        }
-      },
-      "additionalProperties": false
-    },
-    "ExternalPartition": {
-      "type": "object",
-      "title": "ExternalPartition",
-      "properties": {
-        "_extra": {
-          "type": "object",
-          "propertyNames": {
-            "type": "string"
-          }
-        },
-        "name": {
-          "type": "string",
-          "default": ""
-        },
-        "description": {
-          "type": "string",
-          "default": ""
-        },
-        "data_type": {
-          "type": "string",
-          "default": ""
-        },
-        "meta": {
-          "type": "object",
-          "propertyNames": {
-            "type": "string"
-          }
-        }
-      },
-      "additionalProperties": true
-    },
-    "ExternalTable": {
-      "type": "object",
-      "title": "ExternalTable",
-      "properties": {
-        "_extra": {
-          "type": "object",
-          "propertyNames": {
-            "type": "string"
-          }
-        },
-        "location": {
-          "anyOf": [
-            {
-              "type": "string"
-            },
-            {
-              "type": "null"
-            }
-          ],
-          "default": null
-        },
-        "file_format": {
-          "anyOf": [
-            {
-              "type": "string"
-            },
-            {
-              "type": "null"
-            }
-          ],
-          "default": null
-        },
-        "row_format": {
-          "anyOf": [
-            {
-              "type": "string"
-            },
-            {
-              "type": "null"
-            }
-          ],
-          "default": null
-        },
-        "tbl_properties": {
-          "anyOf": [
-            {
-              "type": "string"
-            },
-            {
-              "type": "null"
-            }
-          ],
-          "default": null
-        },
-        "partitions": {
-          "anyOf": [
-            {
-              "type": "array",
-              "items": {
-                "type": "string"
-              }
-            },
-            {
-              "type": "array",
-              "items": {
-                "$ref": "#/$defs/ExternalPartition"
-              }
-            },
-            {
-              "type": "null"
-            }
-          ],
-          "default": null
-        }
-      },
-      "additionalProperties": true
-    },
-    "SourceConfig": {
-      "type": "object",
-      "title": "SourceConfig",
-      "properties": {
-        "_extra": {
-          "type": "object",
-          "propertyNames": {
-            "type": "string"
-          }
-        },
-        "enabled": {
-          "type": "boolean",
-          "default": true
-        }
-      },
-      "additionalProperties": true
-    },
-    "SourceDefinition": {
-      "type": "object",
-      "title": "SourceDefinition",
-      "properties": {
-        "database": {
-          "anyOf": [
-            {
-              "type": "string"
-            },
-            {
-              "type": "null"
-            }
-          ]
-        },
-        "schema": {
-          "type": "string"
-        },
-        "name": {
-          "type": "string"
-        },
-        "resource_type": {
-          "const": "source"
-        },
-        "package_name": {
-          "type": "string"
-        },
-        "path": {
-          "type": "string"
-        },
-        "original_file_path": {
-          "type": "string"
-        },
-        "unique_id": {
-          "type": "string"
-        },
-        "fqn": {
-          "type": "array",
-          "items": {
-            "type": "string"
-          }
-        },
-        "source_name": {
-          "type": "string"
-        },
-        "source_description": {
-          "type": "string"
-        },
-        "loader": {
-          "type": "string"
-        },
-        "identifier": {
-          "type": "string"
-        },
-        "_event_status": {
-          "type": "object",
-          "propertyNames": {
-            "type": "string"
-          }
-        },
-        "quoting": {
-          "$ref": "#/$defs/Quoting"
-        },
-        "loaded_at_field": {
-          "anyOf": [
-            {
-              "type": "string"
-            },
-            {
-              "type": "null"
-            }
-<<<<<<< HEAD
-          ]
-        },
-        "arguments": {
-          "type": "array",
-          "items": {
-            "$ref": "#/definitions/MacroArgument"
-          },
-          "default": []
-        },
-        "created_at": {
-          "type": "number",
-          "default": 1693238618.489454
-=======
-          ],
-          "default": null
->>>>>>> f063e4e0
-        },
-        "freshness": {
-          "anyOf": [
-            {
-              "$ref": "#/$defs/FreshnessThreshold"
-            },
-            {
-              "type": "null"
-            }
-          ],
-          "default": null
-        },
-        "external": {
-          "anyOf": [
-            {
-              "$ref": "#/$defs/ExternalTable"
-            },
-            {
-              "type": "null"
-            }
-          ],
-          "default": null
-        },
-        "description": {
-          "type": "string",
-          "default": ""
-        },
-        "columns": {
-          "type": "object",
-          "additionalProperties": {
-            "$ref": "#/$defs/ColumnInfo"
-          },
-          "propertyNames": {
-            "type": "string"
-          }
-        },
-        "meta": {
-          "type": "object",
-          "propertyNames": {
-            "type": "string"
-          }
-        },
-        "source_meta": {
-          "type": "object",
-          "propertyNames": {
-            "type": "string"
-          }
-        },
-        "tags": {
-          "type": "array",
-          "items": {
-            "type": "string"
-          }
-        },
-        "config": {
-          "$ref": "#/$defs/SourceConfig"
-        },
-        "patch_path": {
-          "anyOf": [
-            {
-              "type": "string"
-            },
-            {
-              "type": "null"
-            }
-          ],
-          "default": null
-        },
-        "unrendered_config": {
-          "type": "object",
-          "propertyNames": {
-            "type": "string"
-          }
-        },
-        "relation_name": {
-          "anyOf": [
-            {
-              "type": "string"
-            },
-            {
-              "type": "null"
-            }
-          ],
-          "default": null
-        },
-        "created_at": {
-          "type": "number"
-        }
-      },
-      "additionalProperties": false,
-      "required": [
-        "database",
-        "schema",
-        "name",
-        "resource_type",
-        "package_name",
-        "path",
-        "original_file_path",
-        "unique_id",
-        "fqn",
-        "source_name",
-        "source_description",
-        "loader",
-        "identifier"
-      ]
-    },
-    "MacroArgument": {
-      "type": "object",
-      "title": "MacroArgument",
-      "properties": {
-        "name": {
-          "type": "string"
-        },
-        "type": {
-          "anyOf": [
-            {
-              "type": "string"
-            },
-            {
-              "type": "null"
-            }
-          ],
-          "default": null
-        },
-        "description": {
-          "type": "string",
-          "default": ""
-        }
-      },
-      "additionalProperties": false,
-      "required": [
-        "name"
-      ]
-    },
-    "Macro": {
-      "type": "object",
-      "title": "Macro",
-      "properties": {
-        "name": {
-          "type": "string"
-        },
-        "resource_type": {
-          "const": "macro"
-        },
-        "package_name": {
-          "type": "string"
-        },
-        "path": {
-          "type": "string"
-        },
-        "original_file_path": {
-          "type": "string"
-        },
-        "unique_id": {
-          "type": "string"
-        },
-        "macro_sql": {
-          "type": "string"
-        },
-        "depends_on": {
-          "$ref": "#/$defs/MacroDependsOn"
-        },
-        "description": {
-          "type": "string",
-          "default": ""
-        },
-        "meta": {
-          "type": "object",
-          "propertyNames": {
-            "type": "string"
-          }
-        },
-        "docs": {
-          "$ref": "#/$defs/Docs"
-        },
-        "patch_path": {
-          "anyOf": [
-            {
-              "type": "string"
-            },
-            {
-              "type": "null"
-            }
-          ],
-          "default": null
-        },
-        "arguments": {
-          "type": "array",
-          "items": {
-            "$ref": "#/$defs/MacroArgument"
-          }
-        },
-        "created_at": {
-          "type": "number"
-        },
-        "supported_languages": {
-          "anyOf": [
-            {
-              "type": "array",
-              "items": {
-                "enum": [
-                  "python",
-                  "sql"
-                ]
-              }
-            },
-            {
-              "type": "null"
-            }
-          ],
-          "default": null
-        }
-      },
-      "additionalProperties": false,
-      "required": [
-        "name",
-        "resource_type",
-        "package_name",
-        "path",
-        "original_file_path",
-        "unique_id",
-        "macro_sql"
-      ]
-    },
-    "Documentation": {
-      "type": "object",
-      "title": "Documentation",
-      "properties": {
-        "name": {
-          "type": "string"
-        },
-        "resource_type": {
-          "const": "doc"
-        },
-        "package_name": {
-          "type": "string"
-        },
-        "path": {
-          "type": "string"
-        },
-        "original_file_path": {
-          "type": "string"
-        },
-<<<<<<< HEAD
-        "created_at": {
-          "type": "number",
-          "default": 1693238618.4912052
-=======
-        "unique_id": {
-          "type": "string"
-        },
-        "block_contents": {
-          "type": "string"
->>>>>>> f063e4e0
-        }
-      },
-      "additionalProperties": false,
-      "required": [
-        "name",
-        "resource_type",
-        "package_name",
-        "path",
-        "original_file_path",
-        "unique_id",
-        "block_contents"
-      ]
-    },
-    "Owner": {
-      "type": "object",
-      "title": "Owner",
-      "properties": {
-        "_extra": {
-          "type": "object",
-          "propertyNames": {
-            "type": "string"
-          }
-        },
-        "email": {
-          "anyOf": [
-            {
-              "type": "string"
-            },
-            {
-              "type": "null"
-            }
-          ],
-          "default": null
-        },
-        "name": {
-          "anyOf": [
-            {
-              "type": "string"
-            },
-            {
-              "type": "null"
-            }
-          ],
-          "default": null
-        }
-      },
-      "additionalProperties": true
-    },
-    "ExposureConfig": {
-      "type": "object",
-      "title": "ExposureConfig",
-      "properties": {
-        "_extra": {
-          "type": "object",
-          "propertyNames": {
-            "type": "string"
-          }
-        },
-        "enabled": {
-          "type": "boolean",
-          "default": true
-        }
-      },
-      "additionalProperties": true
-    },
-    "Exposure": {
-      "type": "object",
-      "title": "Exposure",
-      "properties": {
-        "name": {
-          "type": "string"
-        },
-        "resource_type": {
-          "const": "exposure"
-        },
-        "package_name": {
-          "type": "string"
-        },
-        "path": {
-          "type": "string"
-        },
-        "original_file_path": {
-          "type": "string"
-        },
-        "unique_id": {
-          "type": "string"
-        },
-        "fqn": {
-          "type": "array",
-          "items": {
-            "type": "string"
-          }
-        },
-        "type": {
-          "enum": [
-            "dashboard",
-            "notebook",
-            "analysis",
-            "ml",
-            "application"
-          ]
-        },
-        "owner": {
-          "$ref": "#/$defs/Owner"
-        },
-        "description": {
-          "type": "string",
-          "default": ""
-        },
-        "label": {
-          "anyOf": [
-            {
-              "type": "string"
-            },
-            {
-              "type": "null"
-            }
-          ],
-          "default": null
-        },
-        "maturity": {
-          "anyOf": [
-            {
-              "enum": [
-                "low",
-                "medium",
-                "high"
-              ]
-            },
-            {
-              "type": "null"
-            }
-          ],
-          "default": null
-        },
-        "meta": {
-          "type": "object",
-          "propertyNames": {
-            "type": "string"
-          }
-        },
-        "tags": {
-          "type": "array",
-          "items": {
-            "type": "string"
-          }
-        },
-        "config": {
-          "$ref": "#/$defs/ExposureConfig"
-        },
-        "unrendered_config": {
-          "type": "object",
-          "propertyNames": {
-            "type": "string"
-          }
-        },
-        "url": {
-          "anyOf": [
-            {
-              "type": "string"
-            },
-            {
-              "type": "null"
-            }
-          ],
-          "default": null
-        },
-        "depends_on": {
-          "$ref": "#/$defs/DependsOn"
-        },
-        "refs": {
-          "type": "array",
-          "items": {
-            "$ref": "#/$defs/RefArgs"
-          }
-        },
-        "sources": {
-          "type": "array",
-          "items": {
-            "type": "array",
-            "items": {
-              "type": "string"
-            }
-<<<<<<< HEAD
-          },
-          "default": []
-        },
-        "created_at": {
-          "type": "number",
-          "default": 1693238618.493976
-=======
-          }
->>>>>>> f063e4e0
-        },
-        "metrics": {
-          "type": "array",
-          "items": {
-            "type": "array",
-            "items": {
-              "type": "string"
-            }
-          }
-        },
-        "created_at": {
-          "type": "number"
-        }
-      },
-      "additionalProperties": false,
-      "required": [
-        "name",
-        "resource_type",
-        "package_name",
-        "path",
-        "original_file_path",
-        "unique_id",
-        "fqn",
-        "type",
-        "owner"
-      ]
-    },
-    "WhereFilter": {
-      "type": "object",
-      "title": "WhereFilter",
-      "properties": {
-        "where_sql_template": {
-          "type": "string"
-        }
-      },
-      "additionalProperties": false,
-      "required": [
-        "where_sql_template"
-      ]
-    },
-    "MetricInputMeasure": {
-      "type": "object",
-      "title": "MetricInputMeasure",
-      "properties": {
-        "name": {
-          "type": "string"
-        },
-        "filter": {
-          "anyOf": [
-            {
-              "$ref": "#/$defs/WhereFilter"
-            },
-            {
-              "type": "null"
-            }
-          ],
-          "default": null
-        },
-        "alias": {
-          "anyOf": [
-            {
-              "type": "string"
-            },
-            {
-              "type": "null"
-            }
-          ],
-          "default": null
-        }
-      },
-      "additionalProperties": false,
-      "required": [
-        "name"
-      ]
-    },
-    "MetricTimeWindow": {
-      "type": "object",
-      "title": "MetricTimeWindow",
-      "properties": {
-        "count": {
-          "type": "integer"
-        },
-        "granularity": {
-          "enum": [
-            "day",
-            "week",
-            "month",
-            "quarter",
-            "year"
-          ]
-        }
-      },
-      "additionalProperties": false,
-      "required": [
-        "count",
-        "granularity"
-      ]
-    },
-    "MetricInput": {
-      "type": "object",
-      "title": "MetricInput",
-      "properties": {
-        "name": {
-          "type": "string"
-        },
-        "filter": {
-          "anyOf": [
-            {
-              "$ref": "#/$defs/WhereFilter"
-            },
-            {
-              "type": "null"
-            }
-          ],
-          "default": null
-        },
-        "alias": {
-          "anyOf": [
-            {
-              "type": "string"
-            },
-            {
-              "type": "null"
-            }
-          ],
-          "default": null
-        },
-        "offset_window": {
-          "anyOf": [
-            {
-              "$ref": "#/$defs/MetricTimeWindow"
-            },
-            {
-              "type": "null"
-            }
-          ],
-          "default": null
-        },
-        "offset_to_grain": {
-          "anyOf": [
-            {
-              "enum": [
-                "day",
-                "week",
-                "month",
-                "quarter",
-                "year"
-              ]
-            },
-            {
-              "type": "null"
-            }
-          ],
-          "default": null
-        }
-      },
-      "additionalProperties": false,
-      "required": [
-        "name"
-      ]
-    },
-    "MetricTypeParams": {
-      "type": "object",
-      "title": "MetricTypeParams",
-      "properties": {
-        "measure": {
-          "anyOf": [
-            {
-              "$ref": "#/$defs/MetricInputMeasure"
-            },
-            {
-              "type": "null"
-            }
-          ],
-          "default": null
-        },
-        "input_measures": {
-          "type": "array",
-          "items": {
-            "$ref": "#/$defs/MetricInputMeasure"
-          }
-        },
-        "numerator": {
-          "anyOf": [
-            {
-              "$ref": "#/$defs/MetricInput"
-            },
-            {
-              "type": "null"
-            }
-          ],
-          "default": null
-        },
-        "denominator": {
-          "anyOf": [
-            {
-              "$ref": "#/$defs/MetricInput"
-            },
-            {
-              "type": "null"
-            }
-          ],
-          "default": null
-        },
-        "expr": {
-          "anyOf": [
-            {
-              "type": "string"
-            },
-            {
-              "type": "null"
-            }
-          ],
-          "default": null
-        },
-        "window": {
-          "anyOf": [
-            {
-              "$ref": "#/$defs/MetricTimeWindow"
-            },
-            {
-              "type": "null"
-            }
-          ],
-          "default": null
-        },
-        "grain_to_date": {
-          "anyOf": [
-            {
-              "enum": [
-                "day",
-                "week",
-                "month",
-                "quarter",
-                "year"
-              ]
-            },
-            {
-              "type": "null"
-            }
-          ],
-          "default": null
-        },
-        "metrics": {
-          "anyOf": [
-            {
-              "type": "array",
-              "items": {
-                "$ref": "#/$defs/MetricInput"
-              }
-            },
-            {
-              "type": "null"
-            }
-          ],
-          "default": null
-        }
-      },
-      "additionalProperties": false
-    },
-    "FileSlice": {
-      "type": "object",
-      "title": "FileSlice",
-      "properties": {
-        "filename": {
-          "type": "string"
-        },
-        "content": {
-          "type": "string"
-        },
-        "start_line_number": {
-          "type": "integer"
-        },
-        "end_line_number": {
-          "type": "integer"
-        }
-      },
-      "additionalProperties": false,
-      "required": [
-        "filename",
-        "content",
-        "start_line_number",
-        "end_line_number"
-      ]
-    },
-    "SourceFileMetadata": {
-      "type": "object",
-      "title": "SourceFileMetadata",
-      "properties": {
-        "repo_file_path": {
-          "type": "string"
-        },
-        "file_slice": {
-          "$ref": "#/$defs/FileSlice"
-        }
-      },
-      "additionalProperties": false,
-      "required": [
-        "repo_file_path",
-        "file_slice"
-      ]
-    },
-    "MetricConfig": {
-      "type": "object",
-      "title": "MetricConfig",
-      "properties": {
-        "_extra": {
-          "type": "object",
-          "propertyNames": {
-            "type": "string"
-          }
-        },
-        "enabled": {
-          "type": "boolean",
-          "default": true
-        },
-        "group": {
-          "anyOf": [
-            {
-              "type": "string"
-            },
-            {
-              "type": "null"
-            }
-          ],
-          "default": null
-        }
-      },
-      "additionalProperties": true
-    },
-    "Metric": {
-      "type": "object",
-      "title": "Metric",
-      "properties": {
-        "name": {
-          "type": "string"
-        },
-        "resource_type": {
-<<<<<<< HEAD
-          "type": "string",
           "enum": [
             "model",
             "analysis",
@@ -5379,9 +3250,1753 @@
             "semantic_model",
             "unit_test"
           ]
-=======
+        },
+        "package_name": {
+          "type": "string"
+        },
+        "path": {
+          "type": "string"
+        },
+        "original_file_path": {
+          "type": "string"
+        },
+        "unique_id": {
+          "type": "string"
+        },
+        "fqn": {
+          "type": "array",
+          "items": {
+            "type": "string"
+          }
+        },
+        "alias": {
+          "type": "string"
+        },
+        "checksum": {
+          "$ref": "#/$defs/FileHash"
+        },
+        "config": {
+          "$ref": "#/$defs/NodeConfig"
+        },
+        "_event_status": {
+          "type": "object",
+          "propertyNames": {
+            "type": "string"
+          }
+        },
+        "tags": {
+          "type": "array",
+          "items": {
+            "type": "string"
+          }
+        },
+        "description": {
+          "type": "string",
+          "default": ""
+        },
+        "columns": {
+          "type": "object",
+          "additionalProperties": {
+            "$ref": "#/$defs/ColumnInfo"
+          },
+          "propertyNames": {
+            "type": "string"
+          }
+        },
+        "meta": {
+          "type": "object",
+          "propertyNames": {
+            "type": "string"
+          }
+        },
+        "group": {
+          "anyOf": [
+            {
+              "type": "string"
+            },
+            {
+              "type": "null"
+            }
+          ],
+          "default": null
+        },
+        "docs": {
+          "$ref": "#/$defs/Docs"
+        },
+        "patch_path": {
+          "anyOf": [
+            {
+              "type": "string"
+            },
+            {
+              "type": "null"
+            }
+          ],
+          "default": null
+        },
+        "build_path": {
+          "anyOf": [
+            {
+              "type": "string"
+            },
+            {
+              "type": "null"
+            }
+          ],
+          "default": null
+        },
+        "deferred": {
+          "type": "boolean",
+          "default": false
+        },
+        "unrendered_config": {
+          "type": "object",
+          "propertyNames": {
+            "type": "string"
+          }
+        },
+        "created_at": {
+          "type": "number"
+        },
+        "config_call_dict": {
+          "type": "object",
+          "propertyNames": {
+            "type": "string"
+          }
+        },
+        "relation_name": {
+          "anyOf": [
+            {
+              "type": "string"
+            },
+            {
+              "type": "null"
+            }
+          ],
+          "default": null
+        },
+        "raw_code": {
+          "type": "string",
+          "default": ""
+        },
+        "language": {
+          "type": "string",
+          "default": "sql"
+        },
+        "refs": {
+          "type": "array",
+          "items": {
+            "$ref": "#/$defs/RefArgs"
+          }
+        },
+        "sources": {
+          "type": "array",
+          "items": {
+            "type": "array",
+            "items": {
+              "type": "string"
+            }
+          }
+        },
+        "metrics": {
+          "type": "array",
+          "items": {
+            "type": "array",
+            "items": {
+              "type": "string"
+            }
+          }
+        },
+        "depends_on": {
+          "$ref": "#/$defs/DependsOn"
+        },
+        "compiled_path": {
+          "anyOf": [
+            {
+              "type": "string"
+            },
+            {
+              "type": "null"
+            }
+          ],
+          "default": null
+        },
+        "compiled": {
+          "type": "boolean",
+          "default": false
+        },
+        "compiled_code": {
+          "anyOf": [
+            {
+              "type": "string"
+            },
+            {
+              "type": "null"
+            }
+          ],
+          "default": null
+        },
+        "extra_ctes_injected": {
+          "type": "boolean",
+          "default": false
+        },
+        "extra_ctes": {
+          "type": "array",
+          "items": {
+            "$ref": "#/$defs/InjectedCTE"
+          }
+        },
+        "_pre_injected_sql": {
+          "anyOf": [
+            {
+              "type": "string"
+            },
+            {
+              "type": "null"
+            }
+          ],
+          "default": null
+        },
+        "contract": {
+          "$ref": "#/$defs/Contract"
+        },
+        "attached_node": {
+          "anyOf": [
+            {
+              "type": "string"
+            },
+            {
+              "type": "null"
+            }
+          ],
+          "default": null
+        },
+        "overrides": {
+          "anyOf": [
+            {
+              "$ref": "#/$defs/UnitTestOverrides"
+            },
+            {
+              "type": "null"
+            }
+          ],
+          "default": null
+        }
+      },
+      "additionalProperties": false,
+      "required": [
+        "database",
+        "schema",
+        "name",
+        "resource_type",
+        "package_name",
+        "path",
+        "original_file_path",
+        "unique_id",
+        "fqn",
+        "alias",
+        "checksum"
+      ]
+    },
+    "SeedConfig": {
+      "type": "object",
+      "title": "SeedConfig",
+      "properties": {
+        "_extra": {
+          "type": "object",
+          "propertyNames": {
+            "type": "string"
+          }
+        },
+        "enabled": {
+          "type": "boolean",
+          "default": true
+        },
+        "alias": {
+          "anyOf": [
+            {
+              "type": "string"
+            },
+            {
+              "type": "null"
+            }
+          ],
+          "default": null
+        },
+        "schema": {
+          "anyOf": [
+            {
+              "type": "string"
+            },
+            {
+              "type": "null"
+            }
+          ],
+          "default": null
+        },
+        "database": {
+          "anyOf": [
+            {
+              "type": "string"
+            },
+            {
+              "type": "null"
+            }
+          ],
+          "default": null
+        },
+        "tags": {
+          "anyOf": [
+            {
+              "type": "array",
+              "items": {
+                "type": "string"
+              }
+            },
+            {
+              "type": "string"
+            }
+          ]
+        },
+        "meta": {
+          "type": "object",
+          "propertyNames": {
+            "type": "string"
+          }
+        },
+        "group": {
+          "anyOf": [
+            {
+              "type": "string"
+            },
+            {
+              "type": "null"
+            }
+          ],
+          "default": null
+        },
+        "materialized": {
+          "type": "string",
+          "default": "seed"
+        },
+        "incremental_strategy": {
+          "anyOf": [
+            {
+              "type": "string"
+            },
+            {
+              "type": "null"
+            }
+          ],
+          "default": null
+        },
+        "persist_docs": {
+          "type": "object",
+          "propertyNames": {
+            "type": "string"
+          }
+        },
+        "post-hook": {
+          "type": "array",
+          "items": {
+            "$ref": "#/$defs/Hook"
+          }
+        },
+        "pre-hook": {
+          "type": "array",
+          "items": {
+            "$ref": "#/$defs/Hook"
+          }
+        },
+        "quoting": {
+          "type": "object",
+          "propertyNames": {
+            "type": "string"
+          }
+        },
+        "column_types": {
+          "type": "object",
+          "propertyNames": {
+            "type": "string"
+          }
+        },
+        "full_refresh": {
+          "anyOf": [
+            {
+              "type": "boolean"
+            },
+            {
+              "type": "null"
+            }
+          ],
+          "default": null
+        },
+        "unique_key": {
+          "anyOf": [
+            {
+              "type": "string"
+            },
+            {
+              "type": "array",
+              "items": {
+                "type": "string"
+              }
+            },
+            {
+              "type": "null"
+            }
+          ],
+          "default": null
+        },
+        "on_schema_change": {
+          "anyOf": [
+            {
+              "type": "string"
+            },
+            {
+              "type": "null"
+            }
+          ],
+          "default": "ignore"
+        },
+        "on_configuration_change": {
+          "enum": [
+            "apply",
+            "continue",
+            "fail"
+          ]
+        },
+        "grants": {
+          "type": "object",
+          "propertyNames": {
+            "type": "string"
+          }
+        },
+        "packages": {
+          "type": "array",
+          "items": {
+            "type": "string"
+          }
+        },
+        "docs": {
+          "$ref": "#/$defs/Docs"
+        },
+        "contract": {
+          "$ref": "#/$defs/ContractConfig"
+        },
+        "delimiter": {
+          "type": "string",
+          "default": ","
+        },
+        "quote_columns": {
+          "anyOf": [
+            {
+              "type": "boolean"
+            },
+            {
+              "type": "null"
+            }
+          ],
+          "default": null
+        }
+      },
+      "additionalProperties": true
+    },
+    "MacroDependsOn": {
+      "type": "object",
+      "title": "MacroDependsOn",
+      "properties": {
+        "macros": {
+          "type": "array",
+          "items": {
+            "type": "string"
+          }
+        }
+      },
+      "additionalProperties": false
+    },
+    "SeedNode": {
+      "type": "object",
+      "title": "SeedNode",
+      "properties": {
+        "database": {
+          "anyOf": [
+            {
+              "type": "string"
+            },
+            {
+              "type": "null"
+            }
+          ]
+        },
+        "schema": {
+          "type": "string"
+        },
+        "name": {
+          "type": "string"
+        },
+        "resource_type": {
+          "const": "seed"
+        },
+        "package_name": {
+          "type": "string"
+        },
+        "path": {
+          "type": "string"
+        },
+        "original_file_path": {
+          "type": "string"
+        },
+        "unique_id": {
+          "type": "string"
+        },
+        "fqn": {
+          "type": "array",
+          "items": {
+            "type": "string"
+          }
+        },
+        "alias": {
+          "type": "string"
+        },
+        "checksum": {
+          "$ref": "#/$defs/FileHash"
+        },
+        "config": {
+          "$ref": "#/$defs/SeedConfig"
+        },
+        "_event_status": {
+          "type": "object",
+          "propertyNames": {
+            "type": "string"
+          }
+        },
+        "tags": {
+          "type": "array",
+          "items": {
+            "type": "string"
+          }
+        },
+        "description": {
+          "type": "string",
+          "default": ""
+        },
+        "columns": {
+          "type": "object",
+          "additionalProperties": {
+            "$ref": "#/$defs/ColumnInfo"
+          },
+          "propertyNames": {
+            "type": "string"
+          }
+        },
+        "meta": {
+          "type": "object",
+          "propertyNames": {
+            "type": "string"
+          }
+        },
+        "group": {
+          "anyOf": [
+            {
+              "type": "string"
+            },
+            {
+              "type": "null"
+            }
+          ],
+          "default": null
+        },
+        "docs": {
+          "$ref": "#/$defs/Docs"
+        },
+        "patch_path": {
+          "anyOf": [
+            {
+              "type": "string"
+            },
+            {
+              "type": "null"
+            }
+          ],
+          "default": null
+        },
+        "build_path": {
+          "anyOf": [
+            {
+              "type": "string"
+            },
+            {
+              "type": "null"
+            }
+          ],
+          "default": null
+        },
+        "deferred": {
+          "type": "boolean",
+          "default": false
+        },
+        "unrendered_config": {
+          "type": "object",
+          "propertyNames": {
+            "type": "string"
+          }
+        },
+        "created_at": {
+          "type": "number"
+        },
+        "config_call_dict": {
+          "type": "object",
+          "propertyNames": {
+            "type": "string"
+          }
+        },
+        "relation_name": {
+          "anyOf": [
+            {
+              "type": "string"
+            },
+            {
+              "type": "null"
+            }
+          ],
+          "default": null
+        },
+        "raw_code": {
+          "type": "string",
+          "default": ""
+        },
+        "root_path": {
+          "anyOf": [
+            {
+              "type": "string"
+            },
+            {
+              "type": "null"
+            }
+          ],
+          "default": null
+        },
+        "depends_on": {
+          "$ref": "#/$defs/MacroDependsOn"
+        },
+        "defer_relation": {
+          "anyOf": [
+            {
+              "$ref": "#/$defs/DeferRelation"
+            },
+            {
+              "type": "null"
+            }
+          ],
+          "default": null
+        }
+      },
+      "additionalProperties": false,
+      "required": [
+        "database",
+        "schema",
+        "name",
+        "resource_type",
+        "package_name",
+        "path",
+        "original_file_path",
+        "unique_id",
+        "fqn",
+        "alias",
+        "checksum"
+      ]
+    },
+    "Quoting": {
+      "type": "object",
+      "title": "Quoting",
+      "properties": {
+        "database": {
+          "anyOf": [
+            {
+              "type": "boolean"
+            },
+            {
+              "type": "null"
+            }
+          ],
+          "default": null
+        },
+        "schema": {
+          "anyOf": [
+            {
+              "type": "boolean"
+            },
+            {
+              "type": "null"
+            }
+          ],
+          "default": null
+        },
+        "identifier": {
+          "anyOf": [
+            {
+              "type": "boolean"
+            },
+            {
+              "type": "null"
+            }
+          ],
+          "default": null
+        },
+        "column": {
+          "anyOf": [
+            {
+              "type": "boolean"
+            },
+            {
+              "type": "null"
+            }
+          ],
+          "default": null
+        }
+      },
+      "additionalProperties": false
+    },
+    "Time": {
+      "type": "object",
+      "title": "Time",
+      "properties": {
+        "count": {
+          "anyOf": [
+            {
+              "type": "integer"
+            },
+            {
+              "type": "null"
+            }
+          ],
+          "default": null
+        },
+        "period": {
+          "anyOf": [
+            {
+              "enum": [
+                "minute",
+                "hour",
+                "day"
+              ]
+            },
+            {
+              "type": "null"
+            }
+          ],
+          "default": null
+        }
+      },
+      "additionalProperties": false
+    },
+    "FreshnessThreshold": {
+      "type": "object",
+      "title": "FreshnessThreshold",
+      "properties": {
+        "warn_after": {
+          "anyOf": [
+            {
+              "$ref": "#/$defs/Time"
+            },
+            {
+              "type": "null"
+            }
+          ]
+        },
+        "error_after": {
+          "anyOf": [
+            {
+              "$ref": "#/$defs/Time"
+            },
+            {
+              "type": "null"
+            }
+          ]
+        },
+        "filter": {
+          "anyOf": [
+            {
+              "type": "string"
+            },
+            {
+              "type": "null"
+            }
+          ],
+          "default": null
+        }
+      },
+      "additionalProperties": false
+    },
+    "ExternalPartition": {
+      "type": "object",
+      "title": "ExternalPartition",
+      "properties": {
+        "_extra": {
+          "type": "object",
+          "propertyNames": {
+            "type": "string"
+          }
+        },
+        "name": {
+          "type": "string",
+          "default": ""
+        },
+        "description": {
+          "type": "string",
+          "default": ""
+        },
+        "data_type": {
+          "type": "string",
+          "default": ""
+        },
+        "meta": {
+          "type": "object",
+          "propertyNames": {
+            "type": "string"
+          }
+        }
+      },
+      "additionalProperties": true
+    },
+    "ExternalTable": {
+      "type": "object",
+      "title": "ExternalTable",
+      "properties": {
+        "_extra": {
+          "type": "object",
+          "propertyNames": {
+            "type": "string"
+          }
+        },
+        "location": {
+          "anyOf": [
+            {
+              "type": "string"
+            },
+            {
+              "type": "null"
+            }
+          ],
+          "default": null
+        },
+        "file_format": {
+          "anyOf": [
+            {
+              "type": "string"
+            },
+            {
+              "type": "null"
+            }
+          ],
+          "default": null
+        },
+        "row_format": {
+          "anyOf": [
+            {
+              "type": "string"
+            },
+            {
+              "type": "null"
+            }
+          ],
+          "default": null
+        },
+        "tbl_properties": {
+          "anyOf": [
+            {
+              "type": "string"
+            },
+            {
+              "type": "null"
+            }
+          ],
+          "default": null
+        },
+        "partitions": {
+          "anyOf": [
+            {
+              "type": "array",
+              "items": {
+                "type": "string"
+              }
+            },
+            {
+              "type": "array",
+              "items": {
+                "$ref": "#/$defs/ExternalPartition"
+              }
+            },
+            {
+              "type": "null"
+            }
+          ],
+          "default": null
+        }
+      },
+      "additionalProperties": true
+    },
+    "SourceConfig": {
+      "type": "object",
+      "title": "SourceConfig",
+      "properties": {
+        "_extra": {
+          "type": "object",
+          "propertyNames": {
+            "type": "string"
+          }
+        },
+        "enabled": {
+          "type": "boolean",
+          "default": true
+        }
+      },
+      "additionalProperties": true
+    },
+    "SourceDefinition": {
+      "type": "object",
+      "title": "SourceDefinition",
+      "properties": {
+        "database": {
+          "anyOf": [
+            {
+              "type": "string"
+            },
+            {
+              "type": "null"
+            }
+          ]
+        },
+        "schema": {
+          "type": "string"
+        },
+        "name": {
+          "type": "string"
+        },
+        "resource_type": {
+          "const": "source"
+        },
+        "package_name": {
+          "type": "string"
+        },
+        "path": {
+          "type": "string"
+        },
+        "original_file_path": {
+          "type": "string"
+        },
+        "unique_id": {
+          "type": "string"
+        },
+        "fqn": {
+          "type": "array",
+          "items": {
+            "type": "string"
+          }
+        },
+        "source_name": {
+          "type": "string"
+        },
+        "source_description": {
+          "type": "string"
+        },
+        "loader": {
+          "type": "string"
+        },
+        "identifier": {
+          "type": "string"
+        },
+        "_event_status": {
+          "type": "object",
+          "propertyNames": {
+            "type": "string"
+          }
+        },
+        "quoting": {
+          "$ref": "#/$defs/Quoting"
+        },
+        "loaded_at_field": {
+          "anyOf": [
+            {
+              "type": "string"
+            },
+            {
+              "type": "null"
+            }
+          ],
+          "default": null
+        },
+        "freshness": {
+          "anyOf": [
+            {
+              "$ref": "#/$defs/FreshnessThreshold"
+            },
+            {
+              "type": "null"
+            }
+          ],
+          "default": null
+        },
+        "external": {
+          "anyOf": [
+            {
+              "$ref": "#/$defs/ExternalTable"
+            },
+            {
+              "type": "null"
+            }
+          ],
+          "default": null
+        },
+        "description": {
+          "type": "string",
+          "default": ""
+        },
+        "columns": {
+          "type": "object",
+          "additionalProperties": {
+            "$ref": "#/$defs/ColumnInfo"
+          },
+          "propertyNames": {
+            "type": "string"
+          }
+        },
+        "meta": {
+          "type": "object",
+          "propertyNames": {
+            "type": "string"
+          }
+        },
+        "source_meta": {
+          "type": "object",
+          "propertyNames": {
+            "type": "string"
+          }
+        },
+        "tags": {
+          "type": "array",
+          "items": {
+            "type": "string"
+          }
+        },
+        "config": {
+          "$ref": "#/$defs/SourceConfig"
+        },
+        "patch_path": {
+          "anyOf": [
+            {
+              "type": "string"
+            },
+            {
+              "type": "null"
+            }
+          ],
+          "default": null
+        },
+        "unrendered_config": {
+          "type": "object",
+          "propertyNames": {
+            "type": "string"
+          }
+        },
+        "relation_name": {
+          "anyOf": [
+            {
+              "type": "string"
+            },
+            {
+              "type": "null"
+            }
+          ],
+          "default": null
+        },
+        "created_at": {
+          "type": "number"
+        }
+      },
+      "additionalProperties": false,
+      "required": [
+        "database",
+        "schema",
+        "name",
+        "resource_type",
+        "package_name",
+        "path",
+        "original_file_path",
+        "unique_id",
+        "fqn",
+        "source_name",
+        "source_description",
+        "loader",
+        "identifier"
+      ]
+    },
+    "MacroArgument": {
+      "type": "object",
+      "title": "MacroArgument",
+      "properties": {
+        "name": {
+          "type": "string"
+        },
+        "type": {
+          "anyOf": [
+            {
+              "type": "string"
+            },
+            {
+              "type": "null"
+            }
+          ],
+          "default": null
+        },
+        "description": {
+          "type": "string",
+          "default": ""
+        }
+      },
+      "additionalProperties": false,
+      "required": [
+        "name"
+      ]
+    },
+    "Macro": {
+      "type": "object",
+      "title": "Macro",
+      "properties": {
+        "name": {
+          "type": "string"
+        },
+        "resource_type": {
+          "const": "macro"
+        },
+        "package_name": {
+          "type": "string"
+        },
+        "path": {
+          "type": "string"
+        },
+        "original_file_path": {
+          "type": "string"
+        },
+        "unique_id": {
+          "type": "string"
+        },
+        "macro_sql": {
+          "type": "string"
+        },
+        "depends_on": {
+          "$ref": "#/$defs/MacroDependsOn"
+        },
+        "description": {
+          "type": "string",
+          "default": ""
+        },
+        "meta": {
+          "type": "object",
+          "propertyNames": {
+            "type": "string"
+          }
+        },
+        "docs": {
+          "$ref": "#/$defs/Docs"
+        },
+        "patch_path": {
+          "anyOf": [
+            {
+              "type": "string"
+            },
+            {
+              "type": "null"
+            }
+          ],
+          "default": null
+        },
+        "arguments": {
+          "type": "array",
+          "items": {
+            "$ref": "#/$defs/MacroArgument"
+          }
+        },
+        "created_at": {
+          "type": "number"
+        },
+        "supported_languages": {
+          "anyOf": [
+            {
+              "type": "array",
+              "items": {
+                "enum": [
+                  "python",
+                  "sql"
+                ]
+              }
+            },
+            {
+              "type": "null"
+            }
+          ],
+          "default": null
+        }
+      },
+      "additionalProperties": false,
+      "required": [
+        "name",
+        "resource_type",
+        "package_name",
+        "path",
+        "original_file_path",
+        "unique_id",
+        "macro_sql"
+      ]
+    },
+    "Documentation": {
+      "type": "object",
+      "title": "Documentation",
+      "properties": {
+        "name": {
+          "type": "string"
+        },
+        "resource_type": {
+          "const": "doc"
+        },
+        "package_name": {
+          "type": "string"
+        },
+        "path": {
+          "type": "string"
+        },
+        "original_file_path": {
+          "type": "string"
+        },
+        "unique_id": {
+          "type": "string"
+        },
+        "block_contents": {
+          "type": "string"
+        }
+      },
+      "additionalProperties": false,
+      "required": [
+        "name",
+        "resource_type",
+        "package_name",
+        "path",
+        "original_file_path",
+        "unique_id",
+        "block_contents"
+      ]
+    },
+    "Owner": {
+      "type": "object",
+      "title": "Owner",
+      "properties": {
+        "_extra": {
+          "type": "object",
+          "propertyNames": {
+            "type": "string"
+          }
+        },
+        "email": {
+          "anyOf": [
+            {
+              "type": "string"
+            },
+            {
+              "type": "null"
+            }
+          ],
+          "default": null
+        },
+        "name": {
+          "anyOf": [
+            {
+              "type": "string"
+            },
+            {
+              "type": "null"
+            }
+          ],
+          "default": null
+        }
+      },
+      "additionalProperties": true
+    },
+    "ExposureConfig": {
+      "type": "object",
+      "title": "ExposureConfig",
+      "properties": {
+        "_extra": {
+          "type": "object",
+          "propertyNames": {
+            "type": "string"
+          }
+        },
+        "enabled": {
+          "type": "boolean",
+          "default": true
+        }
+      },
+      "additionalProperties": true
+    },
+    "Exposure": {
+      "type": "object",
+      "title": "Exposure",
+      "properties": {
+        "name": {
+          "type": "string"
+        },
+        "resource_type": {
+          "const": "exposure"
+        },
+        "package_name": {
+          "type": "string"
+        },
+        "path": {
+          "type": "string"
+        },
+        "original_file_path": {
+          "type": "string"
+        },
+        "unique_id": {
+          "type": "string"
+        },
+        "fqn": {
+          "type": "array",
+          "items": {
+            "type": "string"
+          }
+        },
+        "type": {
+          "enum": [
+            "dashboard",
+            "notebook",
+            "analysis",
+            "ml",
+            "application"
+          ]
+        },
+        "owner": {
+          "$ref": "#/$defs/Owner"
+        },
+        "description": {
+          "type": "string",
+          "default": ""
+        },
+        "label": {
+          "anyOf": [
+            {
+              "type": "string"
+            },
+            {
+              "type": "null"
+            }
+          ],
+          "default": null
+        },
+        "maturity": {
+          "anyOf": [
+            {
+              "enum": [
+                "low",
+                "medium",
+                "high"
+              ]
+            },
+            {
+              "type": "null"
+            }
+          ],
+          "default": null
+        },
+        "meta": {
+          "type": "object",
+          "propertyNames": {
+            "type": "string"
+          }
+        },
+        "tags": {
+          "type": "array",
+          "items": {
+            "type": "string"
+          }
+        },
+        "config": {
+          "$ref": "#/$defs/ExposureConfig"
+        },
+        "unrendered_config": {
+          "type": "object",
+          "propertyNames": {
+            "type": "string"
+          }
+        },
+        "url": {
+          "anyOf": [
+            {
+              "type": "string"
+            },
+            {
+              "type": "null"
+            }
+          ],
+          "default": null
+        },
+        "depends_on": {
+          "$ref": "#/$defs/DependsOn"
+        },
+        "refs": {
+          "type": "array",
+          "items": {
+            "$ref": "#/$defs/RefArgs"
+          }
+        },
+        "sources": {
+          "type": "array",
+          "items": {
+            "type": "array",
+            "items": {
+              "type": "string"
+            }
+          }
+        },
+        "metrics": {
+          "type": "array",
+          "items": {
+            "type": "array",
+            "items": {
+              "type": "string"
+            }
+          }
+        },
+        "created_at": {
+          "type": "number"
+        }
+      },
+      "additionalProperties": false,
+      "required": [
+        "name",
+        "resource_type",
+        "package_name",
+        "path",
+        "original_file_path",
+        "unique_id",
+        "fqn",
+        "type",
+        "owner"
+      ]
+    },
+    "WhereFilter": {
+      "type": "object",
+      "title": "WhereFilter",
+      "properties": {
+        "where_sql_template": {
+          "type": "string"
+        }
+      },
+      "additionalProperties": false,
+      "required": [
+        "where_sql_template"
+      ]
+    },
+    "MetricInputMeasure": {
+      "type": "object",
+      "title": "MetricInputMeasure",
+      "properties": {
+        "name": {
+          "type": "string"
+        },
+        "filter": {
+          "anyOf": [
+            {
+              "$ref": "#/$defs/WhereFilter"
+            },
+            {
+              "type": "null"
+            }
+          ],
+          "default": null
+        },
+        "alias": {
+          "anyOf": [
+            {
+              "type": "string"
+            },
+            {
+              "type": "null"
+            }
+          ],
+          "default": null
+        }
+      },
+      "additionalProperties": false,
+      "required": [
+        "name"
+      ]
+    },
+    "MetricTimeWindow": {
+      "type": "object",
+      "title": "MetricTimeWindow",
+      "properties": {
+        "count": {
+          "type": "integer"
+        },
+        "granularity": {
+          "enum": [
+            "day",
+            "week",
+            "month",
+            "quarter",
+            "year"
+          ]
+        }
+      },
+      "additionalProperties": false,
+      "required": [
+        "count",
+        "granularity"
+      ]
+    },
+    "MetricInput": {
+      "type": "object",
+      "title": "MetricInput",
+      "properties": {
+        "name": {
+          "type": "string"
+        },
+        "filter": {
+          "anyOf": [
+            {
+              "$ref": "#/$defs/WhereFilter"
+            },
+            {
+              "type": "null"
+            }
+          ],
+          "default": null
+        },
+        "alias": {
+          "anyOf": [
+            {
+              "type": "string"
+            },
+            {
+              "type": "null"
+            }
+          ],
+          "default": null
+        },
+        "offset_window": {
+          "anyOf": [
+            {
+              "$ref": "#/$defs/MetricTimeWindow"
+            },
+            {
+              "type": "null"
+            }
+          ],
+          "default": null
+        },
+        "offset_to_grain": {
+          "anyOf": [
+            {
+              "enum": [
+                "day",
+                "week",
+                "month",
+                "quarter",
+                "year"
+              ]
+            },
+            {
+              "type": "null"
+            }
+          ],
+          "default": null
+        }
+      },
+      "additionalProperties": false,
+      "required": [
+        "name"
+      ]
+    },
+    "MetricTypeParams": {
+      "type": "object",
+      "title": "MetricTypeParams",
+      "properties": {
+        "measure": {
+          "anyOf": [
+            {
+              "$ref": "#/$defs/MetricInputMeasure"
+            },
+            {
+              "type": "null"
+            }
+          ],
+          "default": null
+        },
+        "input_measures": {
+          "type": "array",
+          "items": {
+            "$ref": "#/$defs/MetricInputMeasure"
+          }
+        },
+        "numerator": {
+          "anyOf": [
+            {
+              "$ref": "#/$defs/MetricInput"
+            },
+            {
+              "type": "null"
+            }
+          ],
+          "default": null
+        },
+        "denominator": {
+          "anyOf": [
+            {
+              "$ref": "#/$defs/MetricInput"
+            },
+            {
+              "type": "null"
+            }
+          ],
+          "default": null
+        },
+        "expr": {
+          "anyOf": [
+            {
+              "type": "string"
+            },
+            {
+              "type": "null"
+            }
+          ],
+          "default": null
+        },
+        "window": {
+          "anyOf": [
+            {
+              "$ref": "#/$defs/MetricTimeWindow"
+            },
+            {
+              "type": "null"
+            }
+          ],
+          "default": null
+        },
+        "grain_to_date": {
+          "anyOf": [
+            {
+              "enum": [
+                "day",
+                "week",
+                "month",
+                "quarter",
+                "year"
+              ]
+            },
+            {
+              "type": "null"
+            }
+          ],
+          "default": null
+        },
+        "metrics": {
+          "anyOf": [
+            {
+              "type": "array",
+              "items": {
+                "$ref": "#/$defs/MetricInput"
+              }
+            },
+            {
+              "type": "null"
+            }
+          ],
+          "default": null
+        }
+      },
+      "additionalProperties": false
+    },
+    "FileSlice": {
+      "type": "object",
+      "title": "FileSlice",
+      "properties": {
+        "filename": {
+          "type": "string"
+        },
+        "content": {
+          "type": "string"
+        },
+        "start_line_number": {
+          "type": "integer"
+        },
+        "end_line_number": {
+          "type": "integer"
+        }
+      },
+      "additionalProperties": false,
+      "required": [
+        "filename",
+        "content",
+        "start_line_number",
+        "end_line_number"
+      ]
+    },
+    "SourceFileMetadata": {
+      "type": "object",
+      "title": "SourceFileMetadata",
+      "properties": {
+        "repo_file_path": {
+          "type": "string"
+        },
+        "file_slice": {
+          "$ref": "#/$defs/FileSlice"
+        }
+      },
+      "additionalProperties": false,
+      "required": [
+        "repo_file_path",
+        "file_slice"
+      ]
+    },
+    "MetricConfig": {
+      "type": "object",
+      "title": "MetricConfig",
+      "properties": {
+        "_extra": {
+          "type": "object",
+          "propertyNames": {
+            "type": "string"
+          }
+        },
+        "enabled": {
+          "type": "boolean",
+          "default": true
+        },
+        "group": {
+          "anyOf": [
+            {
+              "type": "string"
+            },
+            {
+              "type": "null"
+            }
+          ],
+          "default": null
+        }
+      },
+      "additionalProperties": true
+    },
+    "Metric": {
+      "type": "object",
+      "title": "Metric",
+      "properties": {
+        "name": {
+          "type": "string"
+        },
+        "resource_type": {
           "const": "metric"
->>>>>>> f063e4e0
         },
         "package_name": {
           "type": "string"
@@ -5476,18 +5091,8 @@
         "refs": {
           "type": "array",
           "items": {
-<<<<<<< HEAD
-            "$ref": "#/definitions/RefArgs"
-          },
-          "default": []
-        },
-        "created_at": {
-          "type": "number",
-          "default": 1693238618.4976718
-=======
             "$ref": "#/$defs/RefArgs"
           }
->>>>>>> f063e4e0
         },
         "metrics": {
           "type": "array",
@@ -5976,7 +5581,8 @@
             "exposure",
             "metric",
             "group",
-            "semantic_model"
+            "semantic_model",
+            "unit_test"
           ]
         },
         "package_name": {
@@ -6099,6 +5705,128 @@
         "fqn",
         "model",
         "node_relation"
+      ]
+    },
+    "InputFixture": {
+      "type": "object",
+      "title": "InputFixture",
+      "properties": {
+        "input": {
+          "type": "string"
+        },
+        "rows": {
+          "type": "array",
+          "items": {
+            "type": "object",
+            "propertyNames": {
+              "type": "string"
+            }
+          }
+        }
+      },
+      "additionalProperties": false,
+      "required": [
+        "input"
+      ]
+    },
+    "UnitTestDefinition": {
+      "type": "object",
+      "title": "UnitTestDefinition",
+      "properties": {
+        "name": {
+          "type": "string"
+        },
+        "resource_type": {
+          "enum": [
+            "model",
+            "analysis",
+            "test",
+            "snapshot",
+            "operation",
+            "seed",
+            "rpc",
+            "sql_operation",
+            "doc",
+            "source",
+            "macro",
+            "exposure",
+            "metric",
+            "group",
+            "semantic_model",
+            "unit_test"
+          ]
+        },
+        "package_name": {
+          "type": "string"
+        },
+        "path": {
+          "type": "string"
+        },
+        "original_file_path": {
+          "type": "string"
+        },
+        "unique_id": {
+          "type": "string"
+        },
+        "fqn": {
+          "type": "array",
+          "items": {
+            "type": "string"
+          }
+        },
+        "model": {
+          "type": "string"
+        },
+        "attached_node": {
+          "type": "string"
+        },
+        "given": {
+          "type": "array",
+          "items": {
+            "$ref": "#/$defs/InputFixture"
+          }
+        },
+        "expect": {
+          "type": "array",
+          "items": {
+            "type": "object",
+            "propertyNames": {
+              "type": "string"
+            }
+          }
+        },
+        "description": {
+          "type": "string",
+          "default": ""
+        },
+        "overrides": {
+          "anyOf": [
+            {
+              "$ref": "#/$defs/UnitTestOverrides"
+            },
+            {
+              "type": "null"
+            }
+          ],
+          "default": null
+        },
+        "depends_on": {
+          "$ref": "#/$defs/DependsOn"
+        }
+      },
+      "additionalProperties": false,
+      "required": [
+        "name",
+        "resource_type",
+        "package_name",
+        "path",
+        "original_file_path",
+        "unique_id",
+        "fqn",
+        "model",
+        "attached_node",
+        "given",
+        "expect"
       ]
     },
     "WritableManifest": {
@@ -6136,6 +5864,9 @@
               },
               {
                 "$ref": "#/$defs/SnapshotNode"
+              },
+              {
+                "$ref": "#/$defs/UnitTestNode"
               },
               {
                 "$ref": "#/$defs/SeedNode"
@@ -6247,6 +5978,9 @@
                       "$ref": "#/$defs/SnapshotNode"
                     },
                     {
+                      "$ref": "#/$defs/UnitTestNode"
+                    },
+                    {
                       "$ref": "#/$defs/SeedNode"
                     },
                     {
@@ -6260,6 +5994,9 @@
                     },
                     {
                       "$ref": "#/$defs/SemanticModel"
+                    },
+                    {
+                      "$ref": "#/$defs/UnitTestDefinition"
                     }
                   ]
                 }
@@ -6342,145 +6079,19 @@
           "propertyNames": {
             "type": "string"
           }
+        },
+        "unit_tests": {
+          "type": "object",
+          "description": "The unit tests defined in the project",
+          "additionalProperties": {
+            "$ref": "#/$defs/UnitTestDefinition"
+          },
+          "propertyNames": {
+            "type": "string"
+          }
         }
       },
       "additionalProperties": false,
-<<<<<<< HEAD
-      "description": "DimensionValidityParams(is_start: bool = False, is_end: bool = False)"
-    },
-    "SemanticModelConfig": {
-      "type": "object",
-      "required": [],
-      "properties": {
-        "enabled": {
-          "type": "boolean",
-          "default": true
-        }
-      },
-      "additionalProperties": true,
-      "description": "SemanticModelConfig(_extra: Dict[str, Any] = <factory>, enabled: bool = True)"
-    },
-    "UnitTestDefinition": {
-      "type": "object",
-      "required": [
-        "name",
-        "resource_type",
-        "package_name",
-        "path",
-        "original_file_path",
-        "unique_id",
-        "fqn",
-        "model",
-        "attached_node",
-        "given",
-        "expect"
-      ],
-      "properties": {
-        "name": {
-          "type": "string"
-        },
-        "resource_type": {
-          "type": "string",
-          "enum": [
-            "model",
-            "analysis",
-            "test",
-            "snapshot",
-            "operation",
-            "seed",
-            "rpc",
-            "sql_operation",
-            "doc",
-            "source",
-            "macro",
-            "exposure",
-            "metric",
-            "group",
-            "semantic_model",
-            "unit_test"
-          ]
-        },
-        "package_name": {
-          "type": "string"
-        },
-        "path": {
-          "type": "string"
-        },
-        "original_file_path": {
-          "type": "string"
-        },
-        "unique_id": {
-          "type": "string"
-        },
-        "fqn": {
-          "type": "array",
-          "items": {
-            "type": "string"
-          }
-        },
-        "model": {
-          "type": "string"
-        },
-        "attached_node": {
-          "type": "string"
-        },
-        "given": {
-          "type": "array",
-          "items": {
-            "$ref": "#/definitions/InputFixture"
-          }
-        },
-        "expect": {
-          "type": "array",
-          "items": {
-            "type": "object"
-          }
-        },
-        "description": {
-          "type": "string",
-          "default": ""
-        },
-        "overrides": {
-          "oneOf": [
-            {
-              "$ref": "#/definitions/UnitTestOverrides"
-            },
-            {
-              "type": "null"
-            }
-          ]
-        },
-        "depends_on": {
-          "$ref": "#/definitions/DependsOn",
-          "default": {
-            "macros": [],
-            "nodes": []
-          }
-        }
-      },
-      "additionalProperties": false,
-      "description": "UnitTestDefinition(name: str, resource_type: dbt.node_types.NodeType, package_name: str, path: str, original_file_path: str, unique_id: str, fqn: List[str], model: str, attached_node: str, given: Sequence[dbt.contracts.graph.unparsed.InputFixture], expect: List[Dict[str, Any]], description: str = '', overrides: Union[dbt.contracts.graph.unparsed.UnitTestOverrides, NoneType] = None, depends_on: dbt.contracts.graph.nodes.DependsOn = <factory>)"
-    },
-    "InputFixture": {
-      "type": "object",
-      "required": [
-        "input"
-      ],
-      "properties": {
-        "input": {
-          "type": "string"
-        },
-        "rows": {
-          "type": "array",
-          "items": {
-            "type": "object"
-          },
-          "default": []
-        }
-      },
-      "additionalProperties": false,
-      "description": "InputFixture(input: str, rows: List[Dict[str, Any]] = <factory>)"
-=======
       "required": [
         "metadata",
         "nodes",
@@ -6495,9 +6106,9 @@
         "parent_map",
         "child_map",
         "group_map",
-        "semantic_models"
+        "semantic_models",
+        "unit_tests"
       ]
->>>>>>> f063e4e0
     }
   },
   "$id": "https://schemas.getdbt.com/dbt/manifest/v11.json"
