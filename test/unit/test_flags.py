--- conflicted
+++ resolved
@@ -278,9 +278,6 @@
         self.assertEqual(flags.LOG_PATH, 'd/e/f')
         # cleanup
         os.environ.pop('DBT_LOG_PATH')
-<<<<<<< HEAD
-        delattr(self.args, 'log_path')
-=======
         delattr(self.args, 'log_path')
 
     def test__flags_are_mutually_exclusive(self):
@@ -337,4 +334,3 @@
         # cleanup
         delattr(self.args, 'warn_error')
         os.environ.pop('DBT_WARN_ERROR_OPTIONS')
->>>>>>> 3aeab737
