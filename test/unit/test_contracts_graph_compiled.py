--- conflicted
+++ resolved
@@ -435,14 +435,11 @@
             'tags': [],
             'vars': {},
             'severity': 'ERROR',
-<<<<<<< HEAD
-            'on_schema_change': 'ignore'
-=======
             'schema': 'dbt_test__audit',
             'warn_if': '!= 0',
             'error_if': '!= 0',
             'fail_calc': 'count(*)',
->>>>>>> 14507a28
+            'on_schema_change': 'ignore',
         },
         'deferred': False,
         'docs': {'show': True},
@@ -493,14 +490,11 @@
             'tags': [],
             'vars': {},
             'severity': 'warn',
-<<<<<<< HEAD
-            'on_schema_change': 'ignore'
-=======
             'schema': 'dbt_test__audit',
             'warn_if': '!= 0',
             'error_if': '!= 0',
             'fail_calc': 'count(*)',
->>>>>>> 14507a28
+            'on_schema_change': 'ignore',
         },
         'docs': {'show': True},
         'columns': {},
