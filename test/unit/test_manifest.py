--- conflicted
+++ resolved
@@ -38,10 +38,7 @@
 
 REQUIRED_COMPILED_NODE_KEYS = frozenset(REQUIRED_PARSED_NODE_KEYS | {
     'compiled', 'extra_ctes_injected', 'extra_ctes', 'compiled_sql',
-<<<<<<< HEAD
-    'injected_sql', 'relation_name'
-=======
->>>>>>> 142e3c92
+    'relation_name'
 })
 
 
@@ -487,11 +484,7 @@
                 compiled=True,
                 compiled_sql='also does not matter',
                 extra_ctes_injected=True,
-<<<<<<< HEAD
-                injected_sql=None,
                 relation_name='"dbt"."analytics"."events"',
-=======
->>>>>>> 142e3c92
                 extra_ctes=[],
                 checksum=FileHash.empty(),
             ),
@@ -517,11 +510,7 @@
                 compiled=True,
                 compiled_sql='also does not matter',
                 extra_ctes_injected=True,
-<<<<<<< HEAD
-                injected_sql='and this also does not matter',
                 relation_name='"dbt"."analytics"."events"',
-=======
->>>>>>> 142e3c92
                 extra_ctes=[],
                 checksum=FileHash.empty(),
             ),
