import os
import unittest
from unittest import mock

from argparse import Namespace
import copy
from collections import namedtuple
from itertools import product
from datetime import datetime

import pytest

import dbt.flags
import dbt.version
from dbt import tracking
from dbt.adapters.base.plugin import AdapterPlugin
from dbt.contracts.files import FileHash
from dbt.contracts.graph.manifest import Manifest, ManifestMetadata
from dbt.contracts.graph.nodes import (
    ModelNode,
    DependsOn,
    NodeConfig,
    SeedNode,
    SourceDefinition,
    Exposure,
    Metric,
<<<<<<< HEAD
    Entity
=======
    Group,
>>>>>>> 0ef9931d
)

from dbt.contracts.graph.unparsed import (
    ExposureType,
    Owner,
    MaturityType,
    MetricFilter,
    MetricTime
)

from dbt.events.functions import reset_metadata_vars
from dbt.flags import set_from_args

from dbt.node_types import NodeType
import freezegun

from .utils import MockMacro, MockDocumentation, MockSource, MockNode, MockMaterialization, MockGenerateMacro, inject_plugin


REQUIRED_PARSED_NODE_KEYS = frozenset({
<<<<<<< HEAD
    'alias', 'tags', 'config', 'unique_id', 'refs', 'sources', 'metrics', 'entities', 'meta',
    'depends_on', 'database', 'schema', 'name', 'resource_type',
=======
    'alias', 'tags', 'config', 'unique_id', 'refs', 'sources', 'metrics', 'meta',
    'depends_on', 'database', 'schema', 'name', 'resource_type', 'group',
>>>>>>> 0ef9931d
    'package_name', 'path', 'original_file_path', 'raw_code', 'language',
    'description', 'columns', 'fqn', 'build_path', 'compiled_path', 'patch_path', 'docs',
    'deferred', 'checksum', 'unrendered_config', 'created_at', 'config_call_dict', 'relation_name', 'contract',
    'access',
})

REQUIRED_COMPILED_NODE_KEYS = frozenset(REQUIRED_PARSED_NODE_KEYS | {
    'compiled', 'extra_ctes_injected', 'extra_ctes', 'compiled_code',
    'relation_name'
})


ENV_KEY_NAME = 'KEY' if os.name == 'nt' else 'key'


class ManifestTest(unittest.TestCase):
    def setUp(self):
        reset_metadata_vars()

        # TODO: why is this needed for tests in this module to pass?
        tracking.active_user = None

        self.maxDiff = None

        self.model_config = NodeConfig.from_dict({
            'enabled': True,
            'materialized': 'view',
            'persist_docs': {},
            'post-hook': [],
            'pre-hook': [],
            'vars': {},
            'quoting': {},
            'column_types': {},
            'tags': [],
        })

        self.exposures = {
            'exposure.root.my_exposure': Exposure(
                name='my_exposure',
                type=ExposureType.Dashboard,
                owner=Owner(email='some@email.com'),
                resource_type=NodeType.Exposure,
                description='Test description',
                maturity=MaturityType.High,
                url='hhtp://mydashboard.com',
                depends_on=DependsOn(nodes=['model.root.multi']),
                refs=[['multi']],
                sources=[],
                fqn=['root', 'my_exposure'],
                unique_id='exposure.root.my_exposure',
                package_name='root',
                path='my_exposure.sql',
                original_file_path='my_exposure.sql'
            )
        }

        self.metrics = {
            'metric.root.my_metric': Metric(
                name='new_customers',
                label='New Customers',
                model='ref("multi")',
                description="New customers",
                calculation_method='count',
                expression="user_id",
                timestamp="signup_date",
                time_grains=['day', 'week', 'month'],
                dimensions=['plan', 'country'],
                filters=[MetricFilter(
                   field="is_paying",
                   value='True',
                   operator="=",
                )],
                meta={'is_okr': True},
                tags=['okrs'],
                window=MetricTime(),
                resource_type=NodeType.Metric,
                depends_on=DependsOn(nodes=['model.root.multi']),
                refs=[['multi']],
                sources=[],
                metrics=[],
                entities=[],
                fqn=['root', 'my_metric'],
                unique_id='metric.root.my_metric',
                package_name='root',
                path='my_metric.yml',
                original_file_path='my_metric.yml'
            )
        }

<<<<<<< HEAD
        self.entities = {
            'entity.root.my_entity': Entity(
                name='my_entity',
                model='ref("multi")',
                description="my entity",
                dimensions=['plan', 'country'],
                resource_type=NodeType.Entity,
                meta={'is_okr': True},
                tags=['okrs'],
                depends_on=DependsOn(nodes=['model.root.multi']),
                refs=[['multi']],
                sources=[],
                metrics=[],
                entities=[],
                fqn=['root', 'my_entity'],
                unique_id='entity.root.my_entity',
                package_name='root',
                path='my_entity.yml',
                original_file_path='my_entity.yml'
=======
        self.groups = {
            'group.root.my_group': Group(
                name='my_group',
                owner=Owner(email='some@email.com'),
                resource_type=NodeType.Group,
                unique_id='group.root.my_group',
                package_name='root',
                path='my_metric.yml',
                original_file_path='my_metric.yml',
>>>>>>> 0ef9931d
            )
        }

        self.nested_nodes = {
            'model.snowplow.events': ModelNode(
                name='events',
                database='dbt',
                schema='analytics',
                alias='events',
                resource_type=NodeType.Model,
                unique_id='model.snowplow.events',
                fqn=['snowplow', 'events'],
                package_name='snowplow',
                refs=[],
                sources=[],
                metrics=[],
                entities=[],
                depends_on=DependsOn(),
                config=self.model_config,
                tags=[],
                path='events.sql',
                original_file_path='events.sql',
                meta={},
                language='sql',
                raw_code='does not matter',
                checksum=FileHash.empty(),
            ),
            'model.root.events': ModelNode(
                name='events',
                database='dbt',
                schema='analytics',
                alias='events',
                resource_type=NodeType.Model,
                unique_id='model.root.events',
                fqn=['root', 'events'],
                package_name='root',
                refs=[],
                sources=[],
                metrics=[],
                entities=[],
                depends_on=DependsOn(),
                config=self.model_config,
                tags=[],
                path='events.sql',
                original_file_path='events.sql',
                meta={},
                language='sql',
                raw_code='does not matter',
                checksum=FileHash.empty(),
            ),
            'model.root.dep': ModelNode(
                name='dep',
                database='dbt',
                schema='analytics',
                alias='dep',
                resource_type=NodeType.Model,
                unique_id='model.root.dep',
                fqn=['root', 'dep'],
                package_name='root',
                refs=[['events']],
                sources=[],
                metrics=[],
                entities=[],
                depends_on=DependsOn(nodes=['model.root.events']),
                config=self.model_config,
                tags=[],
                path='multi.sql',
                original_file_path='multi.sql',
                meta={},
                language='sql',
                raw_code='does not matter',
                checksum=FileHash.empty(),
            ),
            'model.root.nested': ModelNode(
                name='nested',
                database='dbt',
                schema='analytics',
                alias='nested',
                resource_type=NodeType.Model,
                unique_id='model.root.nested',
                fqn=['root', 'nested'],
                package_name='root',
                refs=[['events']],
                sources=[],
                metrics=[],
                entities=[],
                depends_on=DependsOn(nodes=['model.root.dep']),
                config=self.model_config,
                tags=[],
                path='multi.sql',
                original_file_path='multi.sql',
                meta={},
                language='sql',
                raw_code='does not matter',
                checksum=FileHash.empty(),
            ),
            'model.root.sibling': ModelNode(
                name='sibling',
                database='dbt',
                schema='analytics',
                alias='sibling',
                resource_type=NodeType.Model,
                unique_id='model.root.sibling',
                fqn=['root', 'sibling'],
                package_name='root',
                refs=[['events']],
                sources=[],
                metrics=[],
                entities=[],
                depends_on=DependsOn(nodes=['model.root.events']),
                config=self.model_config,
                tags=[],
                path='multi.sql',
                original_file_path='multi.sql',
                meta={},
                language='sql',
                raw_code='does not matter',
                checksum=FileHash.empty(),
            ),
            'model.root.multi': ModelNode(
                name='multi',
                database='dbt',
                schema='analytics',
                alias='multi',
                resource_type=NodeType.Model,
                unique_id='model.root.multi',
                fqn=['root', 'multi'],
                package_name='root',
                refs=[['events']],
                sources=[],
                metrics=[],
                entities=[],
                depends_on=DependsOn(nodes=['model.root.nested', 'model.root.sibling']),
                config=self.model_config,
                tags=[],
                path='multi.sql',
                original_file_path='multi.sql',
                meta={},
                language='sql',
                raw_code='does not matter',
                checksum=FileHash.empty(),
            ),
        }

        self.sources = {
            'source.root.my_source.my_table': SourceDefinition(
                database='raw',
                schema='analytics',
                resource_type=NodeType.Source,
                identifier='some_source',
                name='my_table',
                source_name='my_source',
                source_description='My source description',
                description='Table description',
                loader='a_loader',
                unique_id='source.test.my_source.my_table',
                fqn=['test', 'my_source', 'my_table'],
                package_name='root',
                path='schema.yml',
                original_file_path='schema.yml',
            ),
        }
        for exposure in self.exposures.values():
            exposure.validate(exposure.to_dict(omit_none=True))
        for metric in self.metrics.values():
            metric.validate(metric.to_dict(omit_none=True))
        for entity in self.entities.values():
            entity.validate(entity.to_dict(omit_none=True))
        for node in self.nested_nodes.values():
            node.validate(node.to_dict(omit_none=True))
        for source in self.sources.values():
            source.validate(source.to_dict(omit_none=True))

        os.environ['DBT_ENV_CUSTOM_ENV_key'] = 'value'

    def tearDown(self):
        del os.environ['DBT_ENV_CUSTOM_ENV_key']
        reset_metadata_vars()

    @freezegun.freeze_time('2018-02-14T09:15:13Z')
    def test__no_nodes(self):
        manifest = Manifest(
            nodes={}, sources={}, macros={}, docs={}, disabled={}, files={},
            exposures={}, metrics={}, selectors={}, entities={},
            metadata=ManifestMetadata(generated_at=datetime.utcnow()),
        )

        invocation_id = dbt.events.functions.EVENT_MANAGER.invocation_id
        self.assertEqual(
            manifest.writable_manifest().to_dict(omit_none=True),
            {
                'nodes': {},
                'sources': {},
                'macros': {},
                'exposures': {},
                'metrics': {},
<<<<<<< HEAD
                'entities': {},
=======
                'groups': {},
>>>>>>> 0ef9931d
                'selectors': {},
                'parent_map': {},
                'child_map': {},
                'group_map': {},
                'metadata': {
                    'generated_at': '2018-02-14T09:15:13Z',
                    'dbt_schema_version': 'https://schemas.getdbt.com/dbt/manifest/v9.json',
                    'dbt_version': dbt.version.__version__,
                    'env': {ENV_KEY_NAME: 'value'},
                    'invocation_id': invocation_id,
                },
                'docs': {},
                'disabled': {},
            }
        )

    @freezegun.freeze_time('2018-02-14T09:15:13Z')
    def test__nested_nodes(self):
        nodes = copy.copy(self.nested_nodes)
        manifest = Manifest(
            nodes=nodes, sources={}, macros={}, docs={}, disabled={}, files={},
            exposures={}, metrics={}, entities={}, selectors={},
            metadata=ManifestMetadata(generated_at=datetime.utcnow()),
        )
        serialized = manifest.writable_manifest().to_dict(omit_none=True)
        self.assertEqual(serialized['metadata']['generated_at'], '2018-02-14T09:15:13Z')
        self.assertEqual(serialized['docs'], {})
        self.assertEqual(serialized['disabled'], {})
        parent_map = serialized['parent_map']
        child_map = serialized['child_map']
        # make sure there aren't any extra/missing keys.
        self.assertEqual(set(parent_map), set(nodes))
        self.assertEqual(set(child_map), set(nodes))
        self.assertEqual(
            parent_map['model.root.sibling'],
            ['model.root.events']
        )
        self.assertEqual(
            parent_map['model.root.nested'],
            ['model.root.dep']
        )
        self.assertEqual(
            parent_map['model.root.dep'],
            ['model.root.events']
        )
        # order doesn't matter.
        self.assertEqual(
            set(parent_map['model.root.multi']),
            set(['model.root.nested', 'model.root.sibling'])
        )
        self.assertEqual(
            parent_map['model.root.events'],
            [],
        )
        self.assertEqual(
            parent_map['model.snowplow.events'],
            [],
        )

        self.assertEqual(
            child_map['model.root.sibling'],
            ['model.root.multi'],
        )
        self.assertEqual(
            child_map['model.root.nested'],
            ['model.root.multi'],
        )
        self.assertEqual(
            child_map['model.root.dep'],
            ['model.root.nested']
        )
        self.assertEqual(
            child_map['model.root.multi'],
            []
        )
        self.assertEqual(
            set(child_map['model.root.events']),
            set(['model.root.dep', 'model.root.sibling'])
        )
        self.assertEqual(
            child_map['model.snowplow.events'],
            []
        )

    def test__build_flat_graph(self):
        exposures = copy.copy(self.exposures)
        metrics = copy.copy(self.metrics)
<<<<<<< HEAD
        entities = copy.copy(self.entities)
=======
        groups = copy.copy(self.groups)
>>>>>>> 0ef9931d
        nodes = copy.copy(self.nested_nodes)
        sources = copy.copy(self.sources)
        manifest = Manifest(nodes=nodes, sources=sources, macros={}, docs={},
                            disabled={}, files={}, exposures=exposures,
<<<<<<< HEAD
                            metrics=metrics, entities=entities, selectors={})
=======
                            metrics=metrics, groups=groups, selectors={})
>>>>>>> 0ef9931d
        manifest.build_flat_graph()
        flat_graph = manifest.flat_graph
        flat_exposures = flat_graph['exposures']
        flat_groups = flat_graph['groups']
        flat_metrics = flat_graph['metrics']
        flat_entities = flat_graph['entities']
        flat_nodes = flat_graph['nodes']
        flat_sources = flat_graph['sources']
<<<<<<< HEAD
        self.assertEqual(set(flat_graph), set(['exposures', 'nodes', 'sources', 'metrics', 'entities']))
=======
        self.assertEqual(set(flat_graph), set(['exposures', 'groups', 'nodes', 'sources', 'metrics']))
>>>>>>> 0ef9931d
        self.assertEqual(set(flat_exposures), set(self.exposures))
        self.assertEqual(set(flat_groups), set(self.groups))
        self.assertEqual(set(flat_metrics), set(self.metrics))
        self.assertEqual(set(flat_entities), set(self.entities))
        self.assertEqual(set(flat_nodes), set(self.nested_nodes))
        self.assertEqual(set(flat_sources), set(self.sources))
        for node in flat_nodes.values():
            self.assertEqual(frozenset(node), REQUIRED_PARSED_NODE_KEYS)

    @mock.patch.object(tracking, 'active_user')
    def test_metadata(self, mock_user):
        mock_user.id = 'cfc9500f-dc7f-4c83-9ea7-2c581c1b38cf'
        dbt.events.functions.EVENT_MANAGER.invocation_id = '01234567-0123-0123-0123-0123456789ab'
        set_from_args(Namespace(SEND_ANONYMOUS_USAGE_STATS=False), None)
        now = datetime.utcnow()
        self.assertEqual(
            ManifestMetadata(
                project_id='098f6bcd4621d373cade4e832627b4f6',
                adapter_type='postgres',
                generated_at=now,
            ),
            ManifestMetadata(
                project_id='098f6bcd4621d373cade4e832627b4f6',
                user_id='cfc9500f-dc7f-4c83-9ea7-2c581c1b38cf',
                send_anonymous_usage_stats=False,
                adapter_type='postgres',
                generated_at=now,
                invocation_id='01234567-0123-0123-0123-0123456789ab',
            )
        )

    @mock.patch.object(tracking, 'active_user')
    @freezegun.freeze_time('2018-02-14T09:15:13Z')
    def test_no_nodes_with_metadata(self, mock_user):
        mock_user.id = 'cfc9500f-dc7f-4c83-9ea7-2c581c1b38cf'
        dbt.events.functions.EVENT_MANAGER.invocation_id = '01234567-0123-0123-0123-0123456789ab'
        set_from_args(Namespace(SEND_ANONYMOUS_USAGE_STATS=False), None)
        metadata = ManifestMetadata(
            project_id='098f6bcd4621d373cade4e832627b4f6',
            adapter_type='postgres',
            generated_at=datetime.utcnow(),
        )
        manifest = Manifest(nodes={}, sources={}, macros={}, docs={},
                            disabled={}, selectors={},
                            metadata=metadata, files={}, exposures={})

        self.assertEqual(
            manifest.writable_manifest().to_dict(omit_none=True),
            {
                'nodes': {},
                'sources': {},
                'macros': {},
                'exposures': {},
                'metrics': {},
<<<<<<< HEAD
                'entities': {},
=======
                'groups': {},
>>>>>>> 0ef9931d
                'selectors': {},
                'parent_map': {},
                'child_map': {},
                'group_map': {},
                'docs': {},
                'metadata': {
                    'generated_at': '2018-02-14T09:15:13Z',
                    'dbt_schema_version': 'https://schemas.getdbt.com/dbt/manifest/v9.json',
                    'dbt_version': dbt.version.__version__,
                    'project_id': '098f6bcd4621d373cade4e832627b4f6',
                    'user_id': 'cfc9500f-dc7f-4c83-9ea7-2c581c1b38cf',
                    'send_anonymous_usage_stats': False,
                    'adapter_type': 'postgres',
                    'invocation_id': '01234567-0123-0123-0123-0123456789ab',
                    'env': {ENV_KEY_NAME: 'value'},
                },
                'disabled': {},
            }
        )

    def test_get_resource_fqns_empty(self):
        manifest = Manifest(nodes={}, sources={}, macros={}, docs={},
                            disabled={}, files={}, exposures={}, selectors={})
        self.assertEqual(manifest.get_resource_fqns(), {})

    def test_get_resource_fqns(self):
        nodes = copy.copy(self.nested_nodes)
        nodes['seed.root.seed'] = SeedNode(
            name='seed',
            database='dbt',
            schema='analytics',
            alias='seed',
            resource_type=NodeType.Seed,
            unique_id='seed.root.seed',
            fqn=['root', 'seed'],
            package_name='root',
            config=self.model_config,
            tags=[],
            path='seed.csv',
            original_file_path='seed.csv',
            checksum=FileHash.empty(),
        )
        manifest = Manifest(nodes=nodes, sources=self.sources, macros={}, docs={},
                            disabled={}, files={}, exposures=self.exposures,
                            metrics=self.metrics, entities=self.entities, selectors={})
        expect = {
            'metrics': frozenset([
                ('root', 'my_metric')
            ]),
            'entities': frozenset([
                ('root', 'my_entity')
            ]),
            'exposures': frozenset([
                ('root', 'my_exposure')
            ]),
            'models': frozenset([
                ('snowplow', 'events'),
                ('root', 'events'),
                ('root', 'dep'),
                ('root', 'nested'),
                ('root', 'sibling'),
                ('root', 'multi'),
            ]),
            'seeds': frozenset([
                ('root', 'seed')
            ]),
            'sources': frozenset([
                ('test', 'my_source', 'my_table')
            ])
        }
        resource_fqns = manifest.get_resource_fqns()
        self.assertEqual(resource_fqns, expect)

    def test__deepcopy_copies_flat_graph(self):
        test_node = ModelNode(
                name='events',
                database='dbt',
                schema='analytics',
                alias='events',
                resource_type=NodeType.Model,
                unique_id='model.snowplow.events',
                fqn=['snowplow', 'events'],
                package_name='snowplow',
                refs=[],
                sources=[],
                metrics=[],
                entities=[],
                depends_on=DependsOn(),
                config=self.model_config,
                tags=[],
                path='events.sql',
                original_file_path='events.sql',
                meta={},
                language='sql',
                raw_code='does not matter',
                checksum=FileHash.empty())

        original = make_manifest(nodes=[test_node])
        original.build_flat_graph()
        copy = original.deepcopy()
        self.assertEqual(original.flat_graph, copy.flat_graph)

class MixedManifestTest(unittest.TestCase):
    def setUp(self):
        self.maxDiff = None

        self.model_config = NodeConfig.from_dict({
            'enabled': True,
            'materialized': 'view',
            'persist_docs': {},
            'post-hook': [],
            'pre-hook': [],
            'vars': {},
            'quoting': {},
            'column_types': {},
            'tags': [],
        })

        self.nested_nodes = {
            'model.snowplow.events': ModelNode(
                name='events',
                database='dbt',
                schema='analytics',
                alias='events',
                resource_type=NodeType.Model,
                unique_id='model.snowplow.events',
                fqn=['snowplow', 'events'],
                package_name='snowplow',
                refs=[],
                sources=[],
                depends_on=DependsOn(),
                config=self.model_config,
                tags=[],
                path='events.sql',
                original_file_path='events.sql',
                language='sql',
                raw_code='does not matter',
                meta={},
                compiled=True,
                compiled_code='also does not matter',
                extra_ctes_injected=True,
                relation_name='"dbt"."analytics"."events"',
                extra_ctes=[],
                checksum=FileHash.empty(),
            ),
            'model.root.events': ModelNode(
                name='events',
                database='dbt',
                schema='analytics',
                alias='events',
                resource_type=NodeType.Model,
                unique_id='model.root.events',
                fqn=['root', 'events'],
                package_name='root',
                refs=[],
                sources=[],
                depends_on=DependsOn(),
                config=self.model_config,
                tags=[],
                path='events.sql',
                original_file_path='events.sql',
                raw_code='does not matter',
                meta={},
                compiled=True,
                compiled_code='also does not matter',
                language='sql',
                extra_ctes_injected=True,
                relation_name='"dbt"."analytics"."events"',
                extra_ctes=[],
                checksum=FileHash.empty(),
            ),
            'model.root.dep': ModelNode(
                name='dep',
                database='dbt',
                schema='analytics',
                alias='dep',
                resource_type=NodeType.Model,
                unique_id='model.root.dep',
                fqn=['root', 'dep'],
                package_name='root',
                refs=[['events']],
                sources=[],
                depends_on=DependsOn(nodes=['model.root.events']),
                config=self.model_config,
                tags=[],
                path='multi.sql',
                original_file_path='multi.sql',
                meta={},
                language='sql',
                raw_code='does not matter',
                checksum=FileHash.empty(),
            ),
            'model.root.nested': ModelNode(
                name='nested',
                database='dbt',
                schema='analytics',
                alias='nested',
                resource_type=NodeType.Model,
                unique_id='model.root.nested',
                fqn=['root', 'nested'],
                package_name='root',
                refs=[['events']],
                sources=[],
                depends_on=DependsOn(nodes=['model.root.dep']),
                config=self.model_config,
                tags=[],
                path='multi.sql',
                original_file_path='multi.sql',
                meta={},
                language='sql',
                raw_code='does not matter',
                checksum=FileHash.empty(),
            ),
            'model.root.sibling': ModelNode(
                name='sibling',
                database='dbt',
                schema='analytics',
                alias='sibling',
                resource_type=NodeType.Model,
                unique_id='model.root.sibling',
                fqn=['root', 'sibling'],
                package_name='root',
                refs=[['events']],
                sources=[],
                depends_on=DependsOn(nodes=['model.root.events']),
                config=self.model_config,
                tags=[],
                path='multi.sql',
                original_file_path='multi.sql',
                meta={},
                language='sql',
                raw_code='does not matter',
                checksum=FileHash.empty(),
            ),
            'model.root.multi': ModelNode(
                name='multi',
                database='dbt',
                schema='analytics',
                alias='multi',
                resource_type=NodeType.Model,
                unique_id='model.root.multi',
                fqn=['root', 'multi'],
                package_name='root',
                refs=[['events']],
                sources=[],
                depends_on=DependsOn(nodes=['model.root.nested', 'model.root.sibling']),
                config=self.model_config,
                tags=[],
                path='multi.sql',
                original_file_path='multi.sql',
                meta={},
                language='sql',
                raw_code='does not matter',
                checksum=FileHash.empty(),
            ),
        }
        os.environ['DBT_ENV_CUSTOM_ENV_key'] = 'value'

    def tearDown(self):
        del os.environ['DBT_ENV_CUSTOM_ENV_key']

    @freezegun.freeze_time('2018-02-14T09:15:13Z')
    def test__no_nodes(self):
        metadata = ManifestMetadata(generated_at=datetime.utcnow(), invocation_id='01234567-0123-0123-0123-0123456789ab')
        manifest = Manifest(nodes={}, sources={}, macros={}, docs={}, selectors={},
                            disabled={}, metadata=metadata, files={}, exposures={})
        self.assertEqual(
            manifest.writable_manifest().to_dict(omit_none=True),
            {
                'nodes': {},
                'macros': {},
                'sources': {},
                'exposures': {},
                'metrics': {},
<<<<<<< HEAD
                'entities': {},
=======
                'groups': {},
>>>>>>> 0ef9931d
                'selectors': {},
                'parent_map': {},
                'child_map': {},
                'group_map': {},
                'metadata': {
                    'generated_at': '2018-02-14T09:15:13Z',
                    'dbt_schema_version': 'https://schemas.getdbt.com/dbt/manifest/v9.json',
                    'dbt_version': dbt.version.__version__,
                    'invocation_id': '01234567-0123-0123-0123-0123456789ab',
                    'env': {ENV_KEY_NAME: 'value'},
                },
                'docs': {},
                'disabled': {},
            }
        )

    @freezegun.freeze_time('2018-02-14T09:15:13Z')
    def test__nested_nodes(self):
        nodes = copy.copy(self.nested_nodes)
        manifest = Manifest(nodes=nodes, sources={}, macros={}, docs={},
                            disabled={}, selectors={},
                            metadata=ManifestMetadata(generated_at=datetime.utcnow()),
                            files={}, exposures={})
        serialized = manifest.writable_manifest().to_dict(omit_none=True)
        self.assertEqual(serialized['metadata']['generated_at'], '2018-02-14T09:15:13Z')
        self.assertEqual(serialized['disabled'], {})
        parent_map = serialized['parent_map']
        child_map = serialized['child_map']
        # make sure there aren't any extra/missing keys.
        self.assertEqual(set(parent_map), set(nodes))
        self.assertEqual(set(child_map), set(nodes))
        self.assertEqual(
            parent_map['model.root.sibling'],
            ['model.root.events']
        )
        self.assertEqual(
            parent_map['model.root.nested'],
            ['model.root.dep']
        )
        self.assertEqual(
            parent_map['model.root.dep'],
            ['model.root.events']
        )
        # order doesn't matter.
        self.assertEqual(
            set(parent_map['model.root.multi']),
            set(['model.root.nested', 'model.root.sibling'])
        )
        self.assertEqual(
            parent_map['model.root.events'],
            [],
        )
        self.assertEqual(
            parent_map['model.snowplow.events'],
            [],
        )

        self.assertEqual(
            child_map['model.root.sibling'],
            ['model.root.multi'],
        )
        self.assertEqual(
            child_map['model.root.nested'],
            ['model.root.multi'],
        )
        self.assertEqual(
            child_map['model.root.dep'],
            ['model.root.nested']
        )
        self.assertEqual(
            child_map['model.root.multi'],
            []
        )
        self.assertEqual(
            set(child_map['model.root.events']),
            set(['model.root.dep', 'model.root.sibling'])
        )
        self.assertEqual(
            child_map['model.snowplow.events'],
            []
        )

    def test__build_flat_graph(self):
        nodes = copy.copy(self.nested_nodes)
        manifest = Manifest(nodes=nodes, sources={}, macros={}, docs={},
                            disabled={}, selectors={},
                            files={}, exposures={})
        manifest.build_flat_graph()
        flat_graph = manifest.flat_graph
        flat_nodes = flat_graph['nodes']
<<<<<<< HEAD
        self.assertEqual(set(flat_graph), set(['exposures', 'metrics', 'entities', 'nodes', 'sources']))
=======
        self.assertEqual(set(flat_graph), set(['exposures', 'groups', 'metrics', 'nodes', 'sources']))
>>>>>>> 0ef9931d
        self.assertEqual(set(flat_nodes), set(self.nested_nodes))
        compiled_count = 0
        for node in flat_nodes.values():
            if node.get('compiled'):
                self.assertEqual(frozenset(node), REQUIRED_COMPILED_NODE_KEYS)
                compiled_count += 1
            else:
                self.assertEqual(frozenset(node), REQUIRED_PARSED_NODE_KEYS)
        self.assertEqual(compiled_count, 2)


# Tests of the manifest search code (find_X_by_Y)

class TestManifestSearch(unittest.TestCase):
    _macros = []
    _nodes = []
    _docs = []

    @property
    def macros(self):
        return self._macros

    @property
    def nodes(self):
        return self._nodes

    @property
    def docs(self):
        return self._docs

    def setUp(self):
        self.manifest = Manifest(
            nodes={
                n.unique_id: n for n in self.nodes
            },
            macros={
                m.unique_id: m for m in self.macros
            },
            docs={
                d.unique_id: d for d in self.docs
            },
            disabled={},
            files={},
            exposures={},
            metrics={},
            entities={},
            selectors={},
        )


def make_manifest(nodes=[], sources=[], macros=[], docs=[]):
    return Manifest(
        nodes={
            n.unique_id: n for n in nodes
        },
        macros={
            m.unique_id: m for m in macros
        },
        sources={
            s.unique_id: s for s in sources
        },
        docs={
            d.unique_id: d for d in docs
        },
        disabled={},
        files={},
        exposures={},
        metrics={},
        entities={},
        selectors={},
    )


FindMacroSpec = namedtuple('FindMacroSpec', 'macros,expected')

macro_parameter_sets = [
    # empty
    FindMacroSpec(
        macros=[],
        expected={None: None, 'root': None, 'dep': None, 'dbt': None},
    ),

    # just root
    FindMacroSpec(
        macros=[MockMacro('root')],
        expected={None: 'root', 'root': 'root', 'dep': None, 'dbt': None},
    ),

    # just dep
    FindMacroSpec(
        macros=[MockMacro('dep')],
        expected={None: 'dep', 'root': None, 'dep': 'dep', 'dbt': None},
    ),

    # just dbt
    FindMacroSpec(
        macros=[MockMacro('dbt')],
        expected={None: 'dbt', 'root': None, 'dep': None, 'dbt': 'dbt'},
    ),

    # root overrides dep
    FindMacroSpec(
        macros=[MockMacro('root'), MockMacro('dep')],
        expected={None: 'root', 'root': 'root', 'dep': 'dep', 'dbt': None},
    ),

    # root overrides core
    FindMacroSpec(
        macros=[MockMacro('root'), MockMacro('dbt')],
        expected={None: 'root', 'root': 'root', 'dep': None, 'dbt': 'dbt'},
    ),

    # dep overrides core
    FindMacroSpec(
        macros=[MockMacro('dep'), MockMacro('dbt')],
        expected={None: 'dep', 'root': None, 'dep': 'dep', 'dbt': 'dbt'},
    ),

    # root overrides dep overrides core
    FindMacroSpec(
        macros=[MockMacro('root'), MockMacro('dep'), MockMacro('dbt')],
        expected={None: 'root', 'root': 'root', 'dep': 'dep', 'dbt': 'dbt'},
    ),
]


def id_macro(arg):
    if isinstance(arg, list):
        macro_names = '__'.join(f'{m.package_name}' for m in arg)
        return f'm_[{macro_names}]'
    if isinstance(arg, dict):
        arg_names = '__'.join(f'{k}_{v}' for k, v in arg.items())
        return f'exp_{{{arg_names}}}'


@pytest.mark.parametrize('macros,expectations', macro_parameter_sets, ids=id_macro)
def test_find_macro_by_name(macros, expectations):
    manifest = make_manifest(macros=macros)
    for package, expected in expectations.items():
        result = manifest.find_macro_by_name(name='my_macro', root_project_name='root', package=package)
        if expected is None:
            assert result is expected
        else:
            assert result.package_name == expected


# these don't use a search package, so we don't need to do as much
generate_name_parameter_sets = [
    # empty
    FindMacroSpec(
        macros=[],
        expected=None,
    ),

    # just root
    FindMacroSpec(
        macros=[MockGenerateMacro('root')],
        expected='root',
    ),

    # just dep
    FindMacroSpec(
        macros=[MockGenerateMacro('dep')],
        expected=None,
    ),

    # just dbt
    FindMacroSpec(
        macros=[MockGenerateMacro('dbt')],
        expected='dbt',
    ),

    # root overrides dep
    FindMacroSpec(
        macros=[MockGenerateMacro('root'), MockGenerateMacro('dep')],
        expected='root',
    ),

    # root overrides core
    FindMacroSpec(
        macros=[MockGenerateMacro('root'), MockGenerateMacro('dbt')],
        expected='root',
    ),

    # dep overrides core
    FindMacroSpec(
        macros=[MockGenerateMacro('dep'), MockGenerateMacro('dbt')],
        expected='dbt',
    ),

    # root overrides dep overrides core
    FindMacroSpec(
        macros=[MockGenerateMacro('root'), MockGenerateMacro('dep'), MockGenerateMacro('dbt')],
        expected='root',
    ),
]


@pytest.mark.parametrize('macros,expected', generate_name_parameter_sets, ids=id_macro)
def test_find_generate_macro_by_name(macros, expected):
    manifest = make_manifest(macros=macros)
    result = manifest.find_generate_macro_by_name(
        component='some_component', root_project_name='root'
    )
    if expected is None:
        assert result is expected
    else:
        assert result.package_name == expected


FindMaterializationSpec = namedtuple('FindMaterializationSpec', 'macros,adapter_type,expected')


def _materialization_parameter_sets():
    # inject the plugins used for materialization parameter tests
    with mock.patch('dbt.adapters.base.plugin.project_name_from_path') as get_name:
        get_name.return_value = 'foo'
        FooPlugin = AdapterPlugin(
            adapter=mock.MagicMock(),
            credentials=mock.MagicMock(),
            include_path='/path/to/root/plugin',
        )
        FooPlugin.adapter.type.return_value = 'foo'
        inject_plugin(FooPlugin)

        get_name.return_value = 'bar'
        BarPlugin = AdapterPlugin(
            adapter=mock.MagicMock(),
            credentials=mock.MagicMock(),
            include_path='/path/to/root/plugin',
            dependencies=['foo'],
        )
        BarPlugin.adapter.type.return_value = 'bar'
        inject_plugin(BarPlugin)

    sets = [
        FindMaterializationSpec(macros=[], adapter_type='foo', expected=None),
    ]

    # default only, each project
    sets.extend(
        FindMaterializationSpec(
            macros=[MockMaterialization(project, adapter_type=None)],
            adapter_type='foo',
            expected=(project, 'default'),
        ) for project in ['root', 'dep', 'dbt']
    )

    # other type only, each project
    sets.extend(
        FindMaterializationSpec(
            macros=[MockMaterialization(project, adapter_type='bar')],
            adapter_type='foo',
            expected=None,
        ) for project in ['root', 'dep', 'dbt']
    )

    # matching type only, each project
    sets.extend(
        FindMaterializationSpec(
            macros=[MockMaterialization(project, adapter_type='foo')],
            adapter_type='foo',
            expected=(project, 'foo'),
        ) for project in ['root', 'dep', 'dbt']
    )

    sets.extend([
        # matching type and default everywhere
        FindMaterializationSpec(
            macros=[MockMaterialization(project, adapter_type=atype) for (project, atype) in product(['root', 'dep', 'dbt'], ['foo', None])],
            adapter_type='foo',
            expected=('root', 'foo')
        ),
        # default in core, override is in dep, and root has unrelated override
        # should find the dep override.
        FindMaterializationSpec(
            macros=[MockMaterialization('root', adapter_type='bar'), MockMaterialization('dep', adapter_type='foo'), MockMaterialization('dbt', adapter_type=None)],
            adapter_type='foo',
            expected=('dep', 'foo'),
        ),
        # default in core, unrelated override is in dep, and root has an override
        # should find the root override.
        FindMaterializationSpec(
            macros=[MockMaterialization('root', adapter_type='foo'), MockMaterialization('dep', adapter_type='bar'), MockMaterialization('dbt', adapter_type=None)],
            adapter_type='foo',
            expected=('root', 'foo'),
        ),
        # default in core, override is in dep, and root has an override too.
        # should find the root override.
        FindMaterializationSpec(
            macros=[MockMaterialization('root', adapter_type='foo'), MockMaterialization('dep', adapter_type='foo'), MockMaterialization('dbt', adapter_type=None)],
            adapter_type='foo',
            expected=('root', 'foo'),
        ),
        # core has default + adapter, dep has adapter, root has default
        # should find the dependency implementation, because it's the most specific
        FindMaterializationSpec(
            macros=[
                MockMaterialization('root', adapter_type=None),
                MockMaterialization('dep', adapter_type='foo'),
                MockMaterialization('dbt', adapter_type=None),
                MockMaterialization('dbt', adapter_type='foo'),
            ],
            adapter_type='foo',
            expected=('dep', 'foo'),
        ),
    ])

    # inherit from parent adapter
    sets.extend(
        FindMaterializationSpec(
            macros=[MockMaterialization(project, adapter_type='foo')],
            adapter_type='bar',
            expected=(project, 'foo'),
        ) for project in ['root', 'dep', 'dbt']
    )
    sets.extend(
        FindMaterializationSpec(
            macros=[MockMaterialization(project, adapter_type='foo'), MockMaterialization(project, adapter_type='bar')],
            adapter_type='bar',
            expected=(project, 'bar'),
        ) for project in ['root', 'dep', 'dbt']
    )

    return sets


def id_mat(arg):
    if isinstance(arg, list):
        macro_names = '__'.join(f'{m.package_name}_{m.adapter_type}' for m in arg)
        return f'm_[{macro_names}]'
    elif isinstance(arg, tuple):
        return '_'.join(arg)


@pytest.mark.parametrize(
    'macros,adapter_type,expected',
    _materialization_parameter_sets(),
    ids=id_mat,
)
def test_find_materialization_by_name(macros, adapter_type, expected):
    manifest = make_manifest(macros=macros)
    result = manifest.find_materialization_macro_by_name(
        project_name='root',
        materialization_name='my_materialization',
        adapter_type=adapter_type,
    )
    if expected is None:
        assert result is expected
    else:
        expected_package, expected_adapter_type = expected
        assert result.adapter_type == expected_adapter_type
        assert result.package_name == expected_package


FindNodeSpec = namedtuple('FindNodeSpec', 'nodes,sources,package,expected')


def _refable_parameter_sets():
    sets = [
        # empties
        FindNodeSpec(nodes=[], sources=[], package=None, expected=None),
        FindNodeSpec(nodes=[], sources=[], package='root', expected=None),
    ]
    sets.extend(
        # only one model, no package specified -> find it in any package
        FindNodeSpec(
            nodes=[MockNode(project, 'my_model')],
            sources=[],
            package=None,
            expected=(project, 'my_model'),
        ) for project in ['root', 'dep']
    )
    # only one model, no package specified -> find it in any package
    sets.extend([
        FindNodeSpec(
            nodes=[MockNode('root', 'my_model')],
            sources=[],
            package='root',
            expected=('root', 'my_model'),
        ),
        FindNodeSpec(
            nodes=[MockNode('dep', 'my_model')],
            sources=[],
            package='root',
            expected=None,
        ),

        # a source with that name exists, but not a refable
        FindNodeSpec(
            nodes=[],
            sources=[MockSource('root', 'my_source', 'my_model')],
            package=None,
            expected=None
        ),

        # a source with that name exists, and a refable
        FindNodeSpec(
            nodes=[MockNode('root', 'my_model')],
            sources=[MockSource('root', 'my_source', 'my_model')],
            package=None,
            expected=('root', 'my_model'),
        ),
        FindNodeSpec(
            nodes=[MockNode('root', 'my_model')],
            sources=[MockSource('root', 'my_source', 'my_model')],
            package='root',
            expected=('root', 'my_model'),
        ),
        FindNodeSpec(
            nodes=[MockNode('root', 'my_model')],
            sources=[MockSource('root', 'my_source', 'my_model')],
            package='dep',
            expected=None,
        ),

    ])
    return sets


def id_nodes(arg):
    if isinstance(arg, list):
        node_names = '__'.join(f'{n.package_name}_{n.search_name}' for n in arg)
        return f'm_[{node_names}]'
    elif isinstance(arg, tuple):
        return '_'.join(arg)


@pytest.mark.parametrize(
    'nodes,sources,package,expected',
    _refable_parameter_sets(),
    ids=id_nodes,
)
def test_resolve_ref(nodes, sources, package, expected):
    manifest = make_manifest(nodes=nodes, sources=sources)
    result = manifest.resolve_ref(
        target_model_name='my_model',
        target_model_package=package,
        current_project='root',
        node_package='root',
    )
    if expected is None:
        assert result is expected
    else:
        assert result is not None
        assert len(expected) == 2
        expected_package, expected_name = expected
        assert result.name == expected_name
        assert result.package_name == expected_package


def _source_parameter_sets():
    sets = [
        # empties
        FindNodeSpec(nodes=[], sources=[], package='dep', expected=None),
        FindNodeSpec(nodes=[], sources=[], package='root', expected=None),
    ]
    sets.extend(
        # models with the name, but not sources
        FindNodeSpec(
            nodes=[MockNode('root', name)],
            sources=[],
            package=project,
            expected=None,
        )
        for project in ('root', 'dep') for name in ('my_source', 'my_table')
    )
    # exists in root alongside nodes with name parts
    sets.extend(
        FindNodeSpec(
            nodes=[MockNode('root', 'my_source'), MockNode('root', 'my_table')],
            sources=[MockSource('root', 'my_source', 'my_table')],
            package=project,
            expected=('root', 'my_source', 'my_table'),
        )
        for project in ('root', 'dep')
    )
    sets.extend(
        # wrong source name
        FindNodeSpec(
            nodes=[],
            sources=[MockSource('root', 'my_other_source', 'my_table')],
            package=project,
            expected=None,
        )
        for project in ('root', 'dep')
    )
    sets.extend(
        # wrong table name
        FindNodeSpec(
            nodes=[],
            sources=[MockSource('root', 'my_source', 'my_other_table')],
            package=project,
            expected=None,
        )
        for project in ('root', 'dep')
    )
    sets.append(
        # should be found by the package=None search
        FindNodeSpec(
            nodes=[],
            sources=[MockSource('other', 'my_source', 'my_table')],
            package='root',
            expected=('other', 'my_source', 'my_table'),
        )
    )
    sets.extend(
        # exists in root check various projects (other project -> not found)
        FindNodeSpec(
            nodes=[],
            sources=[MockSource('root', 'my_source', 'my_table')],
            package=project,
            expected=('root', 'my_source', 'my_table'),
        )
        for project in ('root', 'dep')
    )

    return sets


@pytest.mark.parametrize(
    'nodes,sources,package,expected',
    _source_parameter_sets(),
    ids=id_nodes,
)
def test_resolve_source(nodes, sources, package, expected):
    manifest = make_manifest(nodes=nodes, sources=sources)
    result = manifest.resolve_source(
        target_source_name='my_source',
        target_table_name='my_table',
        current_project=package,
        node_package='dep',
    )
    if expected is None:
        assert result is expected
    else:
        assert result is not None
        assert len(expected) == 3
        expected_package, expected_source_name, expected_name = expected
        assert result.source_name == expected_source_name
        assert result.name == expected_name
        assert result.package_name == expected_package


FindDocSpec = namedtuple('FindDocSpec', 'docs,package,expected')


def _docs_parameter_sets():
    sets = []
    sets.extend(
        # empty
        FindDocSpec(docs=[], package=project, expected=None)
        for project in ('root', None)
    )
    sets.extend(
        # basic: exists in root
        FindDocSpec(docs=[MockDocumentation('root', 'my_doc')], package=project, expected=('root', 'my_doc'))
        for project in ('root', None)
    )
    sets.extend([
        # exists in other
        FindDocSpec(docs=[MockDocumentation('dep', 'my_doc')], package='root', expected=None),
        FindDocSpec(docs=[MockDocumentation('dep', 'my_doc')], package=None, expected=('dep', 'my_doc')),
    ])
    return sets


@pytest.mark.parametrize(
    'docs,package,expected',
    _docs_parameter_sets(),
    ids=id_nodes,
)
def test_resolve_doc(docs, package, expected):
    manifest = make_manifest(docs=docs)
    result = manifest.resolve_doc(name='my_doc', package=package, current_project='root', node_package='root')
    if expected is None:
        assert result is expected
    else:
        assert result is not None
        assert len(expected) == 2
        expected_package, expected_name = expected
        assert result.name == expected_name
        assert result.package_name == expected_package<|MERGE_RESOLUTION|>--- conflicted
+++ resolved
@@ -24,11 +24,7 @@
     SourceDefinition,
     Exposure,
     Metric,
-<<<<<<< HEAD
-    Entity
-=======
     Group,
->>>>>>> 0ef9931d
 )
 
 from dbt.contracts.graph.unparsed import (
@@ -49,13 +45,8 @@
 
 
 REQUIRED_PARSED_NODE_KEYS = frozenset({
-<<<<<<< HEAD
-    'alias', 'tags', 'config', 'unique_id', 'refs', 'sources', 'metrics', 'entities', 'meta',
-    'depends_on', 'database', 'schema', 'name', 'resource_type',
-=======
     'alias', 'tags', 'config', 'unique_id', 'refs', 'sources', 'metrics', 'meta',
     'depends_on', 'database', 'schema', 'name', 'resource_type', 'group',
->>>>>>> 0ef9931d
     'package_name', 'path', 'original_file_path', 'raw_code', 'language',
     'description', 'columns', 'fqn', 'build_path', 'compiled_path', 'patch_path', 'docs',
     'deferred', 'checksum', 'unrendered_config', 'created_at', 'config_call_dict', 'relation_name', 'contract',
@@ -145,27 +136,6 @@
             )
         }
 
-<<<<<<< HEAD
-        self.entities = {
-            'entity.root.my_entity': Entity(
-                name='my_entity',
-                model='ref("multi")',
-                description="my entity",
-                dimensions=['plan', 'country'],
-                resource_type=NodeType.Entity,
-                meta={'is_okr': True},
-                tags=['okrs'],
-                depends_on=DependsOn(nodes=['model.root.multi']),
-                refs=[['multi']],
-                sources=[],
-                metrics=[],
-                entities=[],
-                fqn=['root', 'my_entity'],
-                unique_id='entity.root.my_entity',
-                package_name='root',
-                path='my_entity.yml',
-                original_file_path='my_entity.yml'
-=======
         self.groups = {
             'group.root.my_group': Group(
                 name='my_group',
@@ -175,7 +145,6 @@
                 package_name='root',
                 path='my_metric.yml',
                 original_file_path='my_metric.yml',
->>>>>>> 0ef9931d
             )
         }
 
@@ -372,11 +341,7 @@
                 'macros': {},
                 'exposures': {},
                 'metrics': {},
-<<<<<<< HEAD
-                'entities': {},
-=======
                 'groups': {},
->>>>>>> 0ef9931d
                 'selectors': {},
                 'parent_map': {},
                 'child_map': {},
@@ -464,20 +429,12 @@
     def test__build_flat_graph(self):
         exposures = copy.copy(self.exposures)
         metrics = copy.copy(self.metrics)
-<<<<<<< HEAD
-        entities = copy.copy(self.entities)
-=======
         groups = copy.copy(self.groups)
->>>>>>> 0ef9931d
         nodes = copy.copy(self.nested_nodes)
         sources = copy.copy(self.sources)
         manifest = Manifest(nodes=nodes, sources=sources, macros={}, docs={},
                             disabled={}, files={}, exposures=exposures,
-<<<<<<< HEAD
-                            metrics=metrics, entities=entities, selectors={})
-=======
                             metrics=metrics, groups=groups, selectors={})
->>>>>>> 0ef9931d
         manifest.build_flat_graph()
         flat_graph = manifest.flat_graph
         flat_exposures = flat_graph['exposures']
@@ -486,11 +443,7 @@
         flat_entities = flat_graph['entities']
         flat_nodes = flat_graph['nodes']
         flat_sources = flat_graph['sources']
-<<<<<<< HEAD
-        self.assertEqual(set(flat_graph), set(['exposures', 'nodes', 'sources', 'metrics', 'entities']))
-=======
         self.assertEqual(set(flat_graph), set(['exposures', 'groups', 'nodes', 'sources', 'metrics']))
->>>>>>> 0ef9931d
         self.assertEqual(set(flat_exposures), set(self.exposures))
         self.assertEqual(set(flat_groups), set(self.groups))
         self.assertEqual(set(flat_metrics), set(self.metrics))
@@ -545,11 +498,7 @@
                 'macros': {},
                 'exposures': {},
                 'metrics': {},
-<<<<<<< HEAD
-                'entities': {},
-=======
                 'groups': {},
->>>>>>> 0ef9931d
                 'selectors': {},
                 'parent_map': {},
                 'child_map': {},
@@ -824,11 +773,7 @@
                 'sources': {},
                 'exposures': {},
                 'metrics': {},
-<<<<<<< HEAD
-                'entities': {},
-=======
                 'groups': {},
->>>>>>> 0ef9931d
                 'selectors': {},
                 'parent_map': {},
                 'child_map': {},
@@ -919,11 +864,7 @@
         manifest.build_flat_graph()
         flat_graph = manifest.flat_graph
         flat_nodes = flat_graph['nodes']
-<<<<<<< HEAD
-        self.assertEqual(set(flat_graph), set(['exposures', 'metrics', 'entities', 'nodes', 'sources']))
-=======
         self.assertEqual(set(flat_graph), set(['exposures', 'groups', 'metrics', 'nodes', 'sources']))
->>>>>>> 0ef9931d
         self.assertEqual(set(flat_nodes), set(self.nested_nodes))
         compiled_count = 0
         for node in flat_nodes.values():
