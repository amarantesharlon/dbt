--- conflicted
+++ resolved
@@ -89,13 +89,10 @@
         "relation_name",
         "contract",
         "access",
-<<<<<<< HEAD
         "yaml_config_dict",
-=======
         "version",
         "latest_version",
         "constraints",
->>>>>>> fd730664
     }
 )
 
