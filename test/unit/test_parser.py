--- conflicted
+++ resolved
@@ -571,11 +571,8 @@
     return dbt.ref("some_model")
 """
 
-<<<<<<< HEAD
 python_model_empty_file = """    """
 
-=======
->>>>>>> 3d54a838
 python_model_multiple_returns = """
 def model(dbt, session):
     dbt.config(materialized='table')
@@ -754,14 +751,11 @@
         with self.assertRaises(ParsingException):
             self.parser.parse_file(block)
 
-<<<<<<< HEAD
     def test_python_model_empty_file(self):
         block = self.file_block_for(python_model_empty_file, "nested/py_model.py")
         self.parser.manifest.files[block.file.file_id] = block.file
         self.assertIsNone(self.parser.parse_file(block))
 
-=======
->>>>>>> 3d54a838
     def test_python_model_multiple_returns(self):
         block = self.file_block_for(python_model_multiple_returns, 'nested/py_model.py')
         self.parser.manifest.files[block.file.file_id] = block.file
@@ -787,7 +781,6 @@
 
     def test_python_model_default_materialization(self):
         block = self.file_block_for(python_model_default_materialization, 'nested/py_model.py')
-<<<<<<< HEAD
         self.parser.manifest.files[block.file.file_id] = block.file
         self.parser.parse_file(block)
         node = list(self.parser.manifest.nodes.values())[0]
@@ -799,12 +792,6 @@
         self.parser.parse_file(block)
         node = list(self.parser.manifest.nodes.values())[0]
         self.assertEqual(node.get_materialization(), "view")
-=======
-        self.parser.manifest.files[block.file.file_id] = block.file
-        self.parser.parse_file(block)
-        node = list(self.parser.manifest.nodes.values())[0]
-        self.assertEqual(node.get_materialization(), "table")
->>>>>>> 3d54a838
 
     def test_python_model_custom_materialization(self):
         block = self.file_block_for(python_model_custom_materialization, 'nested/py_model.py')
