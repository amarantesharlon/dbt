import ipdb
import unittest
from unittest import mock

import os
import yaml

from copy import deepcopy
import dbt.flags
import dbt.parser
from dbt import tracking
from dbt.context.context_config import ContextConfig
from dbt.exceptions import CompilationException, ParsingException
from dbt.parser import (
    ModelParser, MacroParser, SingularTestParser, GenericTestParser,
    SchemaParser, SnapshotParser, AnalysisParser
)
from dbt.parser.schemas import (
    TestablePatchParser, SourceParser, AnalysisPatchParser, MacroPatchParser
)
from dbt.parser.search import FileBlock
from dbt.parser.generic_test_builders import YamlBlock
from dbt.parser.sources import SourcePatcher

from dbt.node_types import NodeType, ModelLanguage
from dbt.contracts.files import SourceFile, FileHash, FilePath, SchemaSourceFile
from dbt.contracts.graph.manifest import Manifest
from dbt.contracts.graph.model_config import (
    NodeConfig, TestConfig, SnapshotConfig
)
from dbt.contracts.graph.parsed import (
    ParsedModelNode, ParsedMacro, ParsedNodePatch, DependsOn, ColumnInfo,
    ParsedSingularTestNode, ParsedGenericTestNode, ParsedSnapshotNode, 
    ParsedAnalysisNode, UnpatchedSourceDefinition
)
from dbt.contracts.graph.unparsed import Docs
from dbt.parser.models import (
    _get_config_call_dict, _shift_sources, _get_exp_sample_result, _get_stable_sample_result, _get_sample_result
)
import itertools
from .utils import config_from_parts_or_dicts, normalize, generate_name_macros, MockNode, MockSource, MockDocumentation


def get_abs_os_path(unix_path):
    return normalize(os.path.abspath(unix_path))


class BaseParserTest(unittest.TestCase):
    maxDiff = None

    def _generate_macros(self):
        name_sql = {}
        for component in ('database', 'schema', 'alias'):
            if component == 'alias':
                source = 'node.name'
            else:
                source = f'target.{component}'
            name = f'generate_{component}_name'
            sql = f'{{% macro {name}(value, node) %}} {{% if value %}} {{{{ value }}}} {{% else %}} {{{{ {source} }}}} {{% endif %}} {{% endmacro %}}'
            name_sql[name] = sql

        for name, sql in name_sql.items():
            pm = ParsedMacro(
                name=name,
                resource_type=NodeType.Macro,
                unique_id=f'macro.root.{name}',
                package_name='root',
                original_file_path=normalize('macros/macro.sql'),
                root_path=get_abs_os_path('./dbt_packages/root'),
                path=normalize('macros/macro.sql'),
                macro_sql=sql,
            )
            yield pm

    def setUp(self):
        dbt.flags.WARN_ERROR = True
        # HACK: this is needed since tracking events can
        # be sent when using the model parser
        tracking.do_not_track()

        self.maxDiff = None

        profile_data = {
            'target': 'test',
            'quoting': {},
            'outputs': {
                'test': {
                    'type': 'postgres',
                    'host': 'localhost',
                    'schema': 'analytics',
                    'user': 'test',
                    'pass': 'test',
                    'dbname': 'test',
                    'port': 1,
                }
            }
        }

        root_project = {
            'name': 'root',
            'version': '0.1',
            'profile': 'test',
            'project-root': normalize('/usr/src/app'),
            'config-version': 2,
        }

        self.root_project_config = config_from_parts_or_dicts(
            project=root_project,
            profile=profile_data,
            cli_vars='{"test_schema_name": "foo"}'
        )

        snowplow_project = {
            'name': 'snowplow',
            'version': '0.1',
            'profile': 'test',
            'project-root': get_abs_os_path('./dbt_packages/snowplow'),
            'config-version': 2,
        }

        self.snowplow_project_config = config_from_parts_or_dicts(
            project=snowplow_project, profile=profile_data
        )

        self.all_projects = {
            'root': self.root_project_config,
            'snowplow': self.snowplow_project_config
        }

        self.root_project_config.dependencies = self.all_projects
        self.snowplow_project_config.dependencies = self.all_projects
        self.patcher = mock.patch('dbt.context.providers.get_adapter')
        self.factory = self.patcher.start()

        self.parser_patcher = mock.patch('dbt.parser.base.get_adapter')
        self.factory_parser = self.parser_patcher.start()

        self.manifest = Manifest(
            macros={m.unique_id: m for m in generate_name_macros('root')},
        )

    def tearDown(self):
        self.parser_patcher.stop()
        self.patcher.stop()

    def file_block_for(self, data: str, filename: str, searched: str):
        root_dir = get_abs_os_path('./dbt_packages/snowplow')
        filename = normalize(filename)
        path = FilePath(
            searched_path=searched,
            relative_path=filename,
            project_root=root_dir,
            modification_time=0.0,
        )
        sf_cls = SchemaSourceFile if filename.endswith('.yml') else SourceFile
        source_file = sf_cls(
            path=path,
            checksum=FileHash.from_contents(data),
            project_name='snowplow',
        )
        source_file.contents = data
        return FileBlock(file=source_file)

    def assert_has_manifest_lengths(self, manifest, macros=3, nodes=0,
                                  sources=0, docs=0, disabled=0):
        self.assertEqual(len(manifest.macros), macros)
        self.assertEqual(len(manifest.nodes), nodes)
        self.assertEqual(len(manifest.sources), sources)
        self.assertEqual(len(manifest.docs), docs)
        self.assertEqual(len(manifest.disabled), disabled)


def assertEqualNodes(node_one, node_two):
    node_one_dict = node_one.to_dict()
    if 'created_at' in node_one_dict:
        del node_one_dict['created_at']
    node_two_dict = node_two.to_dict()
    if 'created_at' in node_two_dict:
        del node_two_dict['created_at']
    # we don't reall care the order of packages, doing this because it is hard to
    # make config.packages a set instead of a list
    if 'config' in node_one_dict and 'packages' in node_one_dict['config']:
        if not 'config' in node_two_dict and 'packages' in node_two_dict['config']:
            return False
        node_one_dict['config']['packages'] = set(node_one_dict['config']['packages'])
        node_two_dict['config']['packages'] = set(node_two_dict['config']['packages'])
        node_one_dict['unrendered_config']['packages'] = set(node_one_dict['config']['packages'])
        node_two_dict['unrendered_config']['packages'] = set(node_two_dict['config']['packages'])
        if 'packages' in node_one_dict['config_call_dict']:
            node_one_dict['config_call_dict']['packages'] = set(node_one_dict['config_call_dict']['packages'])
            node_two_dict['config_call_dict']['packages'] = set(node_two_dict['config_call_dict']['packages'])

    assert node_one_dict == node_two_dict



SINGLE_TABLE_SOURCE = '''
version: 2
sources:
    - name: my_source
      tables:
        - name: my_table
'''

SINGLE_TABLE_SOURCE_TESTS = '''
version: 2
sources:
    - name: my_source
      tables:
        - name: my_table
          description: A description of my table
          columns:
            - name: color
              tests:
                - not_null:
                    severity: WARN
                - accepted_values:
                    values: ['red', 'blue', 'green']
'''


SINGLE_TABLE_MODEL_TESTS = '''
version: 2
models:
    - name: my_model
      description: A description of my model
      columns:
        - name: color
          description: The color value
          tests:
            - not_null:
                severity: WARN
            - accepted_values:
                values: ['red', 'blue', 'green']
            - foreign_package.test_case:
                arg: 100
'''


SINGLE_TABLE_SOURCE_PATCH = '''
version: 2
sources:
  - name: my_source
    overrides: snowplow
    tables:
      - name: my_table
        columns:
          - name: id
            tests:
              - not_null
              - unique
'''


class SchemaParserTest(BaseParserTest):
    def setUp(self):
        super().setUp()
        self.parser = SchemaParser(
            project=self.snowplow_project_config,
            manifest=self.manifest,
            root_project=self.root_project_config,
        )
        self.source_patcher = SourcePatcher(
            root_project=self.root_project_config,
            manifest=self.manifest,
        )

    def file_block_for(self, data, filename):
        return super().file_block_for(data, filename, 'models')

    def yaml_block_for(self, test_yml: str, filename: str):
        file_block = self.file_block_for(data=test_yml, filename=filename)
        return YamlBlock.from_file_block(
            src=file_block,
            data=yaml.safe_load(test_yml),
        )


class SchemaParserSourceTest(SchemaParserTest):
    def test__read_basic_source(self):
        block = self.yaml_block_for(SINGLE_TABLE_SOURCE, 'test_one.yml')
        analysis_blocks = AnalysisPatchParser(self.parser, block, 'analyses').parse()
        model_blocks = TestablePatchParser(self.parser, block, 'models').parse()
        source_blocks = SourceParser(self.parser, block, 'sources').parse()
        macro_blocks = MacroPatchParser(self.parser, block, 'macros').parse()
        self.assertEqual(len(analysis_blocks), 0)
        self.assertEqual(len(model_blocks), 0)
        self.assertEqual(len(source_blocks), 0)
        self.assertEqual(len(macro_blocks), 0)
        self.assertEqual(len(list(self.parser.manifest.nodes)), 0)
        source_values = list(self.parser.manifest.sources.values())
        self.assertEqual(len(source_values), 1)
        self.assertEqual(source_values[0].source.name, 'my_source')
        self.assertEqual(source_values[0].table.name, 'my_table')
        self.assertEqual(source_values[0].table.description, '')
        self.assertEqual(len(source_values[0].table.columns), 0)

    def test__parse_basic_source(self):
        block = self.file_block_for(SINGLE_TABLE_SOURCE, 'test_one.yml')
        self.parser.parse_file(block)
        self.assert_has_manifest_lengths(self.parser.manifest, sources=1)
        src = list(self.parser.manifest.sources.values())[0]
        assert isinstance(src, UnpatchedSourceDefinition)
        assert src.package_name == 'snowplow'
        assert src.source.name == 'my_source'
        assert src.table.name == 'my_table'
        assert src.resource_type == NodeType.Source
        assert src.fqn == ['snowplow', 'my_source', 'my_table']

    def test__read_basic_source_tests(self):
        block = self.yaml_block_for(SINGLE_TABLE_SOURCE_TESTS, 'test_one.yml')
        analysis_tests = AnalysisPatchParser(self.parser, block, 'analyses').parse()
        model_tests = TestablePatchParser(self.parser, block, 'models').parse()
        source_tests = SourceParser(self.parser, block, 'sources').parse()
        macro_tests = MacroPatchParser(self.parser, block, 'macros').parse()
        self.assertEqual(len(analysis_tests), 0)
        self.assertEqual(len(model_tests), 0)
        self.assertEqual(len(source_tests), 0)
        self.assertEqual(len(macro_tests), 0)
        self.assertEqual(len(list(self.parser.manifest.nodes)), 0)
        self.assertEqual(len(list(self.parser.manifest.source_patches)), 0)
        source_values = list(self.parser.manifest.sources.values())
        self.assertEqual(len(source_values), 1)
        self.assertEqual(source_values[0].source.name, 'my_source')
        self.assertEqual(source_values[0].table.name, 'my_table')
        self.assertEqual(source_values[0].table.description, 'A description of my table')
        self.assertEqual(len(source_values[0].table.columns), 1)

    def test__parse_basic_source_tests(self):
        block = self.file_block_for(SINGLE_TABLE_SOURCE_TESTS, 'test_one.yml')
        self.parser.manifest.files[block.file.file_id] = block.file
        self.parser.parse_file(block)
        self.assertEqual(len(self.parser.manifest.nodes), 0)
        self.assertEqual(len(self.parser.manifest.sources), 1)
        src = list(self.parser.manifest.sources.values())[0]
        self.assertEqual(src.source.name, 'my_source')
        self.assertEqual(src.source.schema, None)
        self.assertEqual(src.table.name, 'my_table')
        self.assertEqual(src.table.description, 'A description of my table')

        tests = [
            self.source_patcher.parse_source_test(src, test, col)
            for test, col in src.get_tests()
        ]
        tests.sort(key=lambda n: n.unique_id)

        self.assertEqual(tests[0].config.severity, 'ERROR')
        self.assertEqual(tests[0].tags, [])
        self.assertEqual(tests[0].sources, [['my_source', 'my_table']])
        self.assertEqual(tests[0].column_name, 'color')
        self.assertEqual(tests[0].fqn, ['snowplow', tests[0].name])
        self.assertEqual(tests[1].config.severity, 'WARN')
        self.assertEqual(tests[1].tags, [])
        self.assertEqual(tests[1].sources, [['my_source', 'my_table']])
        self.assertEqual(tests[1].column_name, 'color')
        self.assertEqual(tests[1].fqn, ['snowplow', tests[1].name])

        file_id = 'snowplow://' + normalize('models/test_one.yml')
        self.assertIn(file_id, self.parser.manifest.files)
        self.assertEqual(self.parser.manifest.files[file_id].tests, {})
        self.assertEqual(self.parser.manifest.files[file_id].sources,
                         ['source.snowplow.my_source.my_table'])
        self.assertEqual(self.parser.manifest.files[file_id].source_patches, [])

    def test__read_source_patch(self):
        block = self.yaml_block_for(SINGLE_TABLE_SOURCE_PATCH, 'test_one.yml')
        analysis_tests = AnalysisPatchParser(self.parser, block, 'analyses').parse()
        model_tests = TestablePatchParser(self.parser, block, 'models').parse()
        source_tests = SourceParser(self.parser, block, 'sources').parse()
        macro_tests = MacroPatchParser(self.parser, block, 'macros').parse()
        self.assertEqual(len(analysis_tests), 0)
        self.assertEqual(len(model_tests), 0)
        self.assertEqual(len(source_tests), 0)
        self.assertEqual(len(macro_tests), 0)
        self.assertEqual(len(list(self.parser.manifest.nodes)), 0)
        self.assertEqual(len(list(self.parser.manifest.sources)), 0)
        source_patches = list(self.parser.manifest.source_patches.values())
        self.assertEqual(len(source_patches), 1)
        self.assertEqual(source_patches[0].name, 'my_source')
        self.assertEqual(source_patches[0].overrides, 'snowplow')
        self.assertIsNone(source_patches[0].description)
        self.assertEqual(len(source_patches[0].tables), 1)
        table = source_patches[0].tables[0]
        self.assertEqual(table.name, 'my_table')
        self.assertIsNone(table.description)
        self.assertEqual(len(table.columns), 1)
        self.assertEqual(len(table.columns[0].tests), 2)


class SchemaParserModelsTest(SchemaParserTest):
    def setUp(self):
        super().setUp()
        my_model_node = MockNode(
            package='root',
            name='my_model',
            config=mock.MagicMock(enabled=True),
            refs=[],
            sources=[],
            patch_path=None,
        )
        nodes = {my_model_node.unique_id: my_model_node}
        macros={m.unique_id: m for m in generate_name_macros('root')}
        self.manifest = Manifest(nodes=nodes, macros=macros)
        self.manifest.ref_lookup
        self.parser = SchemaParser(
            project=self.snowplow_project_config,
            manifest=self.manifest,
            root_project=self.root_project_config,
        )

    def test__read_basic_model_tests(self):
        block = self.yaml_block_for(SINGLE_TABLE_MODEL_TESTS, 'test_one.yml')
        self.parser.parse_file(block)
        self.assertEqual(len(list(self.parser.manifest.sources)), 0)
        self.assertEqual(len(list(self.parser.manifest.nodes)), 4)

    def test__parse_basic_model_tests(self):
        block = self.file_block_for(SINGLE_TABLE_MODEL_TESTS, 'test_one.yml')
        self.parser.manifest.files[block.file.file_id] = block.file
        self.parser.parse_file(block)
        self.assert_has_manifest_lengths(self.parser.manifest, nodes=4)

        all_nodes = sorted(self.parser.manifest.nodes.values(), key=lambda n: n.unique_id)
        tests = []
        for node in all_nodes:
            if node.resource_type != NodeType.Test:
                continue
            tests.append(node)
        self.assertEqual(tests[0].config.severity, 'ERROR')
        self.assertEqual(tests[0].tags, [])
        self.assertEqual(tests[0].refs, [['my_model']])
        self.assertEqual(tests[0].column_name, 'color')
        self.assertEqual(tests[0].package_name, 'snowplow')
        self.assertTrue(tests[0].name.startswith('accepted_values_'))
        self.assertEqual(tests[0].fqn, ['snowplow', tests[0].name])
        self.assertEqual(tests[0].unique_id.split('.'), ['test', 'snowplow', tests[0].name, '9d4814efde'])
        self.assertEqual(tests[0].test_metadata.name, 'accepted_values')
        self.assertIsNone(tests[0].test_metadata.namespace)
        self.assertEqual(
            tests[0].test_metadata.kwargs,
            {
                'column_name': 'color',
                'model': "{{ get_where_subquery(ref('my_model')) }}",
                'values': ['red', 'blue', 'green'],
            }
        )

        # foreign packages are a bit weird, they include the macro package
        # name in the test name
        self.assertEqual(tests[1].config.severity, 'ERROR')
        self.assertEqual(tests[1].tags, [])
        self.assertEqual(tests[1].refs, [['my_model']])
        self.assertEqual(tests[1].column_name, 'color')
        self.assertEqual(tests[1].column_name, 'color')
        self.assertEqual(tests[1].fqn, ['snowplow', tests[1].name])
        self.assertTrue(tests[1].name.startswith('foreign_package_test_case_'))
        self.assertEqual(tests[1].package_name, 'snowplow')
        self.assertEqual(tests[1].unique_id.split('.'), ['test', 'snowplow', tests[1].name, '13958f62f7'])
        self.assertEqual(tests[1].test_metadata.name, 'test_case')
        self.assertEqual(tests[1].test_metadata.namespace, 'foreign_package')
        self.assertEqual(
            tests[1].test_metadata.kwargs,
            {
                'column_name': 'color',
                'model': "{{ get_where_subquery(ref('my_model')) }}",
                'arg': 100,
            },
        )

        self.assertEqual(tests[2].config.severity, 'WARN')
        self.assertEqual(tests[2].tags, [])
        self.assertEqual(tests[2].refs, [['my_model']])
        self.assertEqual(tests[2].column_name, 'color')
        self.assertEqual(tests[2].package_name, 'snowplow')
        self.assertTrue(tests[2].name.startswith('not_null_'))
        self.assertEqual(tests[2].fqn, ['snowplow', tests[2].name])
        self.assertEqual(tests[2].unique_id.split('.'), ['test', 'snowplow', tests[2].name, '2f61818750'])
        self.assertEqual(tests[2].test_metadata.name, 'not_null')
        self.assertIsNone(tests[2].test_metadata.namespace)
        self.assertEqual(
            tests[2].test_metadata.kwargs,
            {
                'column_name': 'color',
                'model': "{{ get_where_subquery(ref('my_model')) }}",
            },
        )

        file_id = 'snowplow://' + normalize('models/test_one.yml')
        self.assertIn(file_id, self.parser.manifest.files)
        schema_file_test_ids = self.parser.manifest.files[file_id].get_all_test_ids()
        self.assertEqual(sorted(schema_file_test_ids), [t.unique_id for t in tests])
        self.assertEqual(self.parser.manifest.files[file_id].node_patches, ['model.root.my_model'])


class ModelParserTest(BaseParserTest):
    def setUp(self):
        super().setUp()
        self.parser = ModelParser(
            project=self.snowplow_project_config,
            manifest=self.manifest,
            root_project=self.root_project_config,
        )

    def file_block_for(self, data, filename):
        return super().file_block_for(data, filename, 'models')

    def test_basic(self):
        raw_code = '{{ config(materialized="table") }}select 1 as id'
        block = self.file_block_for(raw_code, 'nested/model_1.sql')
        self.parser.manifest.files[block.file.file_id] = block.file
        self.parser.parse_file(block)
        self.assert_has_manifest_lengths(self.parser.manifest, nodes=1)
        node = list(self.parser.manifest.nodes.values())[0]
        expected = ParsedModelNode(
            alias='model_1',
            name='model_1',
            database='test',
            schema='analytics',
            resource_type=NodeType.Model,
            unique_id='model.snowplow.model_1',
            fqn=['snowplow', 'nested', 'model_1'],
            package_name='snowplow',
            original_file_path=normalize('models/nested/model_1.sql'),
            root_path=get_abs_os_path('./dbt_packages/snowplow'),
            config=NodeConfig(materialized='table'),
            path=normalize('nested/model_1.sql'),
            language='sql',
            raw_code=raw_code,
            checksum=block.file.checksum,
            unrendered_config={'materialized': 'table'},
            config_call_dict={
                'materialized': 'table',
            },
        )
        assertEqualNodes(node, expected)
        file_id = 'snowplow://' + normalize('models/nested/model_1.sql')
        self.assertIn(file_id, self.parser.manifest.files)
        self.assertEqual(self.parser.manifest.files[file_id].nodes, ['model.snowplow.model_1'])
    
    def test_parse_python_file(self):
        py_code = """
<<<<<<< HEAD
def model( dbt):
=======
def model(dbt, session):
>>>>>>> b510dd8d
    dbt.config(
        materialized='table',
        packages = ['sklearn==0.1.0']
    )
    import textblob
    import text as a
    from torch import b
    import textblob.text
    import sklearn
    df = dbt.ref("my_sql_model")
    df = dbt.ref("my_sql_model")
    df = dbt.ref("my_sql_model_2")

    df = df.limit(2)
    return df   
        """
        block = self.file_block_for(py_code, 'nested/py_model.py')
        self.parser.manifest.files[block.file.file_id] = block.file
        self.parser.parse_file(block)
        self.assert_has_manifest_lengths(self.parser.manifest, nodes=1)
        node = list(self.parser.manifest.nodes.values())[0]
<<<<<<< HEAD
        # we decided to not detect and auto supply for now since import name doesn't always match library name
=======

>>>>>>> b510dd8d
        python_packages = ['sklearn==0.1.0']
        expected = ParsedModelNode(
            alias='py_model',
            name='py_model',
            database='test',
            schema='analytics',
            resource_type=NodeType.Model,
            unique_id='model.snowplow.py_model',
            fqn=['snowplow', 'nested', 'py_model'],
            package_name='snowplow',
            original_file_path=normalize('models/nested/py_model.py'),
            root_path=get_abs_os_path('./dbt_packages/snowplow'),
            config=NodeConfig(materialized='table', language=ModelLanguage.python, packages=python_packages),
            # config.packages = ['textblob']
            path=normalize('nested/py_model.py'),
<<<<<<< HEAD
            language='python',
            raw_code=py_code,
=======
            raw_sql=py_code,
>>>>>>> b510dd8d
            checksum=block.file.checksum,
            unrendered_config={'materialized': 'table', 'packages':python_packages},
            config_call_dict={'materialized': 'table', 'packages':python_packages},
            refs=[['my_sql_model'], ['my_sql_model'], ['my_sql_model_2']]
        )
        assertEqualNodes(node, expected)
        file_id = 'snowplow://' + normalize('models/nested/py_model.py')
        self.assertIn(file_id, self.parser.manifest.files)
        self.assertEqual(self.parser.manifest.files[file_id].nodes, ['model.snowplow.py_model'])
<<<<<<< HEAD
=======

    def test_wrong_python_model_def_miss_session(self):
        py_code = """
def model(dbt):
    dbt.config(
        materialized='table',
    )
    return df
        """
        block = self.file_block_for(py_code, 'nested/py_model.py')
        self.parser.manifest.files[block.file.file_id] = block.file
        with self.assertRaises(ParsingException):
            self.parser.parse_file(block)
    
    def test_wrong_python_model_def_wrong_arg(self):
        """ First argument for python model should be dbt
        """
        py_code = """
def model(dat, session):
    dbt.config(
        materialized='table',
    )
    return df
        """
        block = self.file_block_for(py_code, 'nested/py_model.py')
        self.parser.manifest.files[block.file.file_id] = block.file
        with self.assertRaises(ParsingException):
            self.parser.parse_file(block)
>>>>>>> b510dd8d

    def test_parse_error(self):
        block = self.file_block_for('{{ SYNTAX ERROR }}', 'nested/model_1.sql')
        with self.assertRaises(CompilationException):
            self.parser.parse_file(block)


class StaticModelParserTest(BaseParserTest):
    def setUp(self):
        super().setUp()
        self.parser = ModelParser(
            project=self.snowplow_project_config,
            manifest=self.manifest,
            root_project=self.root_project_config,
        )

    def file_block_for(self, data, filename):
        return super().file_block_for(data, filename, 'models')

    # tests that when the ref built-in is overriden with a macro definition
    # that the ModelParser can detect it. This does not test that the static
    # parser does not run in this case. That test is in integration test suite 072
    def test_built_in_macro_override_detection(self):
        macro_unique_id = 'macro.root.ref'
        self.parser.manifest.macros[macro_unique_id] = ParsedMacro(
            name='ref',
            resource_type=NodeType.Macro,
            unique_id=macro_unique_id,
            package_name='root',
            original_file_path=normalize('macros/macro.sql'),
            root_path=get_abs_os_path('./dbt_packages/root'),
            path=normalize('macros/macro.sql'),
            macro_sql='{% macro ref(model_name) %}{% set x = raise("boom") %}{% endmacro %}',
        )

        raw_code = '{{ config(materialized="table") }}select 1 as id'
        block = self.file_block_for(raw_code, 'nested/model_1.sql')
        node = ParsedModelNode(
            alias='model_1',
            name='model_1',
            database='test',
            schema='analytics',
            resource_type=NodeType.Model,
            unique_id='model.snowplow.model_1',
            fqn=['snowplow', 'nested', 'model_1'],
            package_name='snowplow',
            original_file_path=normalize('models/nested/model_1.sql'),
            root_path=get_abs_os_path('./dbt_packages/snowplow'),
            config=NodeConfig(materialized='table'),
            path=normalize('nested/model_1.sql'),
            language='sql',
            raw_code=raw_code,
            checksum=block.file.checksum,
            unrendered_config={'materialized': 'table'},
        )

        assert(self.parser._has_banned_macro(node))

# TODO 
class StaticModelParserUnitTest(BaseParserTest):
    # _get_config_call_dict
    # _shift_sources
    # _get_exp_sample_result
    # _get_stable_sample_result
    # _get_sample_result

    def setUp(self):
        super().setUp()
        self.parser = ModelParser(
            project=self.snowplow_project_config,
            manifest=self.manifest,
            root_project=self.root_project_config,
        )
        self.example_node = ParsedModelNode(
            alias='model_1',
            name='model_1',
            database='test',
            schema='analytics',
            resource_type=NodeType.Model,
            unique_id='model.snowplow.model_1',
            fqn=['snowplow', 'nested', 'model_1'],
            package_name='snowplow',
            original_file_path=normalize('models/nested/model_1.sql'),
            root_path=get_abs_os_path('./dbt_packages/snowplow'),
            config=NodeConfig(materialized='table'),
            path=normalize('nested/model_1.sql'),
            language='sql',
            raw_code='{{ config(materialized="table") }}select 1 as id',
            checksum=None,
            unrendered_config={'materialized': 'table'},
        )
        self.example_config = ContextConfig(
            self.root_project_config,
            self.example_node.fqn,
            self.example_node.resource_type,
            self.snowplow_project_config,
        )

    def file_block_for(self, data, filename):
        return super().file_block_for(data, filename, 'models')

    # tests that configs get extracted properly. the function should respect merge behavior,
    # but becuase it's only reading from one dictionary it won't matter except in edge cases
    # like this example with tags changing type to a list.
    def test_config_shifting(self):
        static_parser_result = {
            'configs': [
                ('hello', 'world'),
                ('flag', True),
                ('tags', 'tag1'),
                ('tags', 'tag2')
            ]
        }
        expected = {
            'hello': 'world',
            'flag': True,
            'tags': ['tag1', 'tag2']
        }
        got = _get_config_call_dict(static_parser_result)
        self.assertEqual(expected, got)

    def test_source_shifting(self):
        static_parser_result = {
            'sources': [('abc', 'def'), ('x', 'y')]
        }
        expected = {
            'sources': [['abc', 'def'], ['x', 'y']]
        }
        got = _shift_sources(static_parser_result)
        self.assertEqual(expected, got)

    def test_sample_results(self):
        # --- missed ref --- #
        node = deepcopy(self.example_node)
        config = deepcopy(self.example_config)
        sample_node = deepcopy(self.example_node)
        sample_config = deepcopy(self.example_config)

        sample_node.refs = []
        node.refs = ['myref']

        result = _get_sample_result(sample_node, sample_config, node, config)
        self.assertEqual([(7, "missed_ref_value")], result)

        # --- false positive ref --- #
        node = deepcopy(self.example_node)
        config = deepcopy(self.example_config)
        sample_node = deepcopy(self.example_node)
        sample_config = deepcopy(self.example_config)

        sample_node.refs = ['myref']
        node.refs = []

        result = _get_sample_result(sample_node, sample_config, node, config)
        self.assertEqual([(6, "false_positive_ref_value")], result)

        # --- missed source --- #
        node = deepcopy(self.example_node)
        config = deepcopy(self.example_config)
        sample_node = deepcopy(self.example_node)
        sample_config = deepcopy(self.example_config)

        sample_node.sources = []
        node.sources = [['abc', 'def']]

        result = _get_sample_result(sample_node, sample_config, node, config)
        self.assertEqual([(5, 'missed_source_value')], result)

        # --- false positive source --- #
        node = deepcopy(self.example_node)
        config = deepcopy(self.example_config)
        sample_node = deepcopy(self.example_node)
        sample_config = deepcopy(self.example_config)

        sample_node.sources = [['abc', 'def']]
        node.sources = []

        result = _get_sample_result(sample_node, sample_config, node, config)
        self.assertEqual([(4, 'false_positive_source_value')], result)

        # --- missed config --- #
        node = deepcopy(self.example_node)
        config = deepcopy(self.example_config)
        sample_node = deepcopy(self.example_node)
        sample_config = deepcopy(self.example_config)

        sample_config._config_call_dict = {}
        config._config_call_dict = {'key': 'value'}

        result = _get_sample_result(sample_node, sample_config, node, config)
        self.assertEqual([(3, 'missed_config_value')], result)

        # --- false positive config --- #
        node = deepcopy(self.example_node)
        config = deepcopy(self.example_config)
        sample_node = deepcopy(self.example_node)
        sample_config = deepcopy(self.example_config)

        sample_config._config_call_dict = {'key': 'value'}
        config._config_call_dict = {}

        result = _get_sample_result(sample_node, sample_config, node, config)
        self.assertEqual([(2, "false_positive_config_value")], result)

    def test_exp_sample_results(self):
        node = deepcopy(self.example_node)
        config = deepcopy(self.example_config)
        sample_node = deepcopy(self.example_node)
        sample_config = deepcopy(self.example_config)
        result = _get_exp_sample_result(sample_node, sample_config, node, config)
        self.assertEqual(["00_experimental_exact_match"], result)

    def test_stable_sample_results(self):
        node = deepcopy(self.example_node)
        config = deepcopy(self.example_config)
        sample_node = deepcopy(self.example_node)
        sample_config = deepcopy(self.example_config)
        result = _get_stable_sample_result(sample_node, sample_config, node, config)
        self.assertEqual(["80_stable_exact_match"], result)


class SnapshotParserTest(BaseParserTest):
    def setUp(self):
        super().setUp()
        self.parser = SnapshotParser(
            project=self.snowplow_project_config,
            manifest=self.manifest,
            root_project=self.root_project_config,
        )

    def file_block_for(self, data, filename):
        return super().file_block_for(data, filename, 'snapshots')

    def test_parse_error(self):
        block = self.file_block_for('{% snapshot foo %}select 1 as id{%snapshot bar %}{% endsnapshot %}', 'nested/snap_1.sql')
        with self.assertRaises(CompilationException):
            self.parser.parse_file(block)

    def test_single_block(self):
        raw_code = '''{{
                config(unique_key="id", target_schema="analytics",
                       target_database="dbt", strategy="timestamp",
                       updated_at="last_update")
            }}
            select 1 as id, now() as last_update'''
        full_file = '''
        {{% snapshot foo %}}{}{{% endsnapshot %}}
        '''.format(raw_code)
        block = self.file_block_for(full_file, 'nested/snap_1.sql')
        self.parser.manifest.files[block.file.file_id] = block.file
        self.parser.parse_file(block)
        self.assert_has_manifest_lengths(self.parser.manifest, nodes=1)
        node = list(self.parser.manifest.nodes.values())[0]
        expected = ParsedSnapshotNode(
            alias='foo',
            name='foo',
            # the `database` entry is overrridden by the target_database config
            database='dbt',
            schema='analytics',
            resource_type=NodeType.Snapshot,
            unique_id='snapshot.snowplow.foo',
            fqn=['snowplow', 'nested', 'snap_1', 'foo'],
            package_name='snowplow',
            original_file_path=normalize('snapshots/nested/snap_1.sql'),
            root_path=get_abs_os_path('./dbt_packages/snowplow'),
            config=SnapshotConfig(
                strategy='timestamp',
                updated_at='last_update',
                target_database='dbt',
                target_schema='analytics',
                unique_key='id',
                materialized='snapshot',
            ),
            path=normalize('nested/snap_1.sql'),
            language='sql',
            raw_code=raw_code,
            checksum=block.file.checksum,
            unrendered_config={
                'unique_key': 'id',
                'target_schema': 'analytics',
                'target_database': 'dbt',
                'strategy': 'timestamp',
                'updated_at': 'last_update',
            },
            config_call_dict={
                'strategy': 'timestamp', 
                'target_database': 'dbt', 
                'target_schema': 'analytics', 
                'unique_key': 'id', 
                'updated_at': 'last_update',
            },
        )
        assertEqualNodes(expected, node)
        file_id = 'snowplow://' + normalize('snapshots/nested/snap_1.sql')
        self.assertIn(file_id, self.parser.manifest.files)
        self.assertEqual(self.parser.manifest.files[file_id].nodes, ['snapshot.snowplow.foo'])

    def test_multi_block(self):
        raw_1 = '''
            {{
                config(unique_key="id", target_schema="analytics",
                       target_database="dbt", strategy="timestamp",
                       updated_at="last_update")
            }}
            select 1 as id, now() as last_update
        '''
        raw_2 = '''
            {{
                config(unique_key="id", target_schema="analytics",
                       target_database="dbt", strategy="timestamp",
                       updated_at="last_update")
            }}
            select 2 as id, now() as last_update
        '''
        full_file = '''
        {{% snapshot foo %}}{}{{% endsnapshot %}}
        {{% snapshot bar %}}{}{{% endsnapshot %}}
        '''.format(raw_1, raw_2)
        block = self.file_block_for(full_file, 'nested/snap_1.sql')
        self.parser.manifest.files[block.file.file_id] = block.file
        self.parser.parse_file(block)
        self.assert_has_manifest_lengths(self.parser.manifest, nodes=2)
        nodes = sorted(self.parser.manifest.nodes.values(), key=lambda n: n.name)
        expect_foo = ParsedSnapshotNode(
            alias='foo',
            name='foo',
            database='dbt',
            schema='analytics',
            resource_type=NodeType.Snapshot,
            unique_id='snapshot.snowplow.foo',
            fqn=['snowplow', 'nested', 'snap_1', 'foo'],
            package_name='snowplow',
            original_file_path=normalize('snapshots/nested/snap_1.sql'),
            root_path=get_abs_os_path('./dbt_packages/snowplow'),
            config=SnapshotConfig(
                strategy='timestamp',
                updated_at='last_update',
                target_database='dbt',
                target_schema='analytics',
                unique_key='id',
                materialized='snapshot',
            ),
            path=normalize('nested/snap_1.sql'),
            language='sql',
            raw_code=raw_1,
            checksum=block.file.checksum,
            unrendered_config={
                'unique_key': 'id',
                'target_schema': 'analytics',
                'target_database': 'dbt',
                'strategy': 'timestamp',
                'updated_at': 'last_update',
            },
            config_call_dict={
                'strategy': 'timestamp', 
                'target_database': 'dbt', 
                'target_schema': 'analytics', 
                'unique_key': 'id', 
                'updated_at': 'last_update',
            },
        )
        expect_bar = ParsedSnapshotNode(
            alias='bar',
            name='bar',
            database='dbt',
            schema='analytics',
            resource_type=NodeType.Snapshot,
            unique_id='snapshot.snowplow.bar',
            fqn=['snowplow', 'nested', 'snap_1', 'bar'],
            package_name='snowplow',
            original_file_path=normalize('snapshots/nested/snap_1.sql'),
            root_path=get_abs_os_path('./dbt_packages/snowplow'),
            config=SnapshotConfig(
                strategy='timestamp',
                updated_at='last_update',
                target_database='dbt',
                target_schema='analytics',
                unique_key='id',
                materialized='snapshot',
            ),
            path=normalize('nested/snap_1.sql'),
            language='sql',
            raw_code=raw_2,
            checksum=block.file.checksum,
            unrendered_config={
                'unique_key': 'id',
                'target_schema': 'analytics',
                'target_database': 'dbt',
                'strategy': 'timestamp',
                'updated_at': 'last_update',
            },
            config_call_dict={
                'strategy': 'timestamp', 
                'target_database': 'dbt', 
                'target_schema': 'analytics', 
                'unique_key': 'id', 
                'updated_at': 'last_update',
            },
        )
        assertEqualNodes(nodes[0], expect_bar)
        assertEqualNodes(nodes[1], expect_foo)
        file_id = 'snowplow://' + normalize('snapshots/nested/snap_1.sql')
        self.assertIn(file_id, self.parser.manifest.files)
        self.assertEqual(sorted(self.parser.manifest.files[file_id].nodes),
                         ['snapshot.snowplow.bar', 'snapshot.snowplow.foo'])


class MacroParserTest(BaseParserTest):
    def setUp(self):
        super().setUp()
        self.parser = MacroParser(
            project=self.snowplow_project_config,
            manifest=Manifest()
        )

    def file_block_for(self, data, filename):
        return super().file_block_for(data, filename, 'macros')

    def test_single_block(self):
        raw_code = '{% macro foo(a, b) %}a ~ b{% endmacro %}'
        block = self.file_block_for(raw_code, 'macro.sql')
        self.parser.manifest.files[block.file.file_id] = block.file
        self.parser.parse_file(block)
        self.assertEqual(len(self.parser.manifest.macros), 1)
        macro = list(self.parser.manifest.macros.values())[0]
        expected = ParsedMacro(
            name='foo',
            resource_type=NodeType.Macro,
            unique_id='macro.snowplow.foo',
            package_name='snowplow',
            original_file_path=normalize('macros/macro.sql'),
            root_path=get_abs_os_path('./dbt_packages/snowplow'),
            path=normalize('macros/macro.sql'),
            macro_sql=raw_code,
        )
        assertEqualNodes(macro, expected)
        file_id = 'snowplow://' + normalize('macros/macro.sql')
        self.assertIn(file_id, self.parser.manifest.files)
        self.assertEqual(self.parser.manifest.files[file_id].macros, ['macro.snowplow.foo'])

    def test_multiple_blocks(self):
        raw_code = '{% macro foo(a, b) %}a ~ b{% endmacro %}\n{% macro bar(c, d) %}c + d{% endmacro %}'
        block = self.file_block_for(raw_code, 'macro.sql')
        print(f"--- test_multiple_blocks block: {block}")
        self.parser.manifest.files[block.file.file_id] = block.file
        self.parser.parse_file(block)
        self.assertEqual(len(self.parser.manifest.macros), 2)
        macros = sorted(self.parser.manifest.macros.values(), key=lambda m: m.name)
        expected_bar = ParsedMacro(
            name='bar',
            resource_type=NodeType.Macro,
            unique_id='macro.snowplow.bar',
            package_name='snowplow',
            original_file_path=normalize('macros/macro.sql'),
            root_path=get_abs_os_path('./dbt_packages/snowplow'),
            path=normalize('macros/macro.sql'),
            macro_sql='{% macro bar(c, d) %}c + d{% endmacro %}',
        )
        expected_foo = ParsedMacro(
            name='foo',
            resource_type=NodeType.Macro,
            unique_id='macro.snowplow.foo',
            package_name='snowplow',
            original_file_path=normalize('macros/macro.sql'),
            root_path=get_abs_os_path('./dbt_packages/snowplow'),
            path=normalize('macros/macro.sql'),
            macro_sql='{% macro foo(a, b) %}a ~ b{% endmacro %}',
        )
        assertEqualNodes(macros[0], expected_bar)
        assertEqualNodes(macros[1], expected_foo)
        file_id = 'snowplow://' + normalize('macros/macro.sql')
        self.assertIn(file_id, self.parser.manifest.files)
        self.assertEqual(
            sorted(self.parser.manifest.files[file_id].macros),
            ['macro.snowplow.bar', 'macro.snowplow.foo'],
        )


class SingularTestParserTest(BaseParserTest):
    def setUp(self):
        super().setUp()
        self.parser = SingularTestParser(
            project=self.snowplow_project_config,
            manifest=self.manifest,
            root_project=self.root_project_config,
        )

    def file_block_for(self, data, filename):
        return super().file_block_for(data, filename, 'tests')

    def test_basic(self):
        raw_code = 'select * from {{ ref("blah") }} limit 0'
        block = self.file_block_for(raw_code, 'test_1.sql')
        self.manifest.files[block.file.file_id] = block.file
        self.parser.parse_file(block)
        self.assert_has_manifest_lengths(self.parser.manifest, nodes=1)
        node = list(self.parser.manifest.nodes.values())[0]
        expected = ParsedSingularTestNode(
            alias='test_1',
            name='test_1',
            database='test',
            schema='dbt_test__audit',
            resource_type=NodeType.Test,
            unique_id='test.snowplow.test_1',
            fqn=['snowplow', 'test_1'],
            package_name='snowplow',
            original_file_path=normalize('tests/test_1.sql'),
            root_path=get_abs_os_path('./dbt_packages/snowplow'),
            refs=[['blah']],
            config=TestConfig(severity='ERROR'),
            tags=[],
            path=normalize('test_1.sql'),
            language='sql',
            raw_code=raw_code,
            checksum=block.file.checksum,
            unrendered_config={},
        )
        assertEqualNodes(node, expected)
        file_id = 'snowplow://' + normalize('tests/test_1.sql')
        self.assertIn(file_id, self.parser.manifest.files)
        self.assertEqual(self.parser.manifest.files[file_id].nodes, ['test.snowplow.test_1'])


class GenericTestParserTest(BaseParserTest):
# generic tests in the test-paths directory currently leverage the macro parser 
    def setUp(self):
        super().setUp()
        self.parser = GenericTestParser(
            project=self.snowplow_project_config,
            manifest=Manifest()
        )

    def file_block_for(self, data, filename):
        return super().file_block_for(data, filename, 'tests/generic')

    def test_basic(self):
        raw_code = '{% test not_null(model, column_name) %}select * from {{ model }} where {{ column_name }} is null {% endtest %}'
        block = self.file_block_for(raw_code, 'test_1.sql')
        self.parser.manifest.files[block.file.file_id] = block.file
        self.parser.parse_file(block)
        node = list(self.parser.manifest.macros.values())[0]
        expected = ParsedMacro(
            name='test_not_null',
            resource_type=NodeType.Macro,
            unique_id='macro.snowplow.test_not_null',
            package_name='snowplow',
            original_file_path=normalize('tests/generic/test_1.sql'),
            root_path=get_abs_os_path('./dbt_packages/snowplow'),
            path=normalize('tests/generic/test_1.sql'),
            macro_sql=raw_code,
        )
        assertEqualNodes(node, expected)
        file_id = 'snowplow://' + normalize('tests/generic/test_1.sql')
        self.assertIn(file_id, self.parser.manifest.files)
        self.assertEqual(self.parser.manifest.files[file_id].macros, ['macro.snowplow.test_not_null'])


class AnalysisParserTest(BaseParserTest):
    def setUp(self):
        super().setUp()
        self.parser = AnalysisParser(
            project=self.snowplow_project_config,
            manifest=self.manifest,
            root_project=self.root_project_config,
        )

    def file_block_for(self, data, filename):
        return super().file_block_for(data, filename, 'analyses')

    def test_basic(self):
        raw_code = 'select 1 as id'
        block = self.file_block_for(raw_code, 'nested/analysis_1.sql')
        self.manifest.files[block.file.file_id] = block.file
        self.parser.parse_file(block)
        self.assert_has_manifest_lengths(self.parser.manifest, nodes=1)
        node = list(self.parser.manifest.nodes.values())[0]
        expected = ParsedAnalysisNode(
            alias='analysis_1',
            name='analysis_1',
            database='test',
            schema='analytics',
            resource_type=NodeType.Analysis,
            unique_id='analysis.snowplow.analysis_1',
            fqn=['snowplow', 'analysis', 'nested', 'analysis_1'],
            package_name='snowplow',
            original_file_path=normalize('analyses/nested/analysis_1.sql'),
            root_path=get_abs_os_path('./dbt_packages/snowplow'),
            depends_on=DependsOn(),
            config=NodeConfig(),
            path=normalize('analysis/nested/analysis_1.sql'),
            language='sql',
            raw_code=raw_code,
            checksum=block.file.checksum,
            unrendered_config={},
        )
        assertEqualNodes(node, expected)
        file_id = 'snowplow://' +  normalize('analyses/nested/analysis_1.sql')
        self.assertIn(file_id, self.parser.manifest.files)
        self.assertEqual(self.parser.manifest.files[file_id].nodes, ['analysis.snowplow.analysis_1'])

<|MERGE_RESOLUTION|>--- conflicted
+++ resolved
@@ -539,11 +539,7 @@
     
     def test_parse_python_file(self):
         py_code = """
-<<<<<<< HEAD
-def model( dbt):
-=======
 def model(dbt, session):
->>>>>>> b510dd8d
     dbt.config(
         materialized='table',
         packages = ['sklearn==0.1.0']
@@ -565,11 +561,7 @@
         self.parser.parse_file(block)
         self.assert_has_manifest_lengths(self.parser.manifest, nodes=1)
         node = list(self.parser.manifest.nodes.values())[0]
-<<<<<<< HEAD
         # we decided to not detect and auto supply for now since import name doesn't always match library name
-=======
-
->>>>>>> b510dd8d
         python_packages = ['sklearn==0.1.0']
         expected = ParsedModelNode(
             alias='py_model',
@@ -585,12 +577,8 @@
             config=NodeConfig(materialized='table', language=ModelLanguage.python, packages=python_packages),
             # config.packages = ['textblob']
             path=normalize('nested/py_model.py'),
-<<<<<<< HEAD
             language='python',
             raw_code=py_code,
-=======
-            raw_sql=py_code,
->>>>>>> b510dd8d
             checksum=block.file.checksum,
             unrendered_config={'materialized': 'table', 'packages':python_packages},
             config_call_dict={'materialized': 'table', 'packages':python_packages},
@@ -600,8 +588,6 @@
         file_id = 'snowplow://' + normalize('models/nested/py_model.py')
         self.assertIn(file_id, self.parser.manifest.files)
         self.assertEqual(self.parser.manifest.files[file_id].nodes, ['model.snowplow.py_model'])
-<<<<<<< HEAD
-=======
 
     def test_wrong_python_model_def_miss_session(self):
         py_code = """
@@ -630,7 +616,6 @@
         self.parser.manifest.files[block.file.file_id] = block.file
         with self.assertRaises(ParsingException):
             self.parser.parse_file(block)
->>>>>>> b510dd8d
 
     def test_parse_error(self):
         block = self.file_block_for('{{ SYNTAX ERROR }}', 'nested/model_1.sql')
