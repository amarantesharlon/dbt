--- conflicted
+++ resolved
@@ -5,12 +5,8 @@
 from dbt.events.base_types import NodeInfo
 from dbt.events.types import *
 from dbt.events.test_types import *
-<<<<<<< HEAD
-from dbt.events.base_types import Event, InfoLevel
 from dbt.events.stubs import _CachedRelation, BaseRelation, _ReferenceKey, ParsedModelNode
-=======
 from dbt.events.base_types import Event, TestLevel, DebugLevel, WarnLevel, InfoLevel, ErrorLevel
->>>>>>> efb890db
 from importlib import reload
 import dbt.events.functions as event_funcs
 import dbt.flags as flags
@@ -238,19 +234,11 @@
         old_key=_ReferenceKey(database="", schema="", identifier=""),
         new_key=_ReferenceKey(database="", schema="", identifier="")
     ),
-<<<<<<< HEAD
     DumpBeforeAddGraph(Lazy.defer(lambda: dict())),
     DumpAfterAddGraph(Lazy.defer(lambda: dict())),
     DumpBeforeRenameSchema(Lazy.defer(lambda: dict())),
     DumpAfterRenameSchema(Lazy.defer(lambda: dict())),
-    AdapterImportError(ModuleNotFoundError()),
-=======
-    DumpBeforeAddGraph(dump=dict()),
-    DumpAfterAddGraph(dump=dict()),
-    DumpBeforeRenameSchema(dump=dict()),
-    DumpAfterRenameSchema(dump=dict()),
     AdapterImportError(exc=ModuleNotFoundError()),
->>>>>>> efb890db
     PluginLoadError(),
     SystemReportReturnCode(returncode=0),
     NewConnectionOpening(connection_state=''),
