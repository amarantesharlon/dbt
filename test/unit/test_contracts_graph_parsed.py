import pickle

from dbt.node_types import NodeType
from dbt.contracts.graph.parsed import (
    ParsedModelNode, DependsOn, NodeConfig, ColumnInfo, Hook, ParsedTestNode,
    TestConfig, ParsedSnapshotNode, TimestampSnapshotConfig, All, Docref,
    GenericSnapshotConfig, CheckSnapshotConfig, SnapshotStrategy,
    IntermediateSnapshotNode, ParsedNodePatch, ParsedMacro,
    MacroDependsOn, ParsedSourceDefinition, ParsedDocumentation, ParsedHookNode
)
from dbt.contracts.graph.unparsed import Quoting, FreshnessThreshold

from hologram import ValidationError
from .utils import ContractTestCase


class TestNodeConfig(ContractTestCase):
    ContractType = NodeConfig

    def test_basics(self):
        cfg_dict = {
            'column_types': {},
            'enabled': True,
            'materialized': 'view',
            'persist_docs': {},
            'post-hook': [],
            'pre-hook': [],
            'quoting': {},
            'tags': [],
            'docs': {},
            'vars': {},
        }
        cfg = self.ContractType()
        self.assert_symmetric(cfg, cfg_dict)

    def test_populated(self):
        cfg_dict = {
            'column_types': {'a': 'text'},
            'enabled': True,
            'materialized': 'table',
            'persist_docs': {},
            'post-hook': [{'sql': 'insert into blah(a, b) select "1", 1', 'transaction': True}],
            'pre-hook': [],
            'quoting': {},
            'tags': [],
            'docs': {},
            'vars': {},
            'extra': 'even more',
        }
        cfg = self.ContractType(
            column_types={'a': 'text'},
            materialized='table',
            post_hook=[Hook(sql='insert into blah(a, b) select "1", 1')]
        )
        cfg._extra['extra'] = 'even more'

        self.assert_symmetric(cfg, cfg_dict)
        pickle.loads(pickle.dumps(cfg))


class TestParsedModelNode(ContractTestCase):
    ContractType = ParsedModelNode

    def test_ok(self):
        node_dict = {
            'name': 'foo',
            'root_path': '/root/',
            'resource_type': str(NodeType.Model),
            'path': '/root/x/path.sql',
            'original_file_path': '/root/path.sql',
            'package_name': 'test',
            'raw_sql': 'select * from wherever',
            'unique_id': 'model.test.foo',
            'fqn': ['test', 'models', 'foo'],
            'refs': [],
            'sources': [],
            'depends_on': {'macros': [], 'nodes': []},
            'database': 'test_db',
            'description': '',
            'schema': 'test_schema',
            'alias': 'bar',
            'tags': [],
            'docs':{},
            'config': {
                'column_types': {},
                'enabled': True,
                'materialized': 'view',
                'persist_docs': {},
                'post-hook': [],
                'pre-hook': [],
                'quoting': {},
                'tags': [],
                'docs':{},
                'vars': {},
            },
            'docrefs': [],
            'columns': {},
        }
        node = self.ContractType(
            package_name='test',
            root_path='/root/',
            path='/root/x/path.sql',
            original_file_path='/root/path.sql',
            raw_sql='select * from wherever',
            name='foo',
            resource_type=NodeType.Model,
            unique_id='model.test.foo',
            fqn=['test', 'models', 'foo'],
            refs=[],
            sources=[],
            depends_on=DependsOn(),
            description='',
            database='test_db',
            schema='test_schema',
            alias='bar',
            tags=[],
            config=NodeConfig(),
        )
        self.assert_symmetric(node, node_dict)
        self.assertFalse(node.empty)
        self.assertTrue(node.is_refable)
        self.assertFalse(node.is_ephemeral)
        self.assertEqual(node.local_vars(), {})

        minimum = {
            'name': 'foo',
            'root_path': '/root/',
            'resource_type': str(NodeType.Model),
            'path': '/root/x/path.sql',
            'original_file_path': '/root/path.sql',
            'package_name': 'test',
            'raw_sql': 'select * from wherever',
            'unique_id': 'model.test.foo',
            'fqn': ['test', 'models', 'foo'],
            'database': 'test_db',
            'schema': 'test_schema',
            'alias': 'bar',
        }
        self.assert_from_dict(node, minimum)
        pickle.loads(pickle.dumps(node))

    def test_complex(self):
        node_dict = {
            'name': 'foo',
            'root_path': '/root/',
            'resource_type': str(NodeType.Model),
            'path': '/root/x/path.sql',
            'original_file_path': '/root/path.sql',
            'package_name': 'test',
            'raw_sql': 'select * from {{ ref("bar") }}',
            'unique_id': 'model.test.foo',
            'fqn': ['test', 'models', 'foo'],
            'refs': [],
            'sources': [],
            'depends_on': {'macros': [], 'nodes': ['model.test.bar']},
            'database': 'test_db',
            'description': 'My parsed node',
            'schema': 'test_schema',
            'alias': 'bar',
            'tags': ['tag'],
            'docs':{},
            'config': {
                'column_types': {'a': 'text'},
                'enabled': True,
                'materialized': 'ephemeral',
                'persist_docs': {},
                'post-hook': [{'sql': 'insert into blah(a, b) select "1", 1', 'transaction': True}],
                'pre-hook': [],
                'quoting': {},
                'tags': [],
                'docs':{},
                'vars': {'foo': 100},
            },
            'docrefs': [],
            'columns': {'a': {'name': 'a', 'description': 'a text field'}},
        }

        node = self.ContractType(
            package_name='test',
            root_path='/root/',
            path='/root/x/path.sql',
            original_file_path='/root/path.sql',
            raw_sql='select * from {{ ref("bar") }}',
            name='foo',
            resource_type=NodeType.Model,
            unique_id='model.test.foo',
            fqn=['test', 'models', 'foo'],
            refs=[],
            sources=[],
            depends_on=DependsOn(nodes=['model.test.bar']),
            description='My parsed node',
            database='test_db',
            schema='test_schema',
            alias='bar',
            tags=['tag'],
            config=NodeConfig(
                column_types={'a': 'text'},
                materialized='ephemeral',
                post_hook=[Hook(sql='insert into blah(a, b) select "1", 1')],
                vars={'foo': 100},
            ),
            columns={'a': ColumnInfo('a', 'a text field')},
        )
        self.assert_symmetric(node, node_dict)
        self.assertFalse(node.empty)
        self.assertTrue(node.is_refable)
        self.assertTrue(node.is_ephemeral)
        self.assertEqual(node.local_vars(), {'foo': 100})

    def test_invalid_bad_tags(self):
        # bad top-level field
        bad_tags = {
            'name': 'foo',
            'root_path': '/root/',
            'resource_type': str(NodeType.Model),
            'path': '/root/x/path.sql',
            'original_file_path': '/root/path.sql',
            'package_name': 'test',
            'raw_sql': 'select * from wherever',
            'unique_id': 'model.test.foo',
            'fqn': ['test', 'models', 'foo'],
            'refs': [],
            'sources': [],
            'depends_on': {'macros': [], 'nodes': []},
            'database': 'test_db',
            'description': 'My parsed node',
            'schema': 'test_schema',
            'alias': 'bar',
            'tags': 100,
            'config': {
                'column_types': {},
                'enabled': True,
                'materialized': None,
                'persist_docs': {},
                'post-hook': [],
                'pre-hook': [],
                'quoting': {},
                'tags': [],
                'vars': {},
            },
            'docrefs': [],
            'columns': {},
        }
        self.assert_fails_validation(bad_tags)

    def test_invalid_bad_materialized(self):
        # bad nested field
        bad_materialized = {
            'name': 'foo',
            'root_path': '/root/',
            'resource_type': str(NodeType.Model),
            'path': '/root/x/path.sql',
            'original_file_path': '/root/path.sql',
            'package_name': 'test',
            'raw_sql': 'select * from wherever',
            'unique_id': 'model.test.foo',
            'fqn': ['test', 'models', 'foo'],
            'refs': [],
            'sources': [],
            'depends_on': {'macros': [], 'nodes': []},
            'database': 'test_db',
            'description': 'My parsed node',
            'schema': 'test_schema',
            'alias': 'bar',
            'tags': ['tag'],
            'config': {
                'column_types': {},
                'enabled': True,
                'materialized': None,
                'persist_docs': {},
                'post-hook': [],
                'pre-hook': [],
                'quoting': {},
                'tags': [],
                'vars': {},
            },
            'docrefs': [],
            'columns': {},
        }
        self.assert_fails_validation(bad_materialized)

    def test_patch_ok(self):
        initial = self.ContractType(
            package_name='test',
            root_path='/root/',
            path='/root/x/path.sql',
            original_file_path='/root/path.sql',
            raw_sql='select * from wherever',
            name='foo',
            resource_type=NodeType.Model,
            unique_id='model.test.foo',
            fqn=['test', 'models', 'foo'],
            refs=[],
            sources=[],
            depends_on=DependsOn(),
            description='',
            database='test_db',
            schema='test_schema',
            alias='bar',
            tags=[],
            config=NodeConfig(),
        )
        patch = ParsedNodePatch(
            name='foo',
            description='The foo model',
            original_file_path='/path/to/schema.yml',
            columns={'a': ColumnInfo(name='a', description='a text field')},
            docrefs=[
                Docref(documentation_name='foo', documentation_package='test'),
            ],
        )

        initial.patch(patch)

        expected_dict = {
            'name': 'foo',
            'root_path': '/root/',
            'resource_type': str(NodeType.Model),
            'path': '/root/x/path.sql',
            'original_file_path': '/root/path.sql',
            'package_name': 'test',
            'raw_sql': 'select * from wherever',
            'unique_id': 'model.test.foo',
            'fqn': ['test', 'models', 'foo'],
            'refs': [],
            'sources': [],
            'depends_on': {'macros': [], 'nodes': []},
            'database': 'test_db',
            'description': 'The foo model',
            'schema': 'test_schema',
            'alias': 'bar',
            'tags': [],
            'docs':{},
            'config': {
                'column_types': {},
                'enabled': True,
                'materialized': 'view',
                'persist_docs': {},
                'post-hook': [],
                'pre-hook': [],
                'quoting': {},
                'tags': [],
                'docs':{},
                'vars': {},
            },
            'patch_path': '/path/to/schema.yml',
            'columns': {'a': {'name': 'a', 'description': 'a text field'}},
            'docrefs': [
                {
                    'documentation_name': 'foo',
                    'documentation_package': 'test',
                }
            ],
        }

        expected = self.ContractType(
            package_name='test',
            root_path='/root/',
            path='/root/x/path.sql',
            original_file_path='/root/path.sql',
            raw_sql='select * from wherever',
            name='foo',
            resource_type=NodeType.Model,
            unique_id='model.test.foo',
            fqn=['test', 'models', 'foo'],
            refs=[],
            sources=[],
            depends_on=DependsOn(),
            description='The foo model',
            database='test_db',
            schema='test_schema',
            alias='bar',
            tags=[],
            config=NodeConfig(),
            patch_path='/path/to/schema.yml',
            columns={'a': ColumnInfo(name='a', description='a text field')},
            docrefs=[
                Docref(documentation_name='foo', documentation_package='test'),
            ],
        )
        self.assert_symmetric(expected, expected_dict)  # sanity check
        self.assertEqual(initial, expected)
        self.assert_symmetric(initial, expected_dict)

    def patch_invalid(self):
        initial = self.ContractType(
            package_name='test',
            root_path='/root/',
            path='/root/x/path.sql',
            original_file_path='/root/path.sql',
            raw_sql='select * from wherever',
            name='foo',
            resource_type=NodeType.Model,
            unique_id='model.test.foo',
            fqn=['test', 'models', 'foo'],
            refs=[],
            sources=[],
            depends_on=DependsOn(),
            description='',
            database='test_db',
            schema='test_schema',
            alias='bar',
            tags=[],
            config=NodeConfig(),
        )
        # invalid patch: description can't be None
        patch = ParsedNodePatch(
            name='foo',
            description=None,
            original_file_path='/path/to/schema.yml',
            columns={},
            docrefs=[],
        )
        with self.assertRaises(ValidationError):
            initial.patch(patch)


class TestParsedHookNode(ContractTestCase):
    ContractType = ParsedHookNode

    def test_ok(self):
        node_dict = {
            'name': 'foo',
            'root_path': '/root/',
            'resource_type': str(NodeType.Operation),
            'path': '/root/x/path.sql',
            'original_file_path': '/root/path.sql',
            'package_name': 'test',
            'raw_sql': 'select * from wherever',
            'unique_id': 'model.test.foo',
            'fqn': ['test', 'models', 'foo'],
            'refs': [],
            'sources': [],
            'depends_on': {'macros': [], 'nodes': []},
            'database': 'test_db',
            'description': '',
            'schema': 'test_schema',
            'alias': 'bar',
            'tags': [],
            'docs':{},
            'config': {
                'column_types': {},
                'enabled': True,
                'materialized': 'view',
                'persist_docs': {},
                'post-hook': [],
                'pre-hook': [],
                'quoting': {},
                'tags': [],
                'vars': {},
                'docs':{},
            },
            'docrefs': [],
            'columns': {},
        }
        node = self.ContractType(
            package_name='test',
            root_path='/root/',
            path='/root/x/path.sql',
            original_file_path='/root/path.sql',
            raw_sql='select * from wherever',
            name='foo',
            resource_type=NodeType.Operation,
            unique_id='model.test.foo',
            fqn=['test', 'models', 'foo'],
            refs=[],
            sources=[],
            depends_on=DependsOn(),
            description='',
            database='test_db',
            schema='test_schema',
            alias='bar',
            tags=[],
            config=NodeConfig(),
        )
        self.assert_symmetric(node, node_dict)
        self.assertFalse(node.empty)
        self.assertFalse(node.is_refable)
        self.assertEqual(node.get_materialization(), 'view')

        minimum = {
            'name': 'foo',
            'root_path': '/root/',
            'resource_type': str(NodeType.Operation),
            'path': '/root/x/path.sql',
            'original_file_path': '/root/path.sql',
            'package_name': 'test',
            'raw_sql': 'select * from wherever',
            'unique_id': 'model.test.foo',
            'fqn': ['test', 'models', 'foo'],
            'database': 'test_db',
            'schema': 'test_schema',
            'alias': 'bar',
        }
        self.assert_from_dict(node, minimum)
        pickle.loads(pickle.dumps(node))

    def test_complex(self):
        node_dict = {
            'name': 'foo',
            'root_path': '/root/',
            'resource_type': str(NodeType.Operation),
            'path': '/root/x/path.sql',
            'original_file_path': '/root/path.sql',
            'package_name': 'test',
            'raw_sql': 'select * from {{ ref("bar") }}',
            'unique_id': 'model.test.foo',
            'fqn': ['test', 'models', 'foo'],
            'refs': [],
            'sources': [],
            'depends_on': {'macros': [], 'nodes': ['model.test.bar']},
            'database': 'test_db',
            'description': 'My parsed node',
            'schema': 'test_schema',
            'alias': 'bar',
            'tags': ['tag'],
            'docs':{},
            'config': {
                'column_types': {'a': 'text'},
                'enabled': True,
                'materialized': 'table',
                'persist_docs': {},
                'post-hook': [],
                'pre-hook': [],
                'quoting': {},
                'tags': [],
                'docs':{},
                'vars': {},
            },
            'docrefs': [],
            'columns': {'a': {'name': 'a', 'description': 'a text field'}},
            'index': 13,
        }

        node = self.ContractType(
            package_name='test',
            root_path='/root/',
            path='/root/x/path.sql',
            original_file_path='/root/path.sql',
            raw_sql='select * from {{ ref("bar") }}',
            name='foo',
            resource_type=NodeType.Operation,
            unique_id='model.test.foo',
            fqn=['test', 'models', 'foo'],
            refs=[],
            sources=[],
            depends_on=DependsOn(nodes=['model.test.bar']),
            description='My parsed node',
            database='test_db',
            schema='test_schema',
            alias='bar',
            tags=['tag'],
            config=NodeConfig(
                column_types={'a': 'text'},
                materialized='table',
                post_hook=[]
            ),
            columns={'a': ColumnInfo('a', 'a text field')},
            index=13,
        )
        self.assert_symmetric(node, node_dict)
        self.assertFalse(node.empty)
        self.assertFalse(node.is_refable)
        self.assertEqual(node.get_materialization(), 'table')

    def test_invalid_index_type(self):
        # bad top-level field
        bad_index = {
            'name': 'foo',
            'root_path': '/root/',
            'resource_type': str(NodeType.Operation),
            'path': '/root/x/path.sql',
            'original_file_path': '/root/path.sql',
            'package_name': 'test',
            'raw_sql': 'select * from wherever',
            'unique_id': 'model.test.foo',
            'fqn': ['test', 'models', 'foo'],
            'refs': [],
            'sources': [],
            'depends_on': {'macros': [], 'nodes': []},
            'database': 'test_db',
            'description': 'My parsed node',
            'schema': 'test_schema',
            'alias': 'bar',
            'tags': [],
            'config': {
                'column_types': {},
                'enabled': True,
                'materialized': None,
                'persist_docs': {},
                'post-hook': [],
                'pre-hook': [],
                'quoting': {},
                'tags': [],
                'vars': {},
            },
            'docrefs': [],
            'columns': {},
            'index': 'a string!?',
        }
        self.assert_fails_validation(bad_index)


class TestParsedTestNode(ContractTestCase):
    ContractType = ParsedTestNode

    def test_ok(self):
        node_dict = {
            'name': 'foo',
            'root_path': '/root/',
            'resource_type': str(NodeType.Test),
            'path': '/root/x/path.sql',
            'original_file_path': '/root/path.sql',
            'package_name': 'test',
            'raw_sql': 'select * from wherever',
            'unique_id': 'test.test.foo',
            'fqn': ['test', 'models', 'foo'],
            'refs': [],
            'sources': [],
            'depends_on': {'macros': [], 'nodes': []},
            'database': 'test_db',
            'description': '',
            'schema': 'test_schema',
            'alias': 'bar',
            'tags': [],
            'docs':{},
            'config': {
                'column_types': {},
                'enabled': True,
                'materialized': 'view',
                'persist_docs': {},
                'post-hook': [],
                'pre-hook': [],
                'quoting': {},
                'tags': [],
                'docs':{},
                'vars': {},
                'severity': 'error',
            },
            'docrefs': [],
            'columns': {},
        }
        node = self.ContractType(
            package_name='test',
            root_path='/root/',
            path='/root/x/path.sql',
            original_file_path='/root/path.sql',
            raw_sql='select * from wherever',
            name='foo',
            resource_type=NodeType.Test,
            unique_id='test.test.foo',
            fqn=['test', 'models', 'foo'],
            refs=[],
            sources=[],
            depends_on=DependsOn(),
            description='',
            database='test_db',
            schema='test_schema',
            alias='bar',
            tags=[],
            config=TestConfig(),
        )
        self.assert_symmetric(node, node_dict)
        self.assertFalse(node.empty)
        self.assertFalse(node.is_ephemeral)
        self.assertFalse(node.is_refable)
        self.assertEqual(node.get_materialization(), 'view')

        minimum = {
            'name': 'foo',
            'root_path': '/root/',
            'resource_type': str(NodeType.Test),
            'path': '/root/x/path.sql',
            'original_file_path': '/root/path.sql',
            'package_name': 'test',
            'raw_sql': 'select * from wherever',
            'unique_id': 'test.test.foo',
            'fqn': ['test', 'models', 'foo'],
            'database': 'test_db',
            'schema': 'test_schema',
            'alias': 'bar',
        }
        self.assert_from_dict(node, minimum)
        pickle.loads(pickle.dumps(node))

    def test_complex(self):
        node_dict = {
            'name': 'foo',
            'root_path': '/root/',
            'resource_type': str(NodeType.Test),
            'path': '/root/x/path.sql',
            'original_file_path': '/root/path.sql',
            'package_name': 'test',
            'raw_sql': 'select * from {{ ref("bar") }}',
            'unique_id': 'test.test.foo',
            'fqn': ['test', 'models', 'foo'],
            'refs': [],
            'sources': [],
            'depends_on': {'macros': [], 'nodes': ['model.test.bar']},
            'database': 'test_db',
            'description': 'My parsed node',
            'schema': 'test_schema',
            'alias': 'bar',
            'tags': ['tag'],
            'docs':{},
            'config': {
                'column_types': {'a': 'text'},
                'enabled': True,
                'materialized': 'table',
                'persist_docs': {},
                'post-hook': [],
                'pre-hook': [],
                'quoting': {},
                'tags': [],
                'vars': {},
                'docs':{},
                'severity': 'WARN',
                'extra_key': 'extra value'
            },
            'docrefs': [],
            'columns': {'a': {'name': 'a', 'description': 'a text field'}},
            'column_name': 'id',
        }

        cfg = TestConfig(
            column_types={'a': 'text'},
            materialized='table',
            severity='WARN'
        )
        cfg._extra.update({'extra_key': 'extra value'})

        node = self.ContractType(
            package_name='test',
            root_path='/root/',
            path='/root/x/path.sql',
            original_file_path='/root/path.sql',
            raw_sql='select * from {{ ref("bar") }}',
            name='foo',
            resource_type=NodeType.Test,
            unique_id='test.test.foo',
            fqn=['test', 'models', 'foo'],
            refs=[],
            sources=[],
            depends_on=DependsOn(nodes=['model.test.bar']),
            description='My parsed node',
            database='test_db',
            schema='test_schema',
            alias='bar',
            tags=['tag'],
            config=cfg,
            columns={'a': ColumnInfo('a', 'a text field')},
            column_name='id',
        )
        self.assert_symmetric(node, node_dict)
        self.assertFalse(node.empty)

    def test_invalid_column_name_type(self):
        # bad top-level field
        bad_column_name = {
            'name': 'foo',
            'root_path': '/root/',
            'resource_type': str(NodeType.Test),
            'path': '/root/x/path.sql',
            'original_file_path': '/root/path.sql',
            'package_name': 'test',
            'raw_sql': 'select * from wherever',
            'unique_id': 'model.test.foo',
            'fqn': ['test', 'models', 'foo'],
            'refs': [],
            'sources': [],
            'depends_on': {'macros': [], 'nodes': []},
            'database': 'test_db',
            'description': 'My parsed node',
            'schema': 'test_schema',
            'alias': 'bar',
            'tags': 100,
            'config': {
                'column_types': {},
                'enabled': True,
                'materialized': None,
                'persist_docs': {},
                'post-hook': [],
                'pre-hook': [],
                'quoting': {},
                'tags': [],
                'vars': {},
                'severity': 'ERROR',
            },
            'docrefs': [],
            'columns': {},
            'column_name': {},
        }
        self.assert_fails_validation(bad_column_name)

    def test_invalid_missing_severity(self):
        # note the typo ('severtiy')
        missing_config_value = {
            'name': 'foo',
            'root_path': '/root/',
            'resource_type': str(NodeType.Test),
            'path': '/root/x/path.sql',
            'original_file_path': '/root/path.sql',
            'package_name': 'test',
            'raw_sql': 'select * from wherever',
            'unique_id': 'model.test.foo',
            'fqn': ['test', 'models', 'foo'],
            'refs': [],
            'sources': [],
            'depends_on': {'macros': [], 'nodes': []},
            'database': 'test_db',
            'description': 'My parsed node',
            'schema': 'test_schema',
            'alias': 'bar',
            'tags': ['tag'],
            'config': {
                'column_types': {},
                'enabled': True,
                'materialized': None,
                'persist_docs': {},
                'post-hook': [],
                'pre-hook': [],
                'quoting': {},
                'tags': [],
                'vars': {},
                'severtiy': 'WARN',
            },
            'docrefs': [],
            'columns': {},
        }
        self.assert_fails_validation(missing_config_value)

    def test_invalid_severity(self):
        invalid_config_value = {
            'name': 'foo',
            'root_path': '/root/',
            'resource_type': str(NodeType.Test),
            'path': '/root/x/path.sql',
            'original_file_path': '/root/path.sql',
            'package_name': 'test',
            'raw_sql': 'select * from wherever',
            'unique_id': 'model.test.foo',
            'fqn': ['test', 'models', 'foo'],
            'refs': [],
            'sources': [],
            'depends_on': {'macros': [], 'nodes': []},
            'database': 'test_db',
            'description': 'My parsed node',
            'schema': 'test_schema',
            'alias': 'bar',
            'tags': ['tag'],
            'config': {
                'column_types': {},
                'enabled': True,
                'materialized': None,
                'persist_docs': {},
                'post-hook': [],
                'pre-hook': [],
                'quoting': {},
                'tags': [],
                'vars': {},
                'severity': 'WERROR',  # invalid severity
            },
            'docrefs': [],
            'columns': {},
        }
        self.assert_fails_validation(invalid_config_value)


class TestTimestampSnapshotConfig(ContractTestCase):
    ContractType = TimestampSnapshotConfig

    def test_basics(self):
        cfg_dict = {
            'column_types': {},
            'enabled': True,
            'materialized': 'view',
            'persist_docs': {},
            'post-hook': [],
            'pre-hook': [],
            'quoting': {},
            'tags': [],
            'docs':{},
            'vars': {},
            'unique_key': 'id',
            'strategy': 'timestamp',
            'updated_at': 'last_update',
            'target_database': 'some_snapshot_db',
            'target_schema': 'some_snapshot_schema',
        }
        cfg = self.ContractType(
            strategy=SnapshotStrategy.Timestamp,
            updated_at='last_update',
            unique_key='id',
            target_database='some_snapshot_db',
            target_schema='some_snapshot_schema',
        )
        self.assert_symmetric(cfg, cfg_dict)
        pickle.loads(pickle.dumps(cfg))

    def test_populated(self):
        cfg_dict = {
            'column_types': {'a': 'text'},
            'enabled': True,
            'materialized': 'table',
            'persist_docs': {},
            'post-hook': [{'sql': 'insert into blah(a, b) select "1", 1', 'transaction': True}],
            'pre-hook': [],
            'quoting': {},
            'tags': [],
            'docs':{},
            'vars': {},
            'target_database': 'some_snapshot_db',
            'target_schema': 'some_snapshot_schema',
            'unique_key': 'id',
            'extra': 'even more',
            'strategy': 'timestamp',
            'updated_at': 'last_update',
        }
        cfg = self.ContractType(
            column_types={'a': 'text'},
            materialized='table',
            post_hook=[Hook(sql='insert into blah(a, b) select "1", 1')],
            strategy=SnapshotStrategy.Timestamp,
            target_database='some_snapshot_db',
            target_schema='some_snapshot_schema',
            updated_at='last_update',
            unique_key='id',
        )
        cfg._extra['extra'] = 'even more'

        self.assert_symmetric(cfg, cfg_dict)

    def test_invalid_wrong_strategy(self):
        bad_type = {
            'column_types': {},
            'enabled': True,
            'materialized': 'view',
            'persist_docs': {},
            'post-hook': [],
            'pre-hook': [],
            'quoting': {},
            'tags': [],
            'vars': {},
            'target_database': 'some_snapshot_db',
            'target_schema': 'some_snapshot_schema',
            'unique_key': 'id',
            'strategy': 'check',
            'updated_at': 'last_update',
        }
        self.assert_fails_validation(bad_type)

    def test_invalid_missing_updated_at(self):
        bad_fields = {
            'column_types': {},
            'enabled': True,
            'materialized': 'view',
            'persist_docs': {},
            'post-hook': [],
            'pre-hook': [],
            'quoting': {},
            'tags': [],
            'vars': {},
            'target_database': 'some_snapshot_db',
            'target_schema': 'some_snapshot_schema',
            'unique_key': 'id',
            'strategy': 'timestamp',
            'check_cols': 'all'
        }
        self.assert_fails_validation(bad_fields)


class TestCheckSnapshotConfig(ContractTestCase):
    ContractType = CheckSnapshotConfig

    def test_basics(self):
        cfg_dict = {
            'column_types': {},
            'enabled': True,
            'materialized': 'view',
            'persist_docs': {},
            'post-hook': [],
            'pre-hook': [],
            'quoting': {},
            'tags': [],
            'docs':{},
            'vars': {},
            'target_database': 'some_snapshot_db',
            'target_schema': 'some_snapshot_schema',
            'unique_key': 'id',
            'strategy': 'check',
            'check_cols': 'all',
        }
        cfg = self.ContractType(
            strategy=SnapshotStrategy.Check,
            check_cols=All.All,
            unique_key='id',
            target_database='some_snapshot_db',
            target_schema='some_snapshot_schema',
        )
        self.assert_symmetric(cfg, cfg_dict)
        pickle.loads(pickle.dumps(cfg))

    def test_populated(self):
        cfg_dict = {
            'column_types': {'a': 'text'},
            'enabled': True,
            'materialized': 'table',
            'persist_docs': {},
            'post-hook': [{'sql': 'insert into blah(a, b) select "1", 1', 'transaction': True}],
            'pre-hook': [],
            'quoting': {},
            'tags': [],
            'docs':{},
            'vars': {},
            'target_database': 'some_snapshot_db',
            'target_schema': 'some_snapshot_schema',
            'unique_key': 'id',
            'extra': 'even more',
            'strategy': 'check',
            'check_cols': ['a', 'b'],
        }
        cfg = self.ContractType(
            column_types={'a': 'text'},
            materialized='table',
            post_hook=[Hook(sql='insert into blah(a, b) select "1", 1')],
            strategy=SnapshotStrategy.Check,
            check_cols=['a', 'b'],
            target_database='some_snapshot_db',
            target_schema='some_snapshot_schema',
            unique_key='id',
        )
        cfg._extra['extra'] = 'even more'

        self.assert_symmetric(cfg, cfg_dict)

    def test_invalid_wrong_strategy(self):
        wrong_strategy = {
            'column_types': {},
            'enabled': True,
            'materialized': 'view',
            'persist_docs': {},
            'post-hook': [],
            'pre-hook': [],
            'quoting': {},
            'tags': [],
            'vars': {},
            'target_database': 'some_snapshot_db',
            'target_schema': 'some_snapshot_schema',
            'unique_key': 'id',
            'strategy': 'timestamp',
            'check_cols': 'all',
        }
        self.assert_fails_validation(wrong_strategy)

    def test_invalid_missing_check_cols(self):
        wrong_fields = {
            'column_types': {},
            'enabled': True,
            'materialized': 'view',
            'persist_docs': {},
            'post-hook': [],
            'pre-hook': [],
            'quoting': {},
            'tags': [],
            'vars': {},
            'target_database': 'some_snapshot_db',
            'target_schema': 'some_snapshot_schema',
            'unique_key': 'id',
            'strategy': 'check',
            'updated_at': 'last_update'
        }
        self.assert_fails_validation(wrong_fields)

    def test_invalid_check_value(self):
        invalid_check_type = {
            'column_types': {},
            'enabled': True,
            'materialized': 'view',
            'persist_docs': {},
            'post-hook': [],
            'pre-hook': [],
            'quoting': {},
            'tags': [],
            'vars': {},
            'target_database': 'some_snapshot_db',
            'target_schema': 'some_snapshot_schema',
            'unique_key': 'id',
            'strategy': 'timestamp',
            'check_cols': 'some',
        }
        self.assert_fails_validation(invalid_check_type)


<<<<<<< HEAD
class TestGenericSnapshotConfig(ContractTestCase):
    ContractType = GenericSnapshotConfig

    def test_ok(self):
        cfg_dict = {
            'column_types': {},
            'enabled': True,
            'materialized': 'view',
            'persist_docs': {},
            'post-hook': [],
            'pre-hook': [],
            'quoting': {},
            'tags': [],
            'docs':{},
            'vars': {},
            'unique_key': 'id',
            'strategy': 'hello',
            'target_database': 'some_snapshot_db',
            'target_schema': 'some_snapshot_schema',
            'magic_key': 'magic',
        }
        cfg = self.ContractType(
            strategy='hello',
            unique_key='id',
            target_database='some_snapshot_db',
            target_schema='some_snapshot_schema',
        )
        cfg._extra.update({'magic_key': 'magic'})
        self.assert_symmetric(cfg, cfg_dict)
        pickle.loads(pickle.dumps(cfg))


=======
>>>>>>> d7eee61d
class TestParsedSnapshotNode(ContractTestCase):
    ContractType = ParsedSnapshotNode

    def test_timestamp_ok(self):
        node_dict = {
            'name': 'foo',
            'root_path': '/root/',
            'resource_type': str(NodeType.Snapshot),
            'path': '/root/x/path.sql',
            'original_file_path': '/root/path.sql',
            'package_name': 'test',
            'raw_sql': 'select * from wherever',
            'unique_id': 'model.test.foo',
            'fqn': ['test', 'models', 'foo'],
            'refs': [],
            'sources': [],
            'depends_on': {'macros': [], 'nodes': []},
            'database': 'test_db',
            'description': '',
            'schema': 'test_schema',
            'alias': 'bar',
            'tags': [],
            'docs': {},
            'config': {
                'column_types': {},
                'enabled': True,
                'materialized': 'view',
                'persist_docs': {},
                'post-hook': [],
                'pre-hook': [],
                'quoting': {},
                'tags': [],
                'docs':{},
                'vars': {},
                'target_database': 'some_snapshot_db',
                'target_schema': 'some_snapshot_schema',
                'unique_key': 'id',
                'strategy': 'timestamp',
                'updated_at': 'last_update',
            },
            'docrefs': [],
            'columns': {},
        }

        node = self.ContractType(
            package_name='test',
            root_path='/root/',
            path='/root/x/path.sql',
            original_file_path='/root/path.sql',
            raw_sql='select * from wherever',
            name='foo',
            resource_type=NodeType.Snapshot,
            unique_id='model.test.foo',
            fqn=['test', 'models', 'foo'],
            refs=[],
            sources=[],
            depends_on=DependsOn(),
            description='',
            database='test_db',
            schema='test_schema',
            alias='bar',
            tags=[],
            config=TimestampSnapshotConfig(
                strategy=SnapshotStrategy.Timestamp,
                unique_key='id',
                updated_at='last_update',
                target_database='some_snapshot_db',
                target_schema='some_snapshot_schema',
            ),
        )

        cfg = NodeConfig()
        cfg._extra.update({
            'unique_key': 'id',
            'strategy': 'timestamp',
            'updated_at': 'last_update',
            'target_database': 'some_snapshot_db',
            'target_schema': 'some_snapshot_schema',
        })

        inter = IntermediateSnapshotNode(
            package_name='test',
            root_path='/root/',
            path='/root/x/path.sql',
            original_file_path='/root/path.sql',
            raw_sql='select * from wherever',
            name='foo',
            resource_type=NodeType.Snapshot,
            unique_id='model.test.foo',
            fqn=['test', 'models', 'foo'],
            refs=[],
            sources=[],
            depends_on=DependsOn(),
            description='',
            database='test_db',
            schema='test_schema',
            alias='bar',
            tags=[],
            config=cfg,
        )
        self.assert_symmetric(node, node_dict)
        self.assert_symmetric(inter, node_dict, cls=IntermediateSnapshotNode)
        self.assertEqual(
            self.ContractType.from_dict(inter.to_dict()),
            node
        )
        self.assertTrue(node.is_refable)
        self.assertFalse(node.is_ephemeral)
        pickle.loads(pickle.dumps(node))

    def test_check_ok(self):
        node_dict = {
            'name': 'foo',
            'root_path': '/root/',
            'resource_type': str(NodeType.Snapshot),
            'path': '/root/x/path.sql',
            'original_file_path': '/root/path.sql',
            'package_name': 'test',
            'raw_sql': 'select * from wherever',
            'unique_id': 'model.test.foo',
            'fqn': ['test', 'models', 'foo'],
            'refs': [],
            'sources': [],
            'depends_on': {'macros': [], 'nodes': []},
            'database': 'test_db',
            'description': '',
            'schema': 'test_schema',
            'alias': 'bar',
            'tags': [],
            'docs':{},
            'config': {
                'column_types': {},
                'enabled': True,
                'materialized': 'view',
                'persist_docs': {},
                'post-hook': [],
                'pre-hook': [],
                'quoting': {},
                'tags': [],
                'docs':{},
                'vars': {},
                'target_database': 'some_snapshot_db',
                'target_schema': 'some_snapshot_schema',
                'unique_key': 'id',
                'strategy': 'check',
                'check_cols': 'all',
            },
            'docrefs': [],
            'columns': {},
        }

        node = self.ContractType(
            package_name='test',
            root_path='/root/',
            path='/root/x/path.sql',
            original_file_path='/root/path.sql',
            raw_sql='select * from wherever',
            name='foo',
            resource_type=NodeType.Snapshot,
            unique_id='model.test.foo',
            fqn=['test', 'models', 'foo'],
            refs=[],
            sources=[],
            depends_on=DependsOn(),
            description='',
            database='test_db',
            schema='test_schema',
            alias='bar',
            tags=[],
            config=CheckSnapshotConfig(
                strategy=SnapshotStrategy.Check,
                unique_key='id',
                check_cols=All.All,
                target_database='some_snapshot_db',
                target_schema='some_snapshot_schema',
            ),
        )
        cfg = NodeConfig()
        cfg._extra.update({
            'unique_key': 'id',
            'strategy': 'check',
            'check_cols': 'all',
            'target_database': 'some_snapshot_db',
            'target_schema': 'some_snapshot_schema',
        })

        inter = IntermediateSnapshotNode(
            package_name='test',
            root_path='/root/',
            path='/root/x/path.sql',
            original_file_path='/root/path.sql',
            raw_sql='select * from wherever',
            name='foo',
            resource_type=NodeType.Snapshot,
            unique_id='model.test.foo',
            fqn=['test', 'models', 'foo'],
            refs=[],
            sources=[],
            depends_on=DependsOn(),
            description='',
            database='test_db',
            schema='test_schema',
            alias='bar',
            tags=[],
            config=cfg,
        )
        self.assert_symmetric(node, node_dict)
        self.assert_symmetric(inter, node_dict, cls=IntermediateSnapshotNode)
        self.assertEqual(
            self.ContractType.from_dict(inter.to_dict()),
            node
        )
        self.assertTrue(node.is_refable)
        self.assertFalse(node.is_ephemeral)

<<<<<<< HEAD
    def test_ok_unknown_strategy(self):
        unknown_strategy = {
            'name': 'foo',
            'root_path': '/root/',
            'resource_type': str(NodeType.Snapshot),
            'path': '/root/x/path.sql',
            'original_file_path': '/root/path.sql',
            'package_name': 'test',
            'raw_sql': 'select * from wherever',
            'unique_id': 'model.test.foo',
            'fqn': ['test', 'models', 'foo'],
            'refs': [],
            'sources': [],
            'depends_on': {'macros': [], 'nodes': []},
            'database': 'test_db',
            'description': '',
            'schema': 'test_schema',
            'alias': 'bar',
            'tags': [],
            'docs':{},
            'config': {
                'column_types': {},
                'enabled': True,
                'materialized': 'view',
                'persist_docs': {},
                'post-hook': [],
                'pre-hook': [],
                'quoting': {},
                'tags': [],
                'docs':{},
                'vars': {},
                'target_database': 'some_snapshot_db',
                'target_schema': 'some_snapshot_schema',
                'unique_key': 'id',
                'strategy': 'unknown',
                'magic_key': 'something',
            },
            'docrefs': [],
            'columns': {},
        }
        config = GenericSnapshotConfig(
                strategy='unknown',
                unique_key='id',
                target_database='some_snapshot_db',
                target_schema='some_snapshot_schema',
        )
        config._extra.update({'magic_key': 'something'})

        node = self.ContractType(
            package_name='test',
            root_path='/root/',
            path='/root/x/path.sql',
            original_file_path='/root/path.sql',
            raw_sql='select * from wherever',
            name='foo',
            resource_type=NodeType.Snapshot,
            unique_id='model.test.foo',
            fqn=['test', 'models', 'foo'],
            refs=[],
            sources=[],
            depends_on=DependsOn(),
            description='',
            database='test_db',
            schema='test_schema',
            alias='bar',
            tags=[],
            config=config,
        )
        self.assert_symmetric(node, unknown_strategy)

=======
>>>>>>> d7eee61d
    def test_invalid_bad_resource_type(self):
        bad_resource_type = {
            'name': 'foo',
            'root_path': '/root/',
            'resource_type': str(NodeType.Model),
            'path': '/root/x/path.sql',
            'original_file_path': '/root/path.sql',
            'package_name': 'test',
            'raw_sql': 'select * from wherever',
            'unique_id': 'model.test.foo',
            'fqn': ['test', 'models', 'foo'],
            'refs': [],
            'sources': [],
            'depends_on': {'macros': [], 'nodes': []},
            'database': 'test_db',
            'description': '',
            'schema': 'test_schema',
            'alias': 'bar',
            'tags': [],
            'config': {
                'column_types': {},
                'enabled': True,
                'materialized': 'view',
                'persist_docs': {},
                'post-hook': [],
                'pre-hook': [],
                'quoting': {},
                'tags': [],
                'vars': {},
                'target_database': 'some_snapshot_db',
                'target_schema': 'some_snapshot_schema',
                'unique_key': 'id',
                'strategy': 'timestamp',
                'updated_at': 'last_update',
            },
            'docrefs': [],
            'columns': {},
        }
        self.assert_fails_validation(bad_resource_type)


class TestParsedNodePatch(ContractTestCase):
    ContractType = ParsedNodePatch

    def test_empty(self):
        dct = {
            'name': 'foo',
            'description': 'The foo model',
            'original_file_path': '/path/to/schema.yml',
            'columns': {},
            'docrefs': [],
        }
        patch = ParsedNodePatch(
            name='foo',
            description='The foo model',
            original_file_path='/path/to/schema.yml',
            columns={},
            docrefs=[],
        )
        self.assert_symmetric(patch, dct)

    def test_populated(self):
        dct = {
            'name': 'foo',
            'description': 'The foo model',
            'original_file_path': '/path/to/schema.yml',
            'columns': {'a': {'name': 'a', 'description': 'a text field'}},
            'docrefs': [
                {
                    'documentation_name': 'foo',
                    'documentation_package': 'test',
                }
            ],
        }
        patch = ParsedNodePatch(
            name='foo',
            description='The foo model',
            original_file_path='/path/to/schema.yml',
            columns={'a': ColumnInfo(name='a', description='a text field')},
            docrefs=[
                Docref(documentation_name='foo', documentation_package='test'),
            ],
        )
        self.assert_symmetric(patch, dct)
        pickle.loads(pickle.dumps(patch))


class TestParsedMacro(ContractTestCase):
    ContractType = ParsedMacro

    def test_ok(self):
        macro_dict = {
            'name': 'foo',
            'path': '/root/path.sql',
            'original_file_path': '/root/path.sql',
            'package_name': 'test',
            'raw_sql': '{% macro foo() %}select 1 as id{% endmacro %}',
            'root_path': '/root/',
            'resource_type': 'macro',
            'unique_id': 'macro.test.foo',
            'tags': [],
            'depends_on': {'macros': []}
        }
        macro = ParsedMacro(
            name='foo',
            path='/root/path.sql',
            original_file_path='/root/path.sql',
            package_name='test',
            raw_sql='{% macro foo() %}select 1 as id{% endmacro %}',
            root_path='/root/',
            resource_type=NodeType.Macro,
            unique_id='macro.test.foo',
            tags=[],
            depends_on=MacroDependsOn()
        )
        self.assert_symmetric(macro, macro_dict)
        self.assertEqual(macro.local_vars(), {})
        pickle.loads(pickle.dumps(macro))

    def test_invalid_missing_unique_id(self):
        bad_missing_uid = {
            'name': 'foo',
            'path': '/root/path.sql',
            'original_file_path': '/root/path.sql',
            'package_name': 'test',
            'raw_sql': '{% macro foo() %}select 1 as id{% endmacro %}',
            'root_path': '/root/',
            'resource_type': 'macro',
            'tags': [],
            'depends_on': {'macros': []}
        }
        self.assert_fails_validation(bad_missing_uid)

    def test_invalid_extra_field(self):
        bad_extra_field = {
            'name': 'foo',
            'path': '/root/path.sql',
            'original_file_path': '/root/path.sql',
            'package_name': 'test',
            'raw_sql': '{% macro foo() %}select 1 as id{% endmacro %}',
            'root_path': '/root/',
            'resource_type': 'macro',
            'unique_id': 'macro.test.foo',
            'tags': [],
            'depends_on': {'macros': []},
            'extra': 'too many fields'
        }
        self.assert_fails_validation(bad_extra_field)


class TestParsedDocumentation(ContractTestCase):
    ContractType = ParsedDocumentation

    def test_ok(self):
        doc_dict = {
            'block_contents': 'some doc contents',
            'file_contents': '{% doc foo %}some doc contents{% enddoc %}',
            'name': 'foo',
            'original_file_path': '/root/docs/doc.md',
            'package_name': 'test',
            'path': '/root/docs',
            'root_path': '/root',
            'unique_id': 'test.foo',
        }
        doc = self.ContractType(
            package_name='test',
            root_path='/root',
            path='/root/docs',
            original_file_path='/root/docs/doc.md',
            file_contents='{% doc foo %}some doc contents{% enddoc %}',
            name='foo',
            unique_id='test.foo',
            block_contents='some doc contents'
        )
        self.assert_symmetric(doc, doc_dict)
        pickle.loads(pickle.dumps(doc))

    def test_invalid_missing(self):
        bad_missing_contents = {
            # 'block_contents': 'some doc contents',
            'file_contents': '{% doc foo %}some doc contents{% enddoc %}',
            'name': 'foo',
            'original_file_path': '/root/docs/doc.md',
            'package_name': 'test',
            'path': '/root/docs',
            'root_path': '/root',
            'unique_id': 'test.foo',
        }
        self.assert_fails_validation(bad_missing_contents)

    def test_invalid_extra(self):
        bad_extra_field = {
            'block_contents': 'some doc contents',
            'file_contents': '{% doc foo %}some doc contents{% enddoc %}',
            'name': 'foo',
            'original_file_path': '/root/docs/doc.md',
            'package_name': 'test',
            'path': '/root/docs',
            'root_path': '/root',
            'unique_id': 'test.foo',

            'extra': 'more',
        }
        self.assert_fails_validation(bad_extra_field)


class TestParsedSourceDefinition(ContractTestCase):
    ContractType = ParsedSourceDefinition

    def test_basic(self):
        source_def_dict = {
            'package_name': 'test',
            'root_path': '/root',
            'path': '/root/models/sources.yml',
            'original_file_path': '/root/models/sources.yml',
            'database': 'some_db',
            'schema': 'some_schema',
            'fqn': ['test', 'source', 'my_source', 'my_source_table'],
            'source_name': 'my_source',
            'name': 'my_source_table',
            'source_description': 'my source description',
            'loader': 'stitch',
            'identifier': 'my_source_table',
            'resource_type': str(NodeType.Source),
            'description': '',
            'docrefs': [],
            'columns': {},
            'quoting': {},
            'unique_id': 'test.source.my_source.my_source_table',
        }
        source_def = self.ContractType(
            columns={},
            docrefs=[],
            database='some_db',
            description='',
            fqn=['test', 'source', 'my_source', 'my_source_table'],
            identifier='my_source_table',
            loader='stitch',
            name='my_source_table',
            original_file_path='/root/models/sources.yml',
            package_name='test',
            path='/root/models/sources.yml',
            quoting=Quoting(),
            resource_type=NodeType.Source,
            root_path='/root',
            schema='some_schema',
            source_description='my source description',
            source_name='my_source',
            unique_id='test.source.my_source.my_source_table',
        )
        self.assert_symmetric(source_def, source_def_dict)
        minimum = {
            'package_name': 'test',
            'root_path': '/root',
            'path': '/root/models/sources.yml',
            'original_file_path': '/root/models/sources.yml',
            'database': 'some_db',
            'schema': 'some_schema',
            'fqn': ['test', 'source', 'my_source', 'my_source_table'],
            'source_name': 'my_source',
            'name': 'my_source_table',
            'source_description': 'my source description',
            'loader': 'stitch',
            'identifier': 'my_source_table',
            'resource_type': str(NodeType.Source),
            'unique_id': 'test.source.my_source.my_source_table',
        }
        self.assert_from_dict(source_def, minimum)
        pickle.loads(pickle.dumps(source_def))

    def test_invalid_missing(self):
        bad_missing_name = {
            'package_name': 'test',
            'root_path': '/root',
            'path': '/root/models/sources.yml',
            'original_file_path': '/root/models/sources.yml',
            'database': 'some_db',
            'schema': 'some_schema',
            'fqn': ['test', 'source', 'my_source', 'my_source_table'],
            'source_name': 'my_source',
            # 'name': 'my_source_table',
            'source_description': 'my source description',
            'loader': 'stitch',
            'identifier': 'my_source_table',
            'resource_type': str(NodeType.Source),
            'unique_id': 'test.source.my_source.my_source_table',
        }
        self.assert_fails_validation(bad_missing_name)

    def test_invalid_bad_resource_type(self):
        bad_resource_type = {
            'package_name': 'test',
            'root_path': '/root',
            'path': '/root/models/sources.yml',
            'original_file_path': '/root/models/sources.yml',
            'database': 'some_db',
            'schema': 'some_schema',
            'fqn': ['test', 'source', 'my_source', 'my_source_table'],
            'source_name': 'my_source',
            'name': 'my_source_table',
            'source_description': 'my source description',
            'loader': 'stitch',
            'identifier': 'my_source_table',
            'resource_type': str(NodeType.Model),
            'unique_id': 'test.source.my_source.my_source_table',
        }
        self.assert_fails_validation(bad_resource_type)<|MERGE_RESOLUTION|>--- conflicted
+++ resolved
@@ -1091,41 +1091,6 @@
         self.assert_fails_validation(invalid_check_type)
 
 
-<<<<<<< HEAD
-class TestGenericSnapshotConfig(ContractTestCase):
-    ContractType = GenericSnapshotConfig
-
-    def test_ok(self):
-        cfg_dict = {
-            'column_types': {},
-            'enabled': True,
-            'materialized': 'view',
-            'persist_docs': {},
-            'post-hook': [],
-            'pre-hook': [],
-            'quoting': {},
-            'tags': [],
-            'docs':{},
-            'vars': {},
-            'unique_key': 'id',
-            'strategy': 'hello',
-            'target_database': 'some_snapshot_db',
-            'target_schema': 'some_snapshot_schema',
-            'magic_key': 'magic',
-        }
-        cfg = self.ContractType(
-            strategy='hello',
-            unique_key='id',
-            target_database='some_snapshot_db',
-            target_schema='some_snapshot_schema',
-        )
-        cfg._extra.update({'magic_key': 'magic'})
-        self.assert_symmetric(cfg, cfg_dict)
-        pickle.loads(pickle.dumps(cfg))
-
-
-=======
->>>>>>> d7eee61d
 class TestParsedSnapshotNode(ContractTestCase):
     ContractType = ParsedSnapshotNode
 
@@ -1341,79 +1306,6 @@
         self.assertTrue(node.is_refable)
         self.assertFalse(node.is_ephemeral)
 
-<<<<<<< HEAD
-    def test_ok_unknown_strategy(self):
-        unknown_strategy = {
-            'name': 'foo',
-            'root_path': '/root/',
-            'resource_type': str(NodeType.Snapshot),
-            'path': '/root/x/path.sql',
-            'original_file_path': '/root/path.sql',
-            'package_name': 'test',
-            'raw_sql': 'select * from wherever',
-            'unique_id': 'model.test.foo',
-            'fqn': ['test', 'models', 'foo'],
-            'refs': [],
-            'sources': [],
-            'depends_on': {'macros': [], 'nodes': []},
-            'database': 'test_db',
-            'description': '',
-            'schema': 'test_schema',
-            'alias': 'bar',
-            'tags': [],
-            'docs':{},
-            'config': {
-                'column_types': {},
-                'enabled': True,
-                'materialized': 'view',
-                'persist_docs': {},
-                'post-hook': [],
-                'pre-hook': [],
-                'quoting': {},
-                'tags': [],
-                'docs':{},
-                'vars': {},
-                'target_database': 'some_snapshot_db',
-                'target_schema': 'some_snapshot_schema',
-                'unique_key': 'id',
-                'strategy': 'unknown',
-                'magic_key': 'something',
-            },
-            'docrefs': [],
-            'columns': {},
-        }
-        config = GenericSnapshotConfig(
-                strategy='unknown',
-                unique_key='id',
-                target_database='some_snapshot_db',
-                target_schema='some_snapshot_schema',
-        )
-        config._extra.update({'magic_key': 'something'})
-
-        node = self.ContractType(
-            package_name='test',
-            root_path='/root/',
-            path='/root/x/path.sql',
-            original_file_path='/root/path.sql',
-            raw_sql='select * from wherever',
-            name='foo',
-            resource_type=NodeType.Snapshot,
-            unique_id='model.test.foo',
-            fqn=['test', 'models', 'foo'],
-            refs=[],
-            sources=[],
-            depends_on=DependsOn(),
-            description='',
-            database='test_db',
-            schema='test_schema',
-            alias='bar',
-            tags=[],
-            config=config,
-        )
-        self.assert_symmetric(node, unknown_strategy)
-
-=======
->>>>>>> d7eee61d
     def test_invalid_bad_resource_type(self):
         bad_resource_type = {
             'name': 'foo',
