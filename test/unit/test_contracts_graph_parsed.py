--- conflicted
+++ resolved
@@ -1003,14 +1003,11 @@
             'tags': [],
             'vars': {},
             'severity': 'ERROR',
-<<<<<<< HEAD
-            'on_schema_change': 'ignore'
-=======
             'schema': 'dbt_test__audit',
             'warn_if': '!= 0',
             'error_if': '!= 0',
-            'fail_calc': 'count(*)'
->>>>>>> 14507a28
+            'fail_calc': 'count(*)',
+            'on_schema_change': 'ignore',
         },
         'docs': {'show': True},
         'columns': {},
@@ -1084,16 +1081,12 @@
             'tags': [],
             'vars': {},
             'severity': 'WARN',
-<<<<<<< HEAD
-            'extra_key': 'extra value',
-            'on_schema_change': 'ignore'
-=======
             'schema': 'dbt_test__audit',
             'warn_if': '!= 0',
             'error_if': '!= 0',
             'fail_calc': 'count(*)',
-            'extra_key': 'extra value'
->>>>>>> 14507a28
+            'extra_key': 'extra value',
+            'on_schema_change': 'ignore',
         },
         'docs': {'show': False},
         'columns': {
