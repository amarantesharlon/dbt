--- conflicted
+++ resolved
@@ -2,69 +2,6 @@
 from test.integration.base import DBTIntegrationTest
 
 import os.path
-
-<<<<<<< HEAD
-=======
-RUN_START_HOOK = """
-   insert into {{ target.schema }}.on_run_hook (
-        "state",
-        "target.dbname",
-        "target.host",
-        "target.name",
-        "target.schema",
-        "target.type",
-        "target.user",
-        "target.pass",
-        "target.port",
-        "target.threads",
-        "run_started_at",
-        "invocation_id"
-   ) VALUES (
-    'start',
-    '{{ target.dbname }}',
-    '{{ target.host }}',
-    '{{ target.name }}',
-    '{{ target.schema }}',
-    '{{ target.type }}',
-    '{{ target.user }}',
-    '{{ target.pass }}',
-    {{ target.port }},
-    {{ target.threads }},
-    '{{ run_started_at }}',
-    '{{ invocation_id }}'
-   )
-"""
-
-RUN_END_HOOK = """
-   insert into {{ target.schema }}.on_run_hook (
-        "state",
-        "target.dbname",
-        "target.host",
-        "target.name",
-        "target.schema",
-        "target.type",
-        "target.user",
-        "target.pass",
-        "target.port",
-        "target.threads",
-        "run_started_at",
-        "invocation_id"
-   ) VALUES (
-    'end',
-    '{{ target.dbname }}',
-    '{{ target.host }}',
-    '{{ target.name }}',
-    '{{ target.schema }}',
-    '{{ target.type }}',
-    '{{ target.user }}',
-    '{{ target.pass }}',
-    {{ target.port }},
-    {{ target.threads }},
-    '{{ run_started_at }}',
-    '{{ invocation_id }}'
-   )
-"""
->>>>>>> 42878693
 
 class TestPrePostRunHooks(DBTIntegrationTest):
 
