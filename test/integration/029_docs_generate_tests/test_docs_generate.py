--- conflicted
+++ resolved
@@ -16,13 +16,8 @@
 
     @staticmethod
     def dir(path):
-<<<<<<< HEAD
-        return os.path.join('test', 'integration', '029_docs_generate_tests',
-                            path)
-=======
         return os.path.normpath(
             os.path.join('test/integration/029_docs_generate_tests', path))
->>>>>>> b5a50039
 
     @property
     def models(self):
@@ -51,8 +46,6 @@
 
         with open('./target/catalog.json') as fp:
             catalog = json.load(fp)
-<<<<<<< HEAD
-=======
 
         my_schema_name = self.unique_schema()
         self.assertIn(my_schema_name, catalog)
@@ -173,141 +166,12 @@
         }
         self.assertEqual(manifest_without_macros, expected_manifest)
 
->>>>>>> b5a50039
 
     @attr(type='postgres')
     def test__postgres__run_and_generate(self):
         self.use_profile('postgres')
         self.run_and_generate()
         my_schema_name = self.unique_schema()
-<<<<<<< HEAD
-        self.assertIn(my_schema_name, catalog)
-        my_schema = catalog[my_schema_name]
-        self.assertEqual(expected, my_schema)
-
-    def verify_manifest_macros(self, manifest):
-        # just test a known global macro to avoid having to update this every
-        # time they change.
-        self.assertIn('macro.dbt.column_list', manifest['macros'])
-        macro = manifest['macros']['macro.dbt.column_list']
-        self.assertEqual(
-            set(macro),
-            {
-                'path', 'original_file_path', 'package_name', 'raw_sql',
-                'root_path', 'name', 'unique_id', 'tags', 'resource_type',
-                'depends_on'
-            }
-        )
-        # Don't compare the sql, just make sure it exists
-        self.assertTrue(len(macro['raw_sql']) > 10)
-        without_sql = {k: v for k, v in macro.items() if k != 'raw_sql'}
-        # Windows means we can't hard-code this.
-        helpers_path = os.path.join('materializations', 'helpers.sql')
-        self.assertEqual(
-            without_sql,
-            {
-                'path': helpers_path,
-                'original_file_path': helpers_path,
-                'package_name': 'dbt',
-                'root_path': os.path.join(os.getcwd(), 'dbt','include',
-                                          'global_project'),
-                'name': 'column_list',
-                'unique_id': 'macro.dbt.column_list',
-                'tags': [],
-                'resource_type': 'macro',
-                'depends_on': {'macros': []}
-            }
-        )
-
-    def verify_manifest(self):
-        self.assertTrue(os.path.exists('./target/manifest.json'))
-
-        with open('./target/manifest.json') as fp:
-            manifest = json.load(fp)
-
-        self.assertEqual(
-            set(manifest),
-            {'nodes', 'macros', 'parent_map', 'child_map'}
-        )
-
-        self.verify_manifest_macros(manifest)
-        manifest_without_macros = {
-            k: v for k, v in manifest.items() if k != 'macros'
-        }
-        # the manifest should be consistent across DBs for this test
-        model_sql_path = self.dir('models/model.sql')
-        my_schema_name = self.unique_schema()
-        expected_manifest = {
-            'nodes': {
-                'model.test.model': {
-                    'name': 'model',
-                    'root_path': os.getcwd(),
-                    'resource_type': 'model',
-                    'path': 'model.sql',
-                    'original_file_path': model_sql_path,
-                    'package_name': 'test',
-                    'raw_sql': open(model_sql_path).read().rstrip('\n'),
-                    'refs': [['seed']],
-                    'depends_on': {'nodes': ['seed.test.seed'], 'macros': []},
-                    'unique_id': 'model.test.model',
-                    'empty': False,
-                    'fqn': ['test', 'model'],
-                    'tags': [],
-                    'config': {'enabled': True,
-                    'materialized': 'view',
-                    'pre-hook': [],
-                    'post-hook': [],
-                    'vars': {},
-                    'column_types': {},
-                    'quoting': {}},
-                    'schema': my_schema_name,
-                    'alias': 'model'
-                },
-                'seed.test.seed': {
-                    'path': 'seed.csv',
-                    'name': 'seed',
-                    'root_path': os.getcwd(),
-                    'resource_type': 'seed',
-                    'raw_sql': '-- csv --',
-                    'package_name': 'test',
-                    'original_file_path': self.dir(os.path.join('seed',
-                                                                'seed.csv')),
-                    'refs': [],
-                    'depends_on': {'nodes': [], 'macros': []},
-                    'unique_id': 'seed.test.seed',
-                    'empty': False,
-                    'fqn': ['test', 'seed'],
-                    'tags': [],
-                    'config': {'enabled': True,
-                    'materialized': 'seed',
-                    'pre-hook': [],
-                    'post-hook': [],
-                    'vars': {},
-                    'column_types': {},
-                    'quoting': {}},
-                    'schema': my_schema_name,
-                    'alias': 'seed'
-                },
-            },
-            'parent_map': {
-                'model.test.model': ['seed.test.seed'],
-                'seed.test.seed': [],
-            },
-            'child_map': {
-                'model.test.model': [],
-                'seed.test.seed': ['model.test.model'],
-            },
-        }
-        self.assertEqual(manifest_without_macros, expected_manifest)
-
-
-    @attr(type='postgres')
-    def test__postgres__run_and_generate(self):
-        self.use_profile('postgres')
-        self.run_and_generate()
-        my_schema_name = self.unique_schema()
-=======
->>>>>>> b5a50039
         expected_cols = [
             {
                 'name': 'id',
@@ -361,10 +225,6 @@
             },
         }
         self.verify_catalog(expected_catalog)
-<<<<<<< HEAD
-        model_sql_path = self.dir('models/model.sql')
-=======
->>>>>>> b5a50039
         self.verify_manifest()
 
     @attr(type='snowflake')
@@ -426,7 +286,6 @@
         }
 
         self.verify_catalog(expected_catalog)
-<<<<<<< HEAD
         self.verify_manifest()
 
     @attr(type='bigquery')
@@ -488,6 +347,4 @@
         }
         self.verify_catalog(expected_catalog)
         model_sql_path = self.dir('models/model.sql')
-=======
->>>>>>> b5a50039
         self.verify_manifest()