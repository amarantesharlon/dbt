--- conflicted
+++ resolved
@@ -1,33 +1,6 @@
-<<<<<<< HEAD
-##
-#  Generic dockerfile for dbt image building.
-#  See README for operational details
-##
-
-# Top level build args
-ARG build_for=linux/amd64
-
-##
-# base image (abstract)
-##
-FROM --platform=$build_for python:3.11.2-slim-bullseye as base
-
-# N.B. The refs updated automagically every release via bumpversion
-ARG dbt_core_ref=dbt-core@v1.8.0a1
-ARG dbt_postgres_ref=dbt-postgres@v1.8.0a1
-ARG dbt_redshift_ref=dbt-redshift@v1.8.0a1
-ARG dbt_bigquery_ref=dbt-bigquery@v1.8.0a1
-ARG dbt_snowflake_ref=dbt-snowflake@v1.8.0a1
-ARG dbt_spark_ref=dbt-spark@v1.8.0a1
-# special case args
-ARG dbt_spark_version=all
-ARG dbt_third_party
-=======
-# this image gets published to GHCR for production use
-ARG py_version=3.10.7
+ARG py_version=3.11.2
 
 FROM python:$py_version-slim-bullseye as base
->>>>>>> 4c1d0e92
 
 RUN apt-get update \
   && apt-get dist-upgrade -y \
