<<<<<<< HEAD
=======
## dbt 0.15.0 (November 25, 2019)

### Breaking changes
- Support for Python 2.x has been dropped [as it will no longer be supported on January 1, 2020](https://www.python.org/dev/peps/pep-0373/)
- Compilation errors in .yml files are now treated as errors instead of warnings ([#1493](https://github.com/fishtown-analytics/dbt/issues/1493), [#1751](https://github.com/fishtown-analytics/dbt/pull/1751))
- The 'table_name' field field has been removed from Relations
- The existing `compile` and `execute` rpc tasks have been renamed to `compile_sql` and `execute_sql` ([#1779](https://github.com/fishtown-analytics/dbt/issues/1779), [#1798](https://github.com/fishtown-analytics/dbt/pull/1798)) ([docs](https://docs.getdbt.com/v0.15/docs/rpc))
- Custom materializations must now manage dbt's Relation cache ([docs](https://docs.getdbt.com/v0.15/docs/creating-new-materializations#section-6-update-the-relation-cache))

### Installation notes:

dbt v0.15.0 uses the `psycopg2-binary` dependency (instead of `psycopg2`) to simplify installation on platforms that do not have a compiler toolchain installed. If you experience segmentation faults, crashes, or installation errors, you can set the  `DBT_PSYCOPG2_NAME` environment variable to `psycopg2` to change the dependency that dbt installs. This may require a compiler toolchain and development libraries.

```bash
$ DBT_PSYCOPG2_NAME=psycopg2 pip install dbt
```

You may also install specific dbt plugins directly by name. This has the advantage of only installing the Python requirements needed for your particular database:

```bash
$ pip install dbt-postgres
$ pip install dbt-redshift
$ pip install dbt-snowflake
$ pip install dbt-bigquery
```

### Core
#### Features
- Add a JSON logger ([#1237](https://github.com/fishtown-analytics/dbt/issues/1237), [#1791](https://github.com/fishtown-analytics/dbt/pull/1791)) ([docs](https://docs.getdbt.com/v0.15/docs/global-cli-flags#section-log-formatting))
- Add structured logging to dbt ([#1704](https://github.com/fishtown-analytics/dbt/issues/1704), [#1799](https://github.com/fishtown-analytics/dbt/issues/1799), [#1715](https://github.com/fishtown-analytics/dbt/pull/1715), [#1806](https://github.com/fishtown-analytics/dbt/pull/1806))
- Add partial parsing option to the profiles.yml file ([#1835](https://github.com/fishtown-analytics/dbt/issues/1835), [#1836](https://github.com/fishtown-analytics/dbt/pull/1836), [#1487](https://github.com/fishtown-analytics/dbt/issues/1487)) ([docs](https://docs.getdbt.com/v0.15/docs/configure-your-profile#section-partial-parsing))
- Support configurable query comments in SQL queries ([#1643](https://github.com/fishtown-analytics/dbt/issues/1643), [#1864](https://github.com/fishtown-analytics/dbt/pull/1864)) ([docs](https://docs.getdbt.com/v0.15/docs/configuring-query-comments))
- Support atomic full-refreshes for incremental models ([#525](https://github.com/fishtown-analytics/dbt/issues/525), [#1682](https://github.com/fishtown-analytics/dbt/pull/1682))
- Support snapshot configs in dbt_project.yml ([#1613](https://github.com/fishtown-analytics/dbt/issues/1613), [#1759](https://github.com/fishtown-analytics/dbt/pull/1759)) ([docs](https://docs.getdbt.com/v0.15/docs/snapshots#section-configuring-snapshots-in-dbt_project-yml))
- Support cache modifications in materializations ([#1683](https://github.com/fishtown-analytics/dbt/issues/1683), [#1770](https://github.com/fishtown-analytics/dbt/pull/1770)) ([docs](https://docs.getdbt.com/v0.15/docs/creating-new-materializations#section-6-update-the-relation-cache))
- Support `quote` parameter to Accepted Values schema tests ([#1873](https://github.com/fishtown-analytics/dbt/issues/1873), [#1876](https://github.com/fishtown-analytics/dbt/pull/1876)) ([docs](https://docs.getdbt.com/v0.15/docs/testing#section-accepted-values))
- Support Python 3.8 ([#1886](https://github.com/fishtown-analytics/dbt/pull/1886))
- Support filters in sources for `dbt source snapshot-freshness` invocation ([#1495](https://github.com/fishtown-analytics/dbt/issues/1495), [#1776](https://github.com/fishtown-analytics/dbt/pull/1776)) ([docs](https://docs.getdbt.com/v0.15/docs/using-sources#section-filtering-sources))
- Support external table configuration in yml source specifications ([#1784](https://github.com/fishtown-analytics/dbt/pull/1784))
- Improve CLI output when running snapshots ([#1768](https://github.com/fishtown-analytics/dbt/issues/1768), [#1769](https://github.com/fishtown-analytics/dbt/pull/1769))

#### Fixes
- Fix for unhelpful error message for malformed source/ref inputs ([#1660](https://github.com/fishtown-analytics/dbt/issues/1660), [#1809](https://github.com/fishtown-analytics/dbt/pull/1809))
- Fix for lingering backup tables when incremental models are full-refreshed ([#1933](https://github.com/fishtown-analytics/dbt/issues/1933), [#1931](https://github.com/fishtown-analytics/dbt/pull/1931))
- Fix for confusing error message when errors are encountered during compilation ([#1807](https://github.com/fishtown-analytics/dbt/issues/1807), [#1839](https://github.com/fishtown-analytics/dbt/pull/1839))
- Fix for logic error affecting the two-argument flavor of the `ref` function ([#1504](https://github.com/fishtown-analytics/dbt/issues/1504), [#1515](https://github.com/fishtown-analytics/dbt/pull/1515))
- Fix for invalid reference to dbt.exceptions ([#1569](https://github.com/fishtown-analytics/dbt/issues/1569), [#1609](https://github.com/fishtown-analytics/dbt/pull/1609))
- Fix for "cannot run empty query" error when pre/post-hooks are empty ([#1108](https://github.com/fishtown-analytics/dbt/issues/1108), [#1719](https://github.com/fishtown-analytics/dbt/pull/1719))
- Fix for confusing error when project names shadow context attributes ([#1696](https://github.com/fishtown-analytics/dbt/issues/1696), [#1748](https://github.com/fishtown-analytics/dbt/pull/1748))
- Fix for incorrect database logic in docs generation which resulted in columns being "merged" together across tables ([#1708](https://github.com/fishtown-analytics/dbt/issues/1708), [#1774](https://github.com/fishtown-analytics/dbt/pull/1774))
- Fix for seed errors located in dependency packages ([#1723](https://github.com/fishtown-analytics/dbt/issues/1723), [#1723](https://github.com/fishtown-analytics/dbt/issues/1723))
- Fix for confusing error when schema tests return unexpected results ([#1808](https://github.com/fishtown-analytics/dbt/issues/1808), [#1903](https://github.com/fishtown-analytics/dbt/pull/1903))
- Fix for twice-compiled `statement` block contents ([#1717](https://github.com/fishtown-analytics/dbt/issues/1717), [#1719](https://github.com/fishtown-analytics/dbt/pull/1719))
- Fix for inaccurate output in `dbt run-operation --help` ([#1767](https://github.com/fishtown-analytics/dbt/issues/1767), [#1777](https://github.com/fishtown-analytics/dbt/pull/1777))
- Fix for file rotation issues concerning the `logs/dbt.log` file ([#1863](https://github.com/fishtown-analytics/dbt/issues/1863), [#1865](https://github.com/fishtown-analytics/dbt/issues/1865), [#1871](https://github.com/fishtown-analytics/dbt/pull/1871))
- Fix for missing quotes in incremental model build queries ([#1847](https://github.com/fishtown-analytics/dbt/issues/1847), [#1888](https://github.com/fishtown-analytics/dbt/pull/1888))
- Fix for incorrect log level in `printer.print_run_result_error` ([#1818](https://github.com/fishtown-analytics/dbt/issues/1818), [#1823](https://github.com/fishtown-analytics/dbt/pull/1823))

### Docs
- Show seeds and snapshots in the Project and Database views ([docs#37](https://github.com/fishtown-analytics/dbt-docs/issues/37), [docs#25](https://github.com/fishtown-analytics/dbt-docs/issues/25), [docs#52](https://github.com/fishtown-analytics/dbt-docs/pull/52))
- Show sources in the Database tree view ([docs#20](https://github.com/fishtown-analytics/dbt-docs/issues/20), [docs#52](https://github.com/fishtown-analytics/dbt-docs/pull/52))
- Show edges in the DAG between models and seeds ([docs#15](https://github.com/fishtown-analytics/dbt-docs/issues/15), [docs#52](https://github.com/fishtown-analytics/dbt-docs/pull/52))
- Show Accepted Values tests and custom schema tests in the column list for models ([docs#52](https://github.com/fishtown-analytics/dbt-docs/pull/52))
- Fix links for "Refocus on node" and "View documentation" in DAG context menu for seeds ([docs#52](https://github.com/fishtown-analytics/dbt-docs/pull/52))

### Server
- Support docs generation ([#1781](https://github.com/fishtown-analytics/dbt/issues/1781), [#1801](https://github.com/fishtown-analytics/dbt/pull/1801))
- Support custom tags ([#1822](https://github.com/fishtown-analytics/dbt/issues/1822), [#1828](https://github.com/fishtown-analytics/dbt/pull/1828))
- Support invoking `deps` on the rpc server ([#1834](https://github.com/fishtown-analytics/dbt/issues/1834), [#1837](https://github.com/fishtown-analytics/dbt/pull/1837))
- Support invoking `run-operation` and `snapshot` on the rpc server ([#1875](https://github.com/fishtown-analytics/dbt/issues/1875), [#1878](https://github.com/fishtown-analytics/dbt/pull/1878))
- Suppport `--threads` argument to `cli_args` method ([#1897](https://github.com/fishtown-analytics/dbt/issues/1897), [#1909](https://github.com/fishtown-analytics/dbt/pull/1909))
- Support reloading the manifest when a SIGHUP signal is received ([#1684](https://github.com/fishtown-analytics/dbt/issues/1684), [#1699](https://github.com/fishtown-analytics/dbt/pull/1699))
- Support invoking `compile`, `run`, `test`, and `seed` on the rpc server ([#1488](https://github.com/fishtown-analytics/dbt/issues/1488), [#1652](https://github.com/fishtown-analytics/dbt/pull/1652))
- Support returning compilation logs from the last compile in the `status` method ([#1703](https://github.com/fishtown-analytics/dbt/issues/1703), [#1775](https://github.com/fishtown-analytics/dbt/pull/1715))
- Support asyncronous `compile_sql` and `run_sql` methods ([#1706](https://github.com/fishtown-analytics/dbt/issues/1706), [#1735](https://github.com/fishtown-analytics/dbt/pull/1735))
- Improve re-compilation performance ([#1824](https://github.com/fishtown-analytics/dbt/issues/1824), [#1830](https://github.com/fishtown-analytics/dbt/pull/1830))

### Postgres / Redshift
- Support running dbt against schemas which contain materialized views on Postgres ([#1698](https://github.com/fishtown-analytics/dbt/issues/1698), [#1833](https://github.com/fishtown-analytics/dbt/pull/1833))
- Support distyle AUTO in Redshift model configs ([#1882](https://github.com/fishtown-analytics/dbt/issues/1882), [#1885](https://github.com/fishtown-analytics/dbt/pull/1885)) ([docs](https://docs.getdbt.com/v0.15/docs/redshift-configs#section-using-sortkey-and-distkey))
- Fix for internal errors when run against mixed-case logical databases ([#1800](https://github.com/fishtown-analytics/dbt/issues/1800), [#1936](https://github.com/fishtown-analytics/dbt/pull/1936))

### Snowflake
- Support `copy grants` option in Snowflake model configs ([#1744](https://github.com/fishtown-analytics/dbt/issues/1744), [#1747](https://github.com/fishtown-analytics/dbt/pull/1747)) ([docs](https://docs.getdbt.com/v0.15/docs/snowflake-configs#section-copying-grants))
- Support warehouse configuration in Snowflake model configs ([#1358](https://github.com/fishtown-analytics/dbt/issues/1358), [#1899](https://github.com/fishtown-analytics/dbt/issues/1899), [#1788](https://github.com/fishtown-analytics/dbt/pull/1788), [#1901](https://github.com/fishtown-analytics/dbt/pull/1901)) ([docs](https://docs.getdbt.com/v0.15/docs/snowflake-configs#section-configuring-virtual-warehouses))
- Support secure views in Snowflake model configs ([#1730](https://github.com/fishtown-analytics/dbt/issues/1730), [#1743](https://github.com/fishtown-analytics/dbt/pull/1743)) ([docs](https://docs.getdbt.com/v0.15/docs/snowflake-configs#section-secure-views))
- Fix for unclosed connections preventing dbt from exiting when Snowflake is used with client_session_keep_alive ([#1271](https://github.com/fishtown-analytics/dbt/issues/1271), [#1749](https://github.com/fishtown-analytics/dbt/pull/1749))
- Fix for errors on Snowflake when dbt schemas contain `LOCAL TEMPORARY` tables ([#1869](https://github.com/fishtown-analytics/dbt/issues/1869), [#1872](https://github.com/fishtown-analytics/dbt/pull/1872))

### BigQuery
- Support KMS Encryption in BigQuery model configs ([#1829](https://github.com/fishtown-analytics/dbt/issues/1829), [#1851](https://github.com/fishtown-analytics/dbt/issues/1829)) ([docs](https://docs.getdbt.com/v0.15/docs/bigquery-configs#section-managing-kms-encryption))
- Improve docs generation speed by leveraging the information schema ([#1576](https://github.com/fishtown-analytics/dbt/issues/1576), [#1795](https://github.com/fishtown-analytics/dbt/pull/1795))
- Fix for cache errors on BigQuery when dataset names are capitalized ([#1810](https://github.com/fishtown-analytics/dbt/issues/1810), [#1881](https://github.com/fishtown-analytics/dbt/pull/1881))
- Fix for invalid query generation when multiple `options` are provided to a `create table|view` query ([#1786](https://github.com/fishtown-analytics/dbt/issues/1786), [#1787](https://github.com/fishtown-analytics/dbt/pull/1787))
- Use `client.delete_dataset` to drop BigQuery datasets atomically ([#1887](https://github.com/fishtown-analytics/dbt/issues/1887), [#1881](https://github.com/fishtown-analytics/dbt/pull/1881))

### Under the Hood
#### Dependencies
- Drop support for `networkx 1.x` ([#1577](https://github.com/fishtown-analytics/dbt/issues/1577), [#1814](https://github.com/fishtown-analytics/dbt/pull/1814))
- Upgrade `werkzeug` to 0.15.6 ([#1697](https://github.com/fishtown-analytics/dbt/issues/1697), [#1814](https://github.com/fishtown-analytics/dbt/pull/1814))
- Pin `psycopg2` dependency to 2.8.x to prevent segfaults ([#1221](https://github.com/fishtown-analytics/dbt/issues/1221), [#1898](https://github.com/fishtown-analytics/dbt/pull/1898))
- Set a strict upper bound for `jsonschema` dependency ([#1817](https://github.com/fishtown-analytics/dbt/issues/1817), [#1821](https://github.com/fishtown-analytics/dbt/pull/1821), [#1932](https://github.com/fishtown-analytics/dbt/pull/1932))
#### Everything else
- Provide test names and kwargs in the manifest ([#1154](https://github.com/fishtown-analytics/dbt/issues/1154), [#1816](https://github.com/fishtown-analytics/dbt/pull/1816))
- Replace JSON Schemas with data classes ([#1447](https://github.com/fishtown-analytics/dbt/issues/1447), [#1589](https://github.com/fishtown-analytics/dbt/pull/1589))
- Include test name and kwargs in test nodes in the manifest ([#1154](https://github.com/fishtown-analytics/dbt/issues/1154), [#1816](https://github.com/fishtown-analytics/dbt/pull/1816))
- Remove logic around handling `archive` blocks in the `dbt_project.yml` file ([#1580](https://github.com/fishtown-analytics/dbt/issues/1580), [#1581](https://github.com/fishtown-analytics/dbt/pull/1581))
- Remove the APIObject class ([#1762](https://github.com/fishtown-analytics/dbt/issues/1762), [#1780](https://github.com/fishtown-analytics/dbt/pull/1780))

## Contributors
Thanks all for your contributions to dbt! :tada:

- [@captainEli](https://github.com/captainEli) ([#1809](https://github.com/fishtown-analytics/dbt/pull/1809))
- [@clausherther](https://github.com/clausherther) ([#1876](https://github.com/fishtown-analytics/dbt/pull/1876))
- [@jtcohen6](https://github.com/jtcohen6) ([#1784](https://github.com/fishtown-analytics/dbt/pull/1784))
- [@tbescherer](https://github.com/tbescherer) ([#1515](https://github.com/fishtown-analytics/dbt/pull/1515))
- [@aminamos](https://github.com/aminamos) ([#1609](https://github.com/fishtown-analytics/dbt/pull/1609))
- [@JusLarsen](https://github.com/JusLarsen) ([#1903](https://github.com/fishtown-analytics/dbt/pull/1903))
- [@heisencoder](https://github.com/heisencoder) ([#1823](https://github.com/fishtown-analytics/dbt/pull/1823))
- [@tjengel](https://github.com/tjengel) ([#1885](https://github.com/fishtown-analytics/dbt/pull/1885))
- [@Carolus-Holman](https://github.com/tjengel) ([#1747](https://github.com/fishtown-analytics/dbt/pull/1747), [#1743](https://github.com/fishtown-analytics/dbt/pull/1743))
- [@kconvey](https://github.com/tjengel) ([#1851](https://github.com/fishtown-analytics/dbt/pull/1851))
- [@darrenhaken](https://github.com/darrenhaken) ([#1787](https://github.com/fishtown-analytics/dbt/pull/1787))


>>>>>>> e51c942e
## dbt 0.14.4 (November 8, 2019)

This release changes the version ranges of some of dbt's dependencies. These changes address installation issues in 0.14.3 when dbt is installed from pip. You can view the full list of dependency version changes [in this commit](https://github.com/fishtown-analytics/dbt/commit/b4dd265cb433480a59bbd15d140d46ebf03644eb).

Note: If you are installing dbt into an environment alongside other Python libraries, you can install individual dbt plugins with:
```
pip install dbt-postgres
pip install dbt-redshift
pip install dbt-snowflake
pip install dbt-bigquery
```

Installing specific plugins may help mitigate issues regarding incompatible versions of dependencies between dbt and other libraries.

### Fixes:
 - Fix dependency issues caused by a bad release of `snowflake-connector-python` ([#1892](https://github.com/fishtown-analytics/dbt/issues/1892), [#1895](https://github.com/fishtown-analytics/dbt/pull/1895/files))


## dbt 0.14.3 (October 10, 2019)

This is a bugfix release.

### Fixes:
- Fix for `dictionary changed size during iteration` race condition ([#1740](https://github.com/fishtown-analytics/dbt/issues/1740), [#1750](https://github.com/fishtown-analytics/dbt/pull/1750))
- Fix upper bound on jsonschema dependency to 3.1.1 ([#1817](https://github.com/fishtown-analytics/dbt/issues/1817), [#1819](https://github.com/fishtown-analytics/dbt/pull/1819))

### Under the hood:
- Provide a programmatic method for validating profile targets ([#1754](https://github.com/fishtown-analytics/dbt/issues/1754), [#1775](https://github.com/fishtown-analytics/dbt/pull/1775))

## dbt 0.14.2 (September 13, 2019)

### Overview

This is a bugfix release.

### Fixes:
- Fix for dbt hanging at the end of execution in `dbt source snapshot-freshness` tasks ([#1728](https://github.com/fishtown-analytics/dbt/issues/1728), [#1729](https://github.com/fishtown-analytics/dbt/pull/1729))
- Fix for broken "packages" and "tags" selector dropdowns in the dbt Documentation website ([docs#47](https://github.com/fishtown-analytics/dbt-docs/issues/47), [#1726](https://github.com/fishtown-analytics/dbt/pull/1726))


## dbt 0.14.1 (September 3, 2019)

### Overview

This is primarily a bugfix release which contains a few minor improvements too. Note: this release includes an important change in how the `check` snapshot strategy works. See [#1614](https://github.com/fishtown-analytics/dbt/pull/1614) for more information. If you are using snapshots with the `check` strategy on dbt v0.14.0, it is strongly recommended that you upgrade to 0.14.1 at your soonest convenience.

### Breaking changes
 - The undocumented `macros` attribute was removed from the `graph` context variable ([#1615](https://github.com/fishtown-analytics/dbt/pull/1615))

### Features:
 - Summarize warnings at the end of dbt runs ([#1597](https://github.com/fishtown-analytics/dbt/issues/1597), [#1654](https://github.com/fishtown-analytics/dbt/pull/1654))
 - Speed up catalog generation on postgres by using avoiding use of the `information_schema` ([#1540](https://github.com/fishtown-analytics/dbt/pull/1540))
 - Docs site updates ([#1621](https://github.com/fishtown-analytics/dbt/issues/1621))
   - Fix for incorrect node selection logic in DAG view ([docs#38](https://github.com/fishtown-analytics/dbt-docs/pull/38))
   - Update page title, meta tags, and favicon ([docs#39](https://github.com/fishtown-analytics/dbt-docs/pull/39))
   - Bump the version of `dbt-styleguide`, changing file tree colors from orange to black :)
 - Add environment variables for macro debugging flags ([#1628](https://github.com/fishtown-analytics/dbt/issues/1628), [#1629](https://github.com/fishtown-analytics/dbt/pull/1629))
 - Speed up node selection by making it linear, rather than quadratic, in complexity ([#1611](https://github.com/fishtown-analytics/dbt/issues/1611), [#1615](https://github.com/fishtown-analytics/dbt/pull/1615))
 - Specify the `application` field in Snowflake connections ([#1622](https://github.com/fishtown-analytics/dbt/issues/1622), [#1623](https://github.com/fishtown-analytics/dbt/pull/1623))
 - Add support for clustering on Snowflake ([#634](https://github.com/fishtown-analytics/dbt/issues/634), [#1591](https://github.com/fishtown-analytics/dbt/pull/1591), [#1689](https://github.com/fishtown-analytics/dbt/pull/1689)) ([docs](https://docs.getdbt.com/docs/snowflake-configs#section-configuring-table-clustering))
 - Add support for job priority on BigQuery ([#1456](https://github.com/fishtown-analytics/dbt/issues/1456), [#1673](https://github.com/fishtown-analytics/dbt/pull/1673)) ([docs](https://docs.getdbt.com/docs/profile-bigquery#section-priority))
 - Add `node.config` and `node.tags` to the `generate_schema_name` and `generate_alias_name` macro context ([#1700](https://github.com/fishtown-analytics/dbt/issues/1700), [#1701](https://github.com/fishtown-analytics/dbt/pull/1701))

### Fixes:
 - Fix for reused `check_cols` values in snapshots ([#1614](https://github.com/fishtown-analytics/dbt/pull/1614), [#1709](https://github.com/fishtown-analytics/dbt/pull/1709))
 - Fix for rendering column descriptions in sources ([#1619](https://github.com/fishtown-analytics/dbt/issues/1619), [#1633](https://github.com/fishtown-analytics/dbt/pull/1633))
 - Fix for `is_incremental()` returning True for models that are not materialized as incremental models ([#1249](https://github.com/fishtown-analytics/dbt/issues/1249), [#1608](https://github.com/fishtown-analytics/dbt/pull/1608))
 - Fix for serialization of BigQuery results which contain nested or repeated records ([#1626](https://github.com/fishtown-analytics/dbt/issues/1626), [#1638](https://github.com/fishtown-analytics/dbt/pull/1638))
 - Fix for loading seed files which contain non-ascii characters ([#1632](https://github.com/fishtown-analytics/dbt/issues/1632), [#1644](https://github.com/fishtown-analytics/dbt/pull/1644))
 - Fix for creation of user cookies in incorrect directories when `--profile-dir` or `$DBT_PROFILES_DIR` is provided ([#1645](https://github.com/fishtown-analytics/dbt/issues/1645), [#1656](https://github.com/fishtown-analytics/dbt/pull/1656))
 - Fix for error handling when transactions are being rolled back ([#1647](https://github.com/fishtown-analytics/dbt/pull/1647))
 - Fix for incorrect references to `dbt.exceptions` in jinja code ([#1569](https://github.com/fishtown-analytics/dbt/issues/1569), [#1609](https://github.com/fishtown-analytics/dbt/pull/1609))
 - Fix for duplicated schema creation due to case-sensitive comparison ([#1651](https://github.com/fishtown-analytics/dbt/issues/1651), [#1663](https://github.com/fishtown-analytics/dbt/pull/1663))
 - Fix for "schema stub" created automatically by dbt ([#913](https://github.com/fishtown-analytics/dbt/issues/913), [#1663](https://github.com/fishtown-analytics/dbt/pull/1663))
 - Fix for incremental merge query on old versions of postgres (<=9.6) ([#1665](https://github.com/fishtown-analytics/dbt/issues/1665), [#1666](https://github.com/fishtown-analytics/dbt/pull/1666))
 - Fix for serializing results of queries which return `TIMESTAMP_TZ` columns on Snowflake in the RPC server ([#1670](https://github.com/fishtown-analytics/dbt/pull/1670))
 - Fix typo in InternalException ([#1640](https://github.com/fishtown-analytics/dbt/issues/1640), [#1672](https://github.com/fishtown-analytics/dbt/pull/1672))
 - Fix typo in CLI help for snapshot migration subcommand ([#1664](https://github.com/fishtown-analytics/dbt/pull/1664))
 - Fix for error handling logic when empty queries are submitted on Snowflake ([#1693](https://github.com/fishtown-analytics/dbt/issues/1693), [#1694](https://github.com/fishtown-analytics/dbt/pull/1694))
 - Fix for non-atomic column expansion logic in Snowflake incremental models and snapshots ([#1687](https://github.com/fishtown-analytics/dbt/issues/1687), [#1690](https://github.com/fishtown-analytics/dbt/pull/1690))
 - Fix for unprojected `count(*)` expression injected by custom data tests ([#1688](https://github.com/fishtown-analytics/dbt/pull/1688))
 - Fix for `dbt run` and `dbt docs generate` commands when running against Panoply Redshift ([#1479](https://github.com/fishtown-analytics/dbt/issues/1479), [#1686](https://github.com/fishtown-analytics/dbt/pull/1686))


 ### Contributors:
Thanks for your contributions to dbt!

- [@levimalott](https://github.com/levimalott) ([#1647](https://github.com/fishtown-analytics/dbt/pull/1647))
- [@aminamos](https://github.com/aminamos) ([#1609](https://github.com/fishtown-analytics/dbt/pull/1609))
- [@elexisvenator](https://github.com/elexisvenator) ([#1540](https://github.com/fishtown-analytics/dbt/pull/1540))
- [@edmundyan](https://github.com/edmundyan) ([#1663](https://github.com/fishtown-analytics/dbt/pull/1663))
- [@vitorbaptista](https://github.com/vitorbaptista) ([#1664](https://github.com/fishtown-analytics/dbt/pull/1664))
- [@sjwhitworth](https://github.com/sjwhitworth) ([#1672](https://github.com/fishtown-analytics/dbt/pull/1672), [#1673](https://github.com/fishtown-analytics/dbt/pull/1673))
- [@mikaelene](https://github.com/mikaelene) ([#1688](https://github.com/fishtown-analytics/dbt/pull/1688), [#1709](https://github.com/fishtown-analytics/dbt/pull/1709))
- [@bastienboutonnet](https://github.com/bastienboutonnet) ([#1591](https://github.com/fishtown-analytics/dbt/pull/1591), [#1689](https://github.com/fishtown-analytics/dbt/pull/1689))



## dbt 0.14.0 - Wilt Chamberlain (July 10, 2019)

### Overview
- Replace Archives with Snapshots ([docs](https://docs.getdbt.com/v0.14/docs/snapshots), [migration guide](https://docs.getdbt.com/v0.14/docs/upgrading-to-014))
- Add three new top-level commands:
  - `dbt ls` ([docs](https://docs.getdbt.com/v0.14/docs/list))
  - `dbt run-operation` ([docs](https://docs.getdbt.com/v0.14/docs/run-operation))
  - `dbt rpc` ([docs](https://docs.getdbt.com/v0.14/docs/rpc))
- Support the specification of severity levels for schema and data tests ([docs](https://docs.getdbt.com/v0.14/docs/testing#section-test-severity))
- Many new quality of life improvements and bugfixes

### Breaking changes
- Stub out adapter methods at parse-time to speed up parsing ([#1413](https://github.com/fishtown-analytics/dbt/pull/1413))
- Removed support for the `--non-destructive` flag ([#1419](https://github.com/fishtown-analytics/dbt/pull/1419), [#1415](https://github.com/fishtown-analytics/dbt/issues/1415))
- Removed support for the `sql_where` config to incremental models ([#1408](https://github.com/fishtown-analytics/dbt/pull/1408), [#1351](https://github.com/fishtown-analytics/dbt/issues/1351))
- Changed `expand_target_column_types` to take a Relation instead of a string ([#1478](https://github.com/fishtown-analytics/dbt/pull/1478))
- Replaced Archives with Snapshots
  - Normalized meta-column names in Snapshot tables ([#1361](https://github.com/fishtown-analytics/dbt/pull/1361), [#251](https://github.com/fishtown-analytics/dbt/issues/251))

### Features
- Add `run-operation` command which invokes macros directly from the CLI ([#1328](https://github.com/fishtown-analytics/dbt/pull/1328)) ([docs](https://docs.getdbt.com/v0.14/docs/run-operation))
- Add a `dbt ls` command which lists resources in your project ([#1436](https://github.com/fishtown-analytics/dbt/pull/1436), [#467](https://github.com/fishtown-analytics/dbt/issues/467)) ([docs](https://docs.getdbt.com/v0.14/docs/list))
- Add Snapshots, an improvement over Archives ([#1361](https://github.com/fishtown-analytics/dbt/pull/1361), [#1175](https://github.com/fishtown-analytics/dbt/issues/1175)) ([docs](https://docs.getdbt.com/v0.14/docs/snapshots))
  - Add the 'check' snapshot strategy ([#1361](https://github.com/fishtown-analytics/dbt/pull/1361), [#706](https://github.com/fishtown-analytics/dbt/issues/706))
  - Support Snapshots across logical databases ([#1455](https://github.com/fishtown-analytics/dbt/issues/1455))
  - Implement Snapshots using a merge statement where supported ([#1478](https://github.com/fishtown-analytics/dbt/pull/1478))
  - Support Snapshot selection using `--select` ([#1520](https://github.com/fishtown-analytics/dbt/pull/1520), [#1512](https://github.com/fishtown-analytics/dbt/issues/1512))
- Add an RPC server via `dbt rpc` ([#1301](https://github.com/fishtown-analytics/dbt/pull/1301), [#1274](https://github.com/fishtown-analytics/dbt/issues/1274)) ([docs](https://docs.getdbt.com/v0.14/docs/rpc))
  - Add `ps` and `kill` commands to the rpc server ([#1380](https://github.com/fishtown-analytics/dbt/pull/1380/), [#1369](https://github.com/fishtown-analytics/dbt/issues/1369), [#1370](https://github.com/fishtown-analytics/dbt/issues/1370))
  - Add support for ephemeral nodes to the rpc server ([#1373](https://github.com/fishtown-analytics/dbt/pull/1373), [#1368](https://github.com/fishtown-analytics/dbt/issues/1368))
  - Add support for inline macros to the rpc server ([#1375](https://github.com/fishtown-analytics/dbt/pull/1375), [#1372](https://github.com/fishtown-analytics/dbt/issues/1372), [#1348](https://github.com/fishtown-analytics/dbt/pull/1348))
  - Improve error handling in the rpc server ([#1341](https://github.com/fishtown-analytics/dbt/pull/1341), [#1309](https://github.com/fishtown-analytics/dbt/issues/1309), [#1310](https://github.com/fishtown-analytics/dbt/issues/1310))
- Made printer width configurable ([#1026](https://github.com/fishtown-analytics/dbt/issues/1026), [#1247](https://github.com/fishtown-analytics/dbt/pull/1247)) ([docs](https://docs.getdbt.com/v0.14/docs/configure-your-profile#section-additional-profile-configurations))
- Retry package downloads from the hub.getdbt.com ([#1451](https://github.com/fishtown-analytics/dbt/issues/1451), [#1491](https://github.com/fishtown-analytics/dbt/pull/1491))
- Add a test "severity" level, presented as a keyword argument to schema tests ([#1410](https://github.com/fishtown-analytics/dbt/pull/1410), [#1005](https://github.com/fishtown-analytics/dbt/issues/1005)) ([docs](https://docs.getdbt.com/v0.14/docs/testing#section-test-severity))
- Add a `generate_alias_name` macro to configure alias names dynamically ([#1363](https://github.com/fishtown-analytics/dbt/pull/1363)) ([docs](https://docs.getdbt.com/v0.14/docs/using-custom-aliases#section-generate_alias_name))
- Add a `node` argument to `generate_schema_name` to configure schema names dynamically ([#1483](https://github.com/fishtown-analytics/dbt/pull/1483), [#1463](https://github.com/fishtown-analytics/dbt/issues/1463)) ([docs](https://docs.getdbt.com/v0.14/docs/using-custom-schemas#section-generate_schema_name-arguments))
- Use `create or replace` on Snowflake to rebuild tables and views atomically ([#1101](https://github.com/fishtown-analytics/dbt/issues/1101), [#1409](https://github.com/fishtown-analytics/dbt/pull/1409))
- Use `merge` statement for incremental models on Snowflake ([#1414](https://github.com/fishtown-analytics/dbt/issues/1414), [#1307](https://github.com/fishtown-analytics/dbt/pull/1307), [#1409](https://github.com/fishtown-analytics/dbt/pull/1409)) ([docs](https://docs.getdbt.com/v0.14/docs/snowflake-configs#section-merge-behavior-incremental-models-))
- Add support seed CSV files that start with a UTF-8 Byte Order Mark (BOM) ([#1452](https://github.com/fishtown-analytics/dbt/pull/1452), [#1177](https://github.com/fishtown-analytics/dbt/issues/1177))
- Add a warning when git packages are not pinned to a version ([#1453](https://github.com/fishtown-analytics/dbt/pull/1453), [#1446](https://github.com/fishtown-analytics/dbt/issues/1446))
- Add logging for `on-run-start` and `on-run-end hooks` to console output ([#1440](https://github.com/fishtown-analytics/dbt/pull/1440), [#696](https://github.com/fishtown-analytics/dbt/issues/696))
- Add modules and tracking information to the rendering context for configuration files ([#1441](https://github.com/fishtown-analytics/dbt/pull/1441), [#1320](https://github.com/fishtown-analytics/dbt/issues/1320))
- Add support for `null` vars, and distinguish `null` vars from unset vars ([#1426](https://github.com/fishtown-analytics/dbt/pull/1426), [#608](https://github.com/fishtown-analytics/dbt/issues/608))
- Add support for the `search_path` configuration in Postgres/Redshift profiles ([#1477](https://github.com/fishtown-analytics/dbt/issues/1477), [#1476](https://github.com/fishtown-analytics/dbt/pull/1476)) ([docs (postgres)](https://docs.getdbt.com/v0.14/docs/profile-postgres), [docs (redshift)](https://docs.getdbt.com/v0.14/docs/profile-redshift))
- Add support for persisting documentation as `descriptions` for tables and views on BigQuery ([#1031](https://github.com/fishtown-analytics/dbt/issues/1031), [#1285](https://github.com/fishtown-analytics/dbt/pull/1285)) ([docs](https://docs.getdbt.com/v0.14/docs/bigquery-configs#section-persisting-model-descriptions))
- Add a `--project-dir` path which will invoke dbt in the specified directory ([#1549](https://github.com/fishtown-analytics/dbt/pull/1549), [#1544](https://github.com/fishtown-analytics/dbt/issues/1544))

### dbt docs Changes
- Add searching by tag name ([#32](https://github.com/fishtown-analytics/dbt-docs/pull/32))
- Add context menu link to export graph viz as a PNG ([#34](https://github.com/fishtown-analytics/dbt-docs/pull/34))
- Fix for clicking models in left-nav while search results are open ([#31](https://github.com/fishtown-analytics/dbt-docs/pull/31))

### Fixes
- Fix for unduly long timeouts when anonymous event tracking is blocked ([#1445](https://github.com/fishtown-analytics/dbt/pull/1445), [#1063](https://github.com/fishtown-analytics/dbt/issues/1063))
- Fix for error with mostly-duplicate git urls in packages, picking the one that came first. ([#1428](https://github.com/fishtown-analytics/dbt/pull/1428), [#1084](https://github.com/fishtown-analytics/dbt/issues/1084))
- Fix for unrendered `description` field as jinja in top-level Source specification ([#1484](https://github.com/fishtown-analytics/dbt/issues/1484), [#1494](https://github.com/fishtown-analytics/dbt/issues/1494))
- Fix for API error when very large temp tables are created in BigQuery ([#1423](https://github.com/fishtown-analytics/dbt/issues/1423), [#1478](https://github.com/fishtown-analytics/dbt/pull/1478))
- Fix for compiler errors that occurred if jinja code was present outside of a docs blocks in .md files ([#1513](https://github.com/fishtown-analytics/dbt/pull/1513), [#988](https://github.com/fishtown-analytics/dbt/issues/988))
- Fix `TEXT` handling on postgres and redshift ([#1420](https://github.com/fishtown-analytics/dbt/pull/1420), [#781](https://github.com/fishtown-analytics/dbt/issues/781))
- Fix for compiler error when vars are undefined but only used in disabled models ([#1429](https://github.com/fishtown-analytics/dbt/pull/1429), [#434](https://github.com/fishtown-analytics/dbt/issues/434))
- Improved the error message when iterating over the results of a macro that doesn't exist ([#1425](https://github.com/fishtown-analytics/dbt/pull/1425), [#1424](https://github.com/fishtown-analytics/dbt/issues/1424))
- Improved the error message when tests have invalid parameter definitions ([#1427](https://github.com/fishtown-analytics/dbt/pull/1427), [#1325](https://github.com/fishtown-analytics/dbt/issues/1325))
- Improved the error message when a user tries to archive a non-existent table ([#1361](https://github.com/fishtown-analytics/dbt/pull/1361), [#1066](https://github.com/fishtown-analytics/dbt/issues/1066))
- Fix for archive logic which tried to create already-existing destination schemas ([#1398](https://github.com/fishtown-analytics/dbt/pull/1398), [#758](https://github.com/fishtown-analytics/dbt/issues/758))
- Fix for incorrect error codes when Operations exit with an error ([#1406](https://github.com/fishtown-analytics/dbt/pull/1406), [#1377](https://github.com/fishtown-analytics/dbt/issues/1377))
- Fix for missing compiled SQL when the rpc server encounters a database error ([#1381](https://github.com/fishtown-analytics/dbt/pull/1381), [#1371](https://github.com/fishtown-analytics/dbt/issues/1371))
- Fix for broken link in the profile.yml generated by `dbt init` ([#1366](https://github.com/fishtown-analytics/dbt/pull/1366), [#1344](https://github.com/fishtown-analytics/dbt/issues/1344))
- Fix the sample test.env file's redshift password field ([#1364](https://github.com/fishtown-analytics/dbt/pull/1364))
- Fix collisions on models running concurrently that have duplicate names but have distinguishing aliases ([#1342](https://github.com/fishtown-analytics/dbt/pull/1342), [#1321](https://github.com/fishtown-analytics/dbt/issues/1321))
- Fix for a bad error message when a `version` is missing from a package spec in `packages.yml` ([#1551](https://github.com/fishtown-analytics/dbt/pull/1551), [#1546](https://github.com/fishtown-analytics/dbt/issues/1546))
- Fix for wrong package scope when the two-arg method of `ref` is used ([#1515](https://github.com/fishtown-analytics/dbt/pull/1515), [#1504](https://github.com/fishtown-analytics/dbt/issues/1504))
- Fix missing import in test suite ([#1572](https://github.com/fishtown-analytics/dbt/pull/1572))
- Fix for a Snowflake error when an external table exists in a schema that dbt operates on ([#1571](https://github.com/fishtown-analytics/dbt/pull/1571), [#1505](https://github.com/fishtown-analytics/dbt/issues/1505))


### Under the hood
- Use pytest for tests ([#1417](https://github.com/fishtown-analytics/dbt/pull/1417))
- Use flake8 for linting ([#1361](https://github.com/fishtown-analytics/dbt/pull/1361), [#1333](https://github.com/fishtown-analytics/dbt/issues/1333))
- Added a flag for wrapping models and tests in jinja blocks ([#1407](https://github.com/fishtown-analytics/dbt/pull/1407), [#1400](https://github.com/fishtown-analytics/dbt/issues/1400))
- Connection management: Bind connections threads rather than to names ([#1336](https://github.com/fishtown-analytics/dbt/pull/1336), [#1312](https://github.com/fishtown-analytics/dbt/issues/1312))
- Add deprecation warning for dbt users on Python2 ([#1534](https://github.com/fishtown-analytics/dbt/pull/1534), [#1531](https://github.com/fishtown-analytics/dbt/issues/1531))
- Upgrade networkx to v2.x ([#1509](https://github.com/fishtown-analytics/dbt/pull/1509), [#1496](https://github.com/fishtown-analytics/dbt/issues/1496))
- Anonymously track adapter type and rpc requests when tracking is enabled ([#1575](https://github.com/fishtown-analytics/dbt/pull/1575), [#1574](https://github.com/fishtown-analytics/dbt/issues/1574))
- Fix for test warnings and general test suite cleanup ([#1578](https://github.com/fishtown-analytics/dbt/pull/1578))

### Contributors:
Over a dozen contributors wrote code for this release of dbt! Thanks for taking the time, and nice work y'all! :)

- [@nydnarb](https://github.com/nydnarb) ([#1363](https://github.com/fishtown-analytics/dbt/issues/1363))
- [@emilieschario](https://github.com/emilieschario) ([#1366](https://github.com/fishtown-analytics/dbt/pull/1366))
- [@bastienboutonnet](https://github.com/bastienboutonnet) ([#1409](https://github.com/fishtown-analytics/dbt/pull/1409))
- [@kasanchez](https://github.com/kasanchez) ([#1247](https://github.com/fishtown-analytics/dbt/pull/1247))
- [@Blakewell](https://github.com/Blakewell) ([#1307](https://github.com/fishtown-analytics/dbt/pull/1307))
- [@buremba](https://github.com/buremba) ([#1476](https://github.com/fishtown-analytics/dbt/pull/1476))
- [@darrenhaken](https://github.com/darrenhaken) ([#1285](https://github.com/fishtown-analytics/dbt/pull/1285))
- [@tbescherer](https://github.com/tbescherer) ([#1504](https://github.com/fishtown-analytics/dbt/issues/1504))
- [@heisencoder](https://github.com/heisencoder) ([#1509](https://github.com/fishtown-analytics/dbt/pull/1509), [#1549](https://github.com/fishtown-analytics/dbt/pull/1549). [#1578](https://github.com/fishtown-analytics/dbt/pull/1578))
- [@cclauss](https://github.com/cclauss) ([#1572](https://github.com/fishtown-analytics/dbt/pull/1572))
- [@josegalarza](https://github.com/josegalarza) ([#1571](https://github.com/fishtown-analytics/dbt/pull/1571))
- [@rmgpinto](https://github.com/rmgpinto) ([docs#31](https://github.com/fishtown-analytics/dbt-docs/pull/31), [docs#32](https://github.com/fishtown-analytics/dbt-docs/pull/32))
- [@groodt](https://github.com/groodt) ([docs#34](https://github.com/fishtown-analytics/dbt-docs/pull/34))


## dbt 0.13.1 (May 13, 2019)

### Overview
This is a bugfix release.

### Bugfixes
- Add "MaterializedView" relation type to the Snowflake adapter ([#1430](https://github.com/fishtown-analytics/dbt/issues/1430), [#1432](https://github.com/fishtown-analytics/dbt/pull/1432)) ([@adriank-convoy](https://github.com/adriank-convoy))
- Quote databases properly ([#1396](https://github.com/fishtown-analytics/dbt/issues/1396), [#1402](https://github.com/fishtown-analytics/dbt/pull/1402))
- Use "ilike" instead of "=" for database equality when listing schemas ([#1411](https://github.com/fishtown-analytics/dbt/issues/1411), [#1412](https://github.com/fishtown-analytics/dbt/pull/1412))
- Pass the model name along in get_relations ([#1384](https://github.com/fishtown-analytics/dbt/issues/1384), [#1388](https://github.com/fishtown-analytics/dbt/pull/1388))
- Add logging to dbt clean ([#1261](https://github.com/fishtown-analytics/dbt/issues/1261), [#1383](https://github.com/fishtown-analytics/dbt/pull/1383), [#1391](https://github.com/fishtown-analytics/dbt/pull/1391)) ([@emilieschario](https://github.com/emilieschario))

### dbt Docs
- Search by columns ([dbt-docs#23](https://github.com/fishtown-analytics/dbt-docs/pull/23)) ([rmgpinto](https://github.com/rmgpinto))
- Support @ selector ([dbt-docs#27](https://github.com/fishtown-analytics/dbt-docs/pull/27))
- Fix number formatting on Snowflake and BQ in table stats ([dbt-docs#28](https://github.com/fishtown-analytics/dbt-docs/pull/28))

### Contributors:
Thanks for your contributions to dbt!

- [@emilieschario](https://github.com/emilieschario)
- [@adriank-convoy](https://github.com/adriank-convoy)
- [@rmgpinto](https://github.com/rmgpinto)


## dbt 0.13.0 - Stephen Girard (March 21, 2019)

### Overview

This release provides [a stable API for building new adapters](https://docs.getdbt.com/v0.13/docs/building-a-new-adapter) and reimplements dbt's adapters as "plugins". Additionally, a new adapter for [Presto](https://github.com/fishtown-analytics/dbt-presto) was added using this architecture. Beyond adapters, this release of dbt also includes [Sources](https://docs.getdbt.com/v0.13/docs/using-sources) which can be used to document and test source data tables. See the full list of features added in 0.13.0 below.

### Breaking Changes
- version 1 schema.yml specs are no longer implemented. Please use the version 2 spec instead ([migration guide](https://docs.getdbt.com/docs/upgrading-from-0-10-to-0-11#section-schema-yml-v2-syntax))
- `{{this}}` is no longer implemented for `on-run-start` and `on-run-end` hooks. Use `{{ target }}` or an [`on-run-end` context variable](https://docs.getdbt.com/docs/on-run-end-context#section-schemas) instead ([#1176](https://github.com/fishtown-analytics/dbt/pull/1176), implementing [#878](https://github.com/fishtown-analytics/dbt/issues/878))
- A number of materialization-specific adapter methods have changed in breaking ways. If you use these adapter methods in your macros or materializations, you may need to update your code accordingly.
  - query_for_existing - **removed**, use [get_relation](https://docs.getdbt.com/v0.13/reference#adapter-get-relation) instead.
  - [get_missing_columns](https://docs.getdbt.com/v0.13/reference#adapter-get-missing-columns) - changed to take `Relation`s instead of schemas and identifiers
  - [expand_target_column_types](https://docs.getdbt.com/v0.13/reference#adapter-expand-target-column-types) - changed to take a `Relation` instead of schema, identifier
  - [get_relation](https://docs.getdbt.com/v0.13/reference#adapter-get-relation) - added a `database` argument
  - [create_schema](https://docs.getdbt.com/v0.13/reference#adapter-create-schema) - added a `database` argument
  - [drop_schema](https://docs.getdbt.com/v0.13/reference#adapter-drop-schema) - added a `database` argument

### Deprecations
- The following adapter methods are now deprecated, and will be removed in a future release:
  - get_columns_in_table - deprecated in favor of [get_columns_in_relation](https://docs.getdbt.com/v0.13/reference#adapter-get-columns-in-relation)
  - already_exists - deprecated in favor of [get_relation](https://docs.getdbt.com/v0.13/reference#adapter-get-relation)

### Features
- Add `source`s to dbt, use them to calculate source data freshness ([docs](https://docs.getdbt.com/v0.13/docs/using-sources) ) ([#814](https://github.com/fishtown-analytics/dbt/issues/814), [#1240](https://github.com/fishtown-analytics/dbt/issues/1240))
- Add support for Presto ([docs](https://docs.getdbt.com/v0.13/docs/profile-presto), [repo](https://github.com/fishtown-analytics/dbt-presto)) ([#1106](https://github.com/fishtown-analytics/dbt/issues/1106))
- Add `require-dbt-version` option to `dbt_project.yml` to state the supported versions of dbt for packages ([docs](https://docs.getdbt.com/v0.13/docs/requiring-dbt-versions)) ([#581](https://github.com/fishtown-analytics/dbt/issues/581))
- Add an output line indicating the installed version of dbt to every run ([#1134](https://github.com/fishtown-analytics/dbt/issues/1134))
- Add a new model selector (`@`) which build models, their children, and their children's parents ([docs](https://docs.getdbt.com/v0.13/reference#section-the-at-operator)) ([#1156](https://github.com/fishtown-analytics/dbt/issues/1156))
- Add support for Snowflake Key Pair Authentication ([docs](https://docs.getdbt.com/v0.13/docs/profile-snowflake#section-key-pair-authentication)) ([#1232](https://github.com/fishtown-analytics/dbt/pull/1232))
- Support SSO Authentication for Snowflake ([docs](https://docs.getdbt.com/v0.13/docs/profile-snowflake#section-sso-authentication)) ([#1172](https://github.com/fishtown-analytics/dbt/issues/1172))
- Add support for Snowflake's transient tables ([docs](https://docs.getdbt.com/v0.13/docs/snowflake-configs#section-transient-tables)) ([#946](https://github.com/fishtown-analytics/dbt/issues/946))
- Capture build timing data in `run_results.json` to visualize project performance ([#1179](https://github.com/fishtown-analytics/dbt/issues/1179))
- Add CLI flag to toggle warnings as errors ([docs](https://docs.getdbt.com/v0.13/reference#section-treat-warnings-as-errors)) ([#1243](https://github.com/fishtown-analytics/dbt/issues/1243))
- Add tab completion script for Bash ([docs](https://github.com/fishtown-analytics/dbt-completion.bash)) ([#1197](https://github.com/fishtown-analytics/dbt/issues/1197))
- Added docs on how to build a new adapter ([docs](https://docs.getdbt.com/v0.13/docs/building-a-new-adapter)) ([#560](https://github.com/fishtown-analytics/dbt/issues/560))
- Use new logo ([#1349](https://github.com/fishtown-analytics/dbt/pull/1349))

### Fixes
- Fix for Postgres character columns treated as string types ([#1194](https://github.com/fishtown-analytics/dbt/issues/1194))
- Fix for hard to reach edge case in which dbt could hang ([#1223](https://github.com/fishtown-analytics/dbt/issues/1223))
- Fix for `dbt deps` in non-English shells ([#1222](https://github.com/fishtown-analytics/dbt/issues/1222))
- Fix for over eager schema creation when models are run with `--models` ([#1239](https://github.com/fishtown-analytics/dbt/issues/1239))
- Fix for `dbt seed --show` ([#1288](https://github.com/fishtown-analytics/dbt/issues/1288))
- Fix for `is_incremental()` which should only return `True` if the target relation is a `table` ([#1292](https://github.com/fishtown-analytics/dbt/issues/1292))
- Fix for error in Snowflake table materializations with custom schemas ([#1316](https://github.com/fishtown-analytics/dbt/issues/1316))
- Fix errored out concurrent transactions on Redshift and Postgres ([#1356](https://github.com/fishtown-analytics/dbt/pull/1356))
- Fix out of order execution on model select ([#1354](https://github.com/fishtown-analytics/dbt/issues/1354), [#1355](https://github.com/fishtown-analytics/dbt/pull/1355))
- Fix adapter macro namespace issue ([#1352](https://github.com/fishtown-analytics/dbt/issues/1352), [#1353](https://github.com/fishtown-analytics/dbt/pull/1353))
- Re-add CLI flag to toggle warnings as errors ([#1347](https://github.com/fishtown-analytics/dbt/pull/1347))
- Fix release candidate regression that runs run hooks on test invocations ([#1346](https://github.com/fishtown-analytics/dbt/pull/1346))
- Fix Snowflake source quoting ([#1338](https://github.com/fishtown-analytics/dbt/pull/1338), [#1317](https://github.com/fishtown-analytics/dbt/issues/1317), [#1332](https://github.com/fishtown-analytics/dbt/issues/1332))
- Handle unexpected max_loaded_at types ([#1330](https://github.com/fishtown-analytics/dbt/pull/1330))

### Under the hood
- Replace all SQL in Python code with Jinja in macros ([#1204](https://github.com/fishtown-analytics/dbt/issues/1204))
- Loosen restrictions of boto3 dependency ([#1234](https://github.com/fishtown-analytics/dbt/issues/1234))
- Rewrote Postgres introspective queries to be faster on large databases ([#1192](https://github.com/fishtown-analytics/dbt/issues/1192)


### Contributors:
Thanks for your contributions to dbt!

- [@patrickgoss](https://github.com/patrickgoss) [#1193](https://github.com/fishtown-analytics/dbt/issues/1193)
- [@brianhartsock](https://github.com/brianhartsock) [#1191](https://github.com/fishtown-analytics/dbt/pull/1191)
- [@alexyer](https://github.com/alexyer) [#1232](https://github.com/fishtown-analytics/dbt/pull/1232)
- [@adriank-convoy](https://github.com/adriank-convoy) [#1224](https://github.com/fishtown-analytics/dbt/pull/1224)
- [@mikekaminsky](https://github.com/mikekaminsky) [#1216](https://github.com/fishtown-analytics/dbt/pull/1216)
- [@vijaykiran](https://github.com/vijaykiran) [#1198](https://github.com/fishtown-analytics/dbt/pull/1198), [#1199](https://github.com/fishtown-analytics/dbt/pull/1199)

## dbt 0.12.2 - Grace Kelly (January 8, 2019)

### Overview

This release reduces the runtime of dbt projects by improving dbt's approach to model running. Additionally, a number of workflow improvements have been added.

### Deprecations
- Deprecate `sql_where` ([#744](https://github.com/fishtown-analytics/dbt/issues/744)) ([docs](https://docs.getdbt.com/v0.12/docs/configuring-incremental-models))

### Features
- More intelligently order and execute nodes in the graph. This _significantly_ speeds up the runtime of most dbt projects ([#813](https://github.com/fishtown-analytics/dbt/issues/813))
- Add `-m` flag as an alias for `--models` ([#1160](https://github.com/fishtown-analytics/dbt/issues/1160))
- Add `post_hook` and `pre_hook` as aliases for `post-hook` and `pre-hook`, respectively ([#1124](https://github.com/fishtown-analytics/dbt/issues/1124)) ([docs](https://docs.getdbt.com/v0.12/docs/using-hooks))
- Better handling of git errors in `dbt deps` + full support for Windows ([#994](https://github.com/fishtown-analytics/dbt/issues/994), [#778](https://github.com/fishtown-analytics/dbt/issues/778), [#895](https://github.com/fishtown-analytics/dbt/issues/895))
- Add support for specifying a `location` in BigQuery datasets ([#969](https://github.com/fishtown-analytics/dbt/issues/969)) ([docs](https://docs.getdbt.com/v0.12/docs/supported-databases#section-dataset-locations))
- Add support for Jinja expressions using the `{% do ... %}` block ([#1113](https://github.com/fishtown-analytics/dbt/issues/1113))
- The `dbt debug` command is actually useful now ([#1061](https://github.com/fishtown-analytics/dbt/issues/1061))
- The `config` function can now be called multiple times in a model ([#558](https://github.com/fishtown-analytics/dbt/issues/558))
- Source the latest version of dbt from PyPi instead of GitHub ([#1122](https://github.com/fishtown-analytics/dbt/issues/1122))
- Add a peformance profiling mechnanism to dbt ([#1001](https://github.com/fishtown-analytics/dbt/issues/1001))
- Add caching for dbt's macros-only manifest to speedup parsing ([#1098](https://github.com/fishtown-analytics/dbt/issues/1098))

### Fixes
- Fix for custom schemas used alongside the `generate_schema_name` macro ([#801](https://github.com/fishtown-analytics/dbt/issues/801))
- Fix for silent failure of tests that reference nonexistent models ([#968](https://github.com/fishtown-analytics/dbt/issues/968))
- Fix for `generate_schema_name` macros that return whitespace-padded schema names ([#1074](https://github.com/fishtown-analytics/dbt/issues/1074))
- Fix for incorrect relation type for backup tables on Snowflake ([#1103](https://github.com/fishtown-analytics/dbt/issues/1103))
- Fix for incorrectly cased values in the relation cache ([#1140](https://github.com/fishtown-analytics/dbt/issues/1140))
- Fix for JSON decoding error on Python2 installed with Anaconda ([#1155](https://github.com/fishtown-analytics/dbt/issues/1155))
- Fix for unhandled exceptions that occur in anonymous event tracking ([#1180](https://github.com/fishtown-analytics/dbt/issues/1180))
- Fix for analysis files that contain `raw` tags ([#1152](https://github.com/fishtown-analytics/dbt/issues/1152))
- Fix for packages which reference the [hubsite](hub.getdbt.com) ([#1095](https://github.com/fishtown-analytics/dbt/issues/1095))

## dbt 0.12.1 - (November 15, 2018)

### Overview

This is a bugfix release.

### Fixes

- Fix for relation caching when views outside of a dbt schema depend on relations inside of a dbt schema ([#1119](https://github.com/fishtown-analytics/dbt/issues/1119))


## dbt 0.12.0 - Guion Bluford (November 12, 2018)

### Overview

This release adds caching for some introspective queries on all adapters. Additionally, custom tags can be supplied for models, along with many other minor improvements and bugfixes.

### Breaking Changes
- Support for the `repositories:` block in `dbt_project.yml` (deprecated in 0.10.0) was removed.

### tl;dr
- Make runs faster by caching introspective queries
- Support [model tags](https://docs.getdbt.com/v0.12/docs/tags)
- Add a list of [schemas](https://docs.getdbt.com/v0.12/reference#schemas) to the `on-run-end` context
- Set your [profiles directory](https://docs.getdbt.com/v0.12/docs/configure-your-profile#section-using-the-dbt_profiles_dir-environment-variable) with an environment variable

### Features

- Cache the existence of relations to speed up dbt runs ([#1025](https://github.com/fishtown-analytics/dbt/pull/1025))
- Add support for tag configuration and selection ([#1014](https://github.com/fishtown-analytics/dbt/pull/1014))
  - Add tags to the model and graph views in the docs UI ([#7](https://github.com/fishtown-analytics/dbt-docs/pull/7))
- Add the set of schemas that dbt built models into in the `on-run-end` hook context ([#908](https://github.com/fishtown-analytics/dbt/issues/908))
- Warn for unused resource config paths in dbt_project.yml ([#725](https://github.com/fishtown-analytics/dbt/pull/725))
- Add more information to the `dbt --help` output ([#1058](https://github.com/fishtown-analytics/dbt/issues/1058))
- Add support for configuring the profiles directory with an env var ([#1055](https://github.com/fishtown-analytics/dbt/issues/1055))
- Add support for cli and env vars in most `dbt_project.yml` and `profiles.yml` fields ([#1033](https://github.com/fishtown-analytics/dbt/pull/1033))
- Provide a better error message when seed file loading fails on BigQuery ([#1079](https://github.com/fishtown-analytics/dbt/pull/1079))
- Improved error handling and messaging on Redshift ([#997](https://github.com/fishtown-analytics/dbt/issues/997))
- Include datasets with underscores when listing BigQuery datasets ([#954](https://github.com/fishtown-analytics/dbt/pull/954))
- Forgo validating the user's profile for `dbt deps` and `dbt clean` commands ([#947](https://github.com/fishtown-analytics/dbt/issues/947), [#1022](https://github.com/fishtown-analytics/dbt/issues/1022))
- Don't read/parse CSV files outside of the `dbt seed` command ([#1046](https://github.com/fishtown-analytics/dbt/pull/1046))

### Fixes

- Fix for incorrect model selection with the `--models` CLI flag when projects and directories share the same name ([#1023](https://github.com/fishtown-analytics/dbt/issues/1023))
- Fix for table clustering configuration with multiple columns on BigQuery ([#1013](https://github.com/fishtown-analytics/dbt/issues/1013))
- Fix for incorrect output when a single row fails validation in `dbt test` ([#1040](https://github.com/fishtown-analytics/dbt/issues/1040))
- Fix for unwieldly Jinja errors regarding undefined variables at parse time ([#1086](https://github.com/fishtown-analytics/dbt/pull/1086), [#1080](https://github.com/fishtown-analytics/dbt/issues/1080), [#935](https://github.com/fishtown-analytics/dbt/issues/935))
- Fix for incremental models that have a line comment on the last line of the file ([#1018](https://github.com/fishtown-analytics/dbt/issues/1018))
- Fix for error messages when ephemeral models fail to compile ([#1053](https://github.com/fishtown-analytics/dbt/pull/1053))


### Under the hood
- Create adapters as singleton objects instead of classes ([#961](https://github.com/fishtown-analytics/dbt/issues/961))
- Combine project and profile into a single, coherent object ([#973](https://github.com/fishtown-analytics/dbt/pull/973))
- Investigate approaches for providing more complete compilation output ([#588](https://github.com/fishtown-analytics/dbt/issues/588))


### Contributors

Thanks for contributing!

- [@mikekaminsky](https://github.com/mikekaminsky) ([#1049](https://github.com/fishtown-analytics/dbt/pull/1049), [#1060](https://github.com/fishtown-analytics/dbt/pull/1060))
- [@joshtemple](https://github.com/joshtemple) ([#1079](https://github.com/fishtown-analytics/dbt/pull/1079))
- [@k4y3ff](https://github.com/k4y3ff) ([#954](https://github.com/fishtown-analytics/dbt/pull/954))
- [@elexisvenator](https://github.com/elexisvenator) ([#1019](https://github.com/fishtown-analytics/dbt/pull/1019))
- [@clrcrl](https://github.com/clrcrl) ([#725](https://github.com/fishtown-analytics/dbt/pull/725)


## dbt 0.11.1 - Lucretia Mott (September 18, 2018)

### Overview

This is a patch release containing a few bugfixes and one quality of life change for dbt docs.

### Features

- dbt
  - Add `--port` parameter to dbt docs serve ([#987](https://github.com/fishtown-analytics/dbt/pull/987))

### Fixes

- dbt
  - Fix hooks in model configs not running ([#985](https://github.com/fishtown-analytics/dbt/pull/985))
  - Fix integration test on redshift catalog generation ([#977](https://github.com/fishtown-analytics/dbt/pull/977))
  - Snowflake: Fix docs generation errors when QUOTED_IDENTIFIER_IGNORE_CASE is set ([#998](https://github.com/fishtown-analytics/dbt/pull/998))
  - Translate empty strings to null in seeds ([#995](https://github.com/fishtown-analytics/dbt/pull/995))
  - Filter out null schemas during catalog generation ([#992](https://github.com/fishtown-analytics/dbt/pull/992))
  - Fix quoting on drop, truncate, and rename ([#991](https://github.com/fishtown-analytics/dbt/pull/991))
- dbt-docs
  - Fix for non-existent column in schema.yml ([#3](https://github.com/fishtown-analytics/dbt-docs/pull/3))
  - Fixes for missing tests in docs UI when columns are upcased ([#2](https://github.com/fishtown-analytics/dbt-docs/pull/2))
  - Fix "copy to clipboard" ([#4](https://github.com/fishtown-analytics/dbt-docs/issues/4))

## dbt 0.11.0 - Isaac Asimov (September 6, 2018)

### Overview

This release adds support for auto-generated dbt documentation, adds a new syntax for `schema.yml` files, and fixes a number of minor bugs. With the exception of planned changes to Snowflake's default quoting strategy, this release should not contain any breaking changes. Check out the [blog post](https://blog.fishtownanalytics.com/using-dbt-docs-fae6137da3c3) for more information about this release.

### Breaking Changes
- Change default Snowflake quoting strategy to "unquoted" ([docs](https://docs.getdbt.com/v0.11/docs/configuring-quoting)) ([#824](https://github.com/fishtown-analytics/dbt/issues/824))

### Features

- Add autogenerated dbt project documentation ([docs](https://docs.getdbt.com/v0.11/docs/testing-and-documentation)) ([#375](https://github.com/fishtown-analytics/dbt/issues/375), [#863](https://github.com/fishtown-analytics/dbt/issues/863), [#941](https://github.com/fishtown-analytics/dbt/issues/941), [#815](https://github.com/fishtown-analytics/dbt/issues/815))
- Version 2 of schema.yml, which allows users to create table and column comments that end up in the manifest ([docs](https://docs.getdbt.com/v0.11/docs/schemayml-files)) ([#880](https://github.com/fishtown-analytics/dbt/pull/880))
- Extend catalog and manifest to also support Snowflake, BigQuery, and Redshift, in addition to existing Postgres support ([#866](https://github.com/fishtown-analytics/dbt/pull/866), [#857](https://github.com/fishtown-analytics/dbt/pull/857), [#849](https://github.com/fishtown-analytics/dbt/pull/849))
- Add a 'generated_at' field to both the manifest and the catalog. ([#887](https://github.com/fishtown-analytics/dbt/pull/877))
- Add `docs` blocks that users can put into `.md` files and `doc()` value for schema v2 description fields ([#888](https://github.com/fishtown-analytics/dbt/pull/888))
- Write out a 'run_results.json' after dbt invocations. ([#904](https://github.com/fishtown-analytics/dbt/pull/904))
- Type inference for interpreting CSV data is now less aggressive ([#905](https://github.com/fishtown-analytics/dbt/pull/905))
- Remove distinction between `this.table` and `this.schema` by refactoring materialization SQL ([#940](https://github.com/fishtown-analytics/dbt/pull/940))

### Fixes
- Fix for identifier clashes in BigQuery merge statements ([#914](https://github.com/fishtown-analytics/dbt/issues/914))
- Fix for unneccessary downloads of `bumpversion.cfg`, handle failures gracefully ([#907](https://github.com/fishtown-analytics/dbt/issues/907))
- Fix for incompatible `boto3` requirements ([#959](https://github.com/fishtown-analytics/dbt/issues/959))
- Fix for invalid `relationships` test when the parent column contains null values ([#921](https://github.com/fishtown-analytics/dbt/pull/921))

### Contributors

Thanks for contributing!

- [@rsmichaeldunn](https://github.com/rsmichaeldunn) ([#799](https://github.com/fishtown-analytics/dbt/pull/799))
- [@lewish](https://github.com/fishtown-analytics/dbt/pull/915) ([#915](https://github.com/fishtown-analytics/dbt/pull/915))
- [@MartinLue](https://github.com/MartinLue) ([#872](https://github.com/fishtown-analytics/dbt/pull/872))

## dbt 0.10.2 - Betsy Ross (August 3, 2018)

### Overview

This release makes it possible to alias relation names, rounds out support for BigQuery with incremental, archival, and hook support, adds the IAM Auth method for Redshift, and builds the foundation for autogenerated dbt project documentation, to come in the next release.

Additionally, a number of bugs have been fixed including intermittent BigQuery 404 errors, Redshift "table dropped by concurrent query" errors, and a probable fix for Redshift connection timeout issues.

### Contributors

We want to extend a big thank you to our outside contributors for this release! You all are amazing.

- [@danielchalef](https://github.com/danielchalef) ([#818](https://github.com/fishtown-analytics/dbt/pull/818))
- [@mjumbewu](https://github.com/mjumbewu) ([#796](https://github.com/fishtown-analytics/dbt/pull/796))
- [@abelsonlive](https://github.com/abelsonlive) ([#800](https://github.com/fishtown-analytics/dbt/pull/800))
- [@jon-rtr](https://github.com/jon-rtr) ([#800](https://github.com/fishtown-analytics/dbt/pull/800))
- [@mturzanska](https://github.com/mturzanska) ([#797](https://github.com/fishtown-analytics/dbt/pull/797))
- [@cpdean](https://github.com/cpdean) ([#780](https://github.com/fishtown-analytics/dbt/pull/780))

### Features

- BigQuery
  - Support incremental models ([#856](https://github.com/fishtown-analytics/dbt/pull/856)) ([docs](https://docs.getdbt.com/docs/configuring-models#section-configuring-incremental-models))
  - Support archival ([#856](https://github.com/fishtown-analytics/dbt/pull/856)) ([docs](https://docs.getdbt.com/docs/archival))
  - Add pre/post hook support ([#836](https://github.com/fishtown-analytics/dbt/pull/836)) ([docs](https://docs.getdbt.com/docs/using-hooks))
- Redshift: IAM Auth ([#818](https://github.com/fishtown-analytics/dbt/pull/818)) ([docs](https://docs.getdbt.com/docs/supported-databases#section-iam-authentication))
- Model aliases ([#800](https://github.com/fishtown-analytics/dbt/pull/800))([docs](https://docs.getdbt.com/docs/using-custom-aliases))
- Write JSON manifest file to disk during compilation ([#761](https://github.com/fishtown-analytics/dbt/pull/761))
- Add forward and backward graph edges to the JSON manifest file ([#762](https://github.com/fishtown-analytics/dbt/pull/762))
- Add a 'dbt docs generate' command to generate a JSON catalog file ([#774](https://github.com/fishtown-analytics/dbt/pull/774), [#808](https://github.com/fishtown-analytics/dbt/pull/808))

### Bugfixes

- BigQuery: fix concurrent relation loads ([#835](https://github.com/fishtown-analytics/dbt/pull/835))
- BigQuery: support external relations ([#828](https://github.com/fishtown-analytics/dbt/pull/828))
- Redshift: set TCP keepalive on connections ([#826](https://github.com/fishtown-analytics/dbt/pull/826))
- Redshift: fix "table dropped by concurrent query" ([#825](https://github.com/fishtown-analytics/dbt/pull/825))
- Fix the error handling for profiles.yml validation ([#820](https://github.com/fishtown-analytics/dbt/pull/820))
- Make the `--threads` parameter actually change the number of threads used ([#819](https://github.com/fishtown-analytics/dbt/pull/819))
- Ensure that numeric precision of a column is not `None` ([#796](https://github.com/fishtown-analytics/dbt/pull/796))
- Allow for more complex version comparison ([#797](https://github.com/fishtown-analytics/dbt/pull/797))

### Changes

- Use a subselect instead of CTE when building incremental models ([#787](https://github.com/fishtown-analytics/dbt/pull/787))
- Internals
  - Improved dependency selection, rip out some unused dependencies ([#848](https://github.com/fishtown-analytics/dbt/pull/848))
  - Stop tracking `run_error` in tracking code ([#817](https://github.com/fishtown-analytics/dbt/pull/817))
  - Use Mapping instead of dict as the base class for APIObject ([#756](https://github.com/fishtown-analytics/dbt/pull/756))
  - Split out parsers ([#809](https://github.com/fishtown-analytics/dbt/pull/809))
  - Fix `__all__` parameter in submodules ([#780](https://github.com/fishtown-analytics/dbt/pull/780))
  - Switch to CircleCI 2.0 ([#843](https://github.com/fishtown-analytics/dbt/pull/843), [#850](https://github.com/fishtown-analytics/dbt/pull/850))
  - Added tox environments that have the user specify what tests should be run ([#837](https://github.com/fishtown-analytics/dbt/pull/837))

## dbt 0.10.1 (May 18, 2018)

This release focuses on achieving functional parity between all of dbt's adapters. With this release, most dbt functionality should work on every adapter except where noted [here](https://docs.getdbt.com/v0.10/docs/supported-databases#section-caveats).

### tl;dr
 - Configure model schema and name quoting in your `dbt_project.yml` file ([Docs](https://docs.getdbt.com/v0.10/docs/configuring-quoting))
 - Add a `Relation` object to the context to simplify model quoting [Docs](https://docs.getdbt.com/v0.10/reference#relation)
 - Implement BigQuery materializations using new `create table as (...)` syntax, support `partition by` clause ([Docs](https://docs.getdbt.com/v0.10/docs/warehouse-specific-configurations#section-partition-clause))
 - Override seed column types ([Docs](https://docs.getdbt.com/v0.10/reference#section-override-column-types))
 - Add `get_columns_in_table` context function for BigQuery ([Docs](https://docs.getdbt.com/v0.10/reference#get_columns_in_table))

### Changes
 - Consistent schema and identifier quoting ([#727](https://github.com/fishtown-analytics/dbt/pull/727))
   - Configure quoting settings in the `dbt_project.yml` file ([#742](https://github.com/fishtown-analytics/dbt/pull/742))
   - Add a `Relation` object to the context to make quoting consistent and simple ([#742](https://github.com/fishtown-analytics/dbt/pull/742))
 - Use the new `create table as (...)` syntax on BigQuery ([#717](https://github.com/fishtown-analytics/dbt/pull/717))
   - Support `partition by` clause
 - CSV Updates:
   - Use floating point as default seed column type to avoid issues with type inference ([#694](https://github.com/fishtown-analytics/dbt/pull/694))
   - Provide a mechanism for overriding seed column types in the `dbt_project.yml` file ([#708](https://github.com/fishtown-analytics/dbt/pull/708))
   - Fix seeding for files with more than 16k rows on Snowflake ([#694](https://github.com/fishtown-analytics/dbt/pull/694))
   - Implement seeds using a materialization
 - Improve `get_columns_in_table` context function ([#709](https://github.com/fishtown-analytics/dbt/pull/709))
   - Support numeric types on Redshift, Postgres
   - Support BigQuery (including nested columns in `struct` types)
   - Support cross-database `information_schema` queries for Snowflake
   - Retain column ordinal positions

### Bugfixes
 - Fix for incorrect var precendence when using `--vars` on the CLI ([#739](https://github.com/fishtown-analytics/dbt/pull/739))
 - Fix for closed connections in `on-run-end` hooks for long-running dbt invocations ([#693](https://github.com/fishtown-analytics/dbt/pull/693))
 - Fix: don't try to run empty hooks ([#620](https://github.com/fishtown-analytics/dbt/issues/620), [#693](https://github.com/fishtown-analytics/dbt/pull/693))
 - Fix: Prevent seed data from being serialized into `graph.gpickle` file ([#720](https://github.com/fishtown-analytics/dbt/pull/720))
 - Fix: Disallow seed and model files with the same name ([#737](https://github.com/fishtown-analytics/dbt/pull/737))

## dbt 0.10.0 (March 8, 2018)

This release overhauls dbt's package management functionality, makes seeding csv files work across all adapters, and adds date partitioning support for BigQuery.

### Upgrading Instructions:
 - Check out full installation and upgrading instructions [here](https://docs.getdbt.com/docs/installation)
 - Transition the `repositories:` section of your `dbt_project.yml` file to a `packages.yml` file as described [here](https://docs.getdbt.com/docs/package-management)
 - You may need to clear out your `dbt_modules` directory if you use packages like [dbt-utils](https://github.com/fishtown-analytics/dbt-utils). Depending how your project is configured, you can do this by running `dbt clean`.
 - We're using a new CSV parsing library, `agate`, so be sure to check that all of your seed tables are parsed as you would expect!


### Changes
- Support for variables defined on the CLI with `--vars` ([#640](https://github.com/fishtown-analytics/dbt/pull/640)) ([docs](https://docs.getdbt.com/docs/using-variables))
- Improvements to `dbt seed` ([docs](https://docs.getdbt.com/v0.10/reference#seed))
  - Support seeding csv files on all adapters ([#618](https://github.com/fishtown-analytics/dbt/pull/618))
  - Make seed csv's `ref()`-able in models ([#668](https://github.com/fishtown-analytics/dbt/pull/668))
  - Support seed file configuration (custom schemas, enabled / disabled) in the `dbt_project.yml` file ([#561](https://github.com/fishtown-analytics/dbt/issues/561))
  - Support `--full-refresh` instead of `--drop-existing` (deprecated) for seed files ([#515](https://github.com/fishtown-analytics/dbt/issues/515))
  - Add `--show` argument to `dbt seed` to display a sample of data in the CLI ([#74](https://github.com/fishtown-analytics/dbt/issues/74))
- Improvements to package management ([docs](https://docs.getdbt.com/docs/package-management))
  - Deprecated `repositories:` config option in favor of `packages:` ([#542](https://github.com/fishtown-analytics/dbt/pull/542))
  - Deprecated package listing in `dbt_project.yml` in favor of `packages.yml` ([#681](https://github.com/fishtown-analytics/dbt/pull/681))
  - Support stating local file paths as dependencies ([#542](https://github.com/fishtown-analytics/dbt/pull/542))
- Support date partitioning in BigQuery ([#641](https://github.com/fishtown-analytics/dbt/pull/641)) ([docs](https://docs.getdbt.com/docs/creating-date-partitioned-tables))
- Move schema creation to _after_ `on-run-start` hooks ([#652](https://github.com/fishtown-analytics/dbt/pull/652))
- Replace `csvkit` dependency with `agate` ([#598](https://github.com/fishtown-analytics/dbt/issues/598))
- Switch snowplow endpoint to pipe directly to Fishtown Analytics ([#682](https://github.com/fishtown-analytics/dbt/pull/682))

### Bugfixes
- Throw a compilation exception if a required test macro is not present in the context ([#655](https://github.com/fishtown-analytics/dbt/issues/655))
- Make the `adapter_macro` use the `return()` function ([#635](https://github.com/fishtown-analytics/dbt/issues/635))
- Fix bug for introspective query on late binding views (redshift) ([#647](https://github.com/fishtown-analytics/dbt/pull/647))
- Disable any non-dbt log output on the CLI ([#663](https://github.com/fishtown-analytics/dbt/pull/663))


## dbt 0.9.1 (January 2, 2018)

This release fixes bugs and adds supports for late binding views on Redshift.

### Changes
- Support late binding views on Redshift ([#614](https://github.com/fishtown-analytics/dbt/pull/614)) ([docs](https://docs.getdbt.com/docs/warehouse-specific-configurations#section-late-binding-views))
- Make `run_started_at` timezone-aware ([#553](https://github.com/fishtown-analytics/dbt/pull/553)) (Contributed by [@mturzanska](https://github.com/mturzanska)) ([docs](https://docs.getdbt.com/v0.9/reference#run_started_at))

### Bugfixes

- Include hook run time in reported model run time ([#607](https://github.com/fishtown-analytics/dbt/pull/607))
- Add warning for missing test constraints ([#600](https://github.com/fishtown-analytics/dbt/pull/600))
- Fix for schema tests used or defined in packages ([#599](https://github.com/fishtown-analytics/dbt/pull/599))
- Run hooks in defined order ([#601](https://github.com/fishtown-analytics/dbt/pull/601))
- Skip tests that depend on nonexistent models ([#617](https://github.com/fishtown-analytics/dbt/pull/617))
- Fix for `adapter_macro` called within a package ([#630](https://github.com/fishtown-analytics/dbt/pull/630))


## dbt 0.9.0 (October 25, 2017)

This release focuses on improvements to macros, materializations, and package management. Check out [the blog post](https://blog.fishtownanalytics.com/whats-new-in-dbt-0-9-0-dd36f3572ac6) to learn more about what's possible in this new version of dbt.

### Installation

Full installation instructions for macOS, Windows, and Linux can be found [here](https://docs.getdbt.com/v0.9/docs/installation). If you use Windows or Linux, installation works the same as with previous versions of dbt. If you use macOS and Homebrew to install dbt, note that installation instructions have changed:

#### macOS Installation Instructions
```bash
brew update
brew tap fishtown-analytics/dbt
brew install dbt
```

### Overview

- More powerful macros and materializations
- Custom model schemas
- BigQuery improvements
- Bugfixes
- Documentation (0.9.0 docs can be found [here](https://docs.getdbt.com/v0.9/))


### Breaking Changes
- `adapter` functions must be namespaced to the `adapter` context variable. To fix this error, use `adapter.already_exists` instead of just `already_exists`, or similar for other [adapter functions](https://docs.getdbt.com/docs/adapter).


### Bugfixes
- Handle lingering `__dbt_tmp` relations ([#511](https://github.com/fishtown-analytics/dbt/pull/511))
- Run tests defined in an ephemeral directory ([#509](https://github.com/fishtown-analytics/dbt/pull/509))


### Changes
- use `adapter`, `ref`, and `var` inside of macros ([#466](https://github.com/fishtown-analytics/dbt/pull/466/files))
- Build custom tests and materializations in dbt packages ([#466](https://github.com/fishtown-analytics/dbt/pull/466/files))
- Support pre- and post- hooks that run outside of a transaction ([#510](https://github.com/fishtown-analytics/dbt/pull/510))
- Support table materializations for BigQuery ([#507](https://github.com/fishtown-analytics/dbt/pull/507))
- Support querying external data sources in BigQuery ([#507](https://github.com/fishtown-analytics/dbt/pull/507))
- Override which schema models are materialized in ([#522](https://github.com/fishtown-analytics/dbt/pull/522)) ([docs](https://docs.getdbt.com/v0.9/docs/using-custom-schemas))
- Make `{{ ref(...) }}` return the same type of object as `{{ this }} `([#530](https://github.com/fishtown-analytics/dbt/pull/530))
- Replace schema test CTEs with subqueries to speed them up for Postgres ([#536](https://github.com/fishtown-analytics/dbt/pull/536)) ([@ronnyli](https://github.com/ronnyli))
 - Bump Snowflake dependency, remove pyasn1 ([#570](https://github.com/fishtown-analytics/dbt/pull/570))


### Documentation
- Document how to [create a package](https://docs.getdbt.com/v0.9/docs/building-packages)
- Document how to [make a materialization](https://docs.getdbt.com/v0.9/docs/creating-new-materializations)
- Document how to [make custom schema tests](https://docs.getdbt.com/v0.9/docs/custom-schema-tests)
- Document how to [use hooks to vacuum](https://docs.getdbt.com/v0.9/docs/using-hooks#section-using-hooks-to-vacuum)
- Document [all context variables](https://docs.getdbt.com/v0.9/reference)


### New Contributors
- [@ronnyli](https://github.com/ronnyli) ([#536](https://github.com/fishtown-analytics/dbt/pull/536))


## dbt 0.9.0 Alpha 5 (October 24, 2017)

### Overview
 - Bump Snowflake dependency, remove pyasn1 ([#570](https://github.com/fishtown-analytics/dbt/pull/570))

## dbt 0.9.0 Alpha 4 (October 3, 2017)

### Bugfixes
 - Fix for federated queries on BigQuery with Service Account json credentials ([#547](https://github.com/fishtown-analytics/dbt/pull/547))

## dbt 0.9.0 Alpha 3 (October 3, 2017)

### Overview
 - Bugfixes
 - Faster schema tests on Postgres
 - Fix for broken environment variables

### Improvements

- Replace schema test CTEs with subqueries to speed them up for Postgres ([#536](https://github.com/fishtown-analytics/dbt/pull/536)) ([@ronnyli](https://github.com/ronnyli))

### Bugfixes
- Fix broken integration tests ([#539](https://github.com/fishtown-analytics/dbt/pull/539))
- Fix for `--non-destructive` on views ([#539](https://github.com/fishtown-analytics/dbt/pull/539))
- Fix for package models materialized in the wrong schema ([#538](https://github.com/fishtown-analytics/dbt/pull/538))
- Fix for broken environment variables ([#543](https://github.com/fishtown-analytics/dbt/pull/543))

### New Contributors

- [@ronnyli](https://github.com/ronnyli)
  - https://github.com/fishtown-analytics/dbt/pull/536

## dbt 0.9.0 Alpha 2 (September 20, 2017)

### Overview

- Custom model schemas
- BigQuery updates
- `ref` improvements

### Bugfixes
- Parity for `statement` interface on BigQuery ([#526](https://github.com/fishtown-analytics/dbt/pull/526))

### Changes
- Override which schema models are materialized in ([#522](https://github.com/fishtown-analytics/dbt/pull/522)) ([docs](https://docs.getdbt.com/v0.9/docs/using-custom-schemas))
- Make `{{ ref(...) }}` return the same type of object as `{{ this }} `([#530](https://github.com/fishtown-analytics/dbt/pull/530))


## dbt 0.9.0 Alpha 1 (August 29, 2017)

### Overview

- More powerful macros
- BigQuery improvements
- Bugfixes
- Documentation (0.9.0 docs can be found [here](https://docs.getdbt.com/v0.9/))

### Breaking Changes
dbt 0.9.0 Alpha 1 introduces a number of new features intended to help dbt-ers write flexible, reusable code. The majority of these changes involve the `macro` and `materialization` Jinja blocks. As this is an alpha release, there may exist bugs or incompatibilites, particularly surrounding these two blocks. A list of known breaking changes is provided below. If you find new bugs, or have questions about dbt 0.9.0, please don't hesitate to reach out in [slack](http://slack.getdbt.com/) or [open a new issue](https://github.com/fishtown-analytics/dbt/issues/new?milestone=0.9.0+alpha-1).

##### 1. Adapter functions must be namespaced to the `adapter` context variable
This will manifest as a compilation error that looks like:
```
Compilation Error in model {your_model} (models/path/to/your_model.sql)
  'already_exists' is undefined
```

To fix this error, use `adapter.already_exists` instead of just `already_exists`, or similar for other [adapter functions](https://docs.getdbt.com/docs/adapter).

### Bugfixes
- Handle lingering `__dbt_tmp` relations ([#511](https://github.com/fishtown-analytics/dbt/pull/511))
- Run tests defined in an ephemeral directory ([#509](https://github.com/fishtown-analytics/dbt/pull/509))

### Changes
- use `adapter`, `ref`, and `var` inside of macros ([#466](https://github.com/fishtown-analytics/dbt/pull/466/files))
- Build custom tests and materializations in dbt packages ([#466](https://github.com/fishtown-analytics/dbt/pull/466/files))
- Support pre- and post- hooks that run outside of a transaction ([#510](https://github.com/fishtown-analytics/dbt/pull/510))
- Support table materializations for BigQuery ([#507](https://github.com/fishtown-analytics/dbt/pull/507))
- Support querying external data sources in BigQuery ([#507](https://github.com/fishtown-analytics/dbt/pull/507))

### Documentation
- Document how to [create a package](https://docs.getdbt.com/v0.8/docs/building-packages)
- Document how to [make a materialization](https://docs.getdbt.com/v0.8/docs/creating-new-materializations)
- Document how to [make custom schema tests](https://docs.getdbt.com/v0.8/docs/custom-schema-tests)

## dbt 0.8.3 (July 14, 2017)

### Overview

- Add suppport for Google BigQuery
- Significant exit codes
- Load credentials from environment variables

### Bugfixes

- Fix errant warning for `dbt archive` commands ([#476](https://github.com/fishtown-analytics/dbt/pull/476))
- Show error (instead of backtrace) for failed hook statements ([#478](https://github.com/fishtown-analytics/dbt/pull/478))
- `dbt init` no longer leaves the repo in an invalid state ([#487](https://github.com/fishtown-analytics/dbt/pull/487))
- Fix bug which ignored git tag specs for package repos ([#463](https://github.com/fishtown-analytics/dbt/issues/463))

### Changes

- Support BigQuery as a target ([#437](https://github.com/fishtown-analytics/dbt/issues/437)) ([#438](https://github.com/fishtown-analytics/dbt/issues/438))
- Make dbt exit codes significant (0 = success, 1/2 = error) ([#297](https://github.com/fishtown-analytics/dbt/issues/297))
- Add context function to pull in environment variables ([#450](https://github.com/fishtown-analytics/dbt/issues/450))

### Documentation
- Document target configuration for BigQuery [here](https://docs.getdbt.com/v0.8/docs/supported-databases#section-bigquery)
- Document dbt exit codes [here](https://docs.getdbt.com/v0.8/reference#exit-codes)
- Document environment variable usage [here](https://docs.getdbt.com/v0.8/reference#env_var)

## dbt 0.8.2 (May 31, 2017)

### Overview

- UI/UX improvements (colorized output, failures summary, better error messages)
- Cancel running queries on ctrl+c
- Bugfixes
- Docs

### Bugfixes

- Fix bug for interleaved sort keys on Redshift ([#430](https://github.com/fishtown-analytics/dbt/pull/430))

### Changes
- Don't try to create schema if it already exists ([#446](https://github.com/fishtown-analytics/dbt/pull/446))
- Summarize failures for dbt invocations ([#443](https://github.com/fishtown-analytics/dbt/pull/443))
- Colorized dbt output ([#441](https://github.com/fishtown-analytics/dbt/pull/441))
- Cancel running queries on ctrl-c ([#444](https://github.com/fishtown-analytics/dbt/pull/444))
- Better error messages for common failure modes ([#445](https://github.com/fishtown-analytics/dbt/pull/445))
- Upgrade dependencies ([#431](https://github.com/fishtown-analytics/dbt/pull/431))
- Improvements to `dbt init` and first time dbt usage experience ([#439](https://github.com/fishtown-analytics/dbt/pull/439))

### Documentation
- Document full-refresh requirements for incremental models ([#417](https://github.com/fishtown-analytics/dbt/issues/417))
- Document archival ([#433](https://github.com/fishtown-analytics/dbt/issues/433))
- Document the two-version variant of `ref` ([#432](https://github.com/fishtown-analytics/dbt/issues/432))


## dbt 0.8.1 (May 10, 2017)


### Overview
- Bugfixes
- Reintroduce `compile` command
- Moved docs to [readme.io](https://docs.getdbt.com/)


### Bugfixes

- Fix bug preventing overriding a disabled package model in the current project ([#391](https://github.com/fishtown-analytics/dbt/pull/391))
- Fix bug which prevented multiple sort keys (provided as an array) on Redshift ([#397](https://github.com/fishtown-analytics/dbt/pull/397))
- Fix race condition while compiling schema tests in an empty `target` directory ([#398](https://github.com/fishtown-analytics/dbt/pull/398))

### Changes

- Reintroduce dbt `compile` command ([#407](https://github.com/fishtown-analytics/dbt/pull/407))
- Compile `on-run-start` and `on-run-end` hooks to a file ([#412](https://github.com/fishtown-analytics/dbt/pull/412))

### Documentation
- Move docs to readme.io ([#414](https://github.com/fishtown-analytics/dbt/pull/414))
- Add docs for event tracking opt-out ([#399](https://github.com/fishtown-analytics/dbt/issues/399))


## dbt 0.8.0 (April 17, 2017)


### Overview

- Bugfixes
- True concurrency
- More control over "advanced" incremental model configurations [more info](http://dbt.readthedocs.io/en/master/guide/configuring-models/)

### Bugfixes

- Fix ephemeral load order bug ([#292](https://github.com/fishtown-analytics/dbt/pull/292), [#285](https://github.com/fishtown-analytics/dbt/pull/285))
- Support composite unique key in archivals ([#324](https://github.com/fishtown-analytics/dbt/pull/324))
- Fix target paths ([#331](https://github.com/fishtown-analytics/dbt/pull/331), [#329](https://github.com/fishtown-analytics/dbt/issues/329))
- Ignore commented-out schema tests ([#330](https://github.com/fishtown-analytics/dbt/pull/330), [#328](https://github.com/fishtown-analytics/dbt/issues/328))
- Fix run levels ([#343](https://github.com/fishtown-analytics/dbt/pull/343), [#340](https://github.com/fishtown-analytics/dbt/issues/340), [#338](https://github.com/fishtown-analytics/dbt/issues/338))
- Fix concurrency, open a unique transaction per model ([#345](https://github.com/fishtown-analytics/dbt/pull/345), [#336](https://github.com/fishtown-analytics/dbt/issues/336))
- Handle concurrent `DROP ... CASCADE`s in Redshift ([#349](https://github.com/fishtown-analytics/dbt/pull/349))
- Always release connections (use `try .. finally`) ([#354](https://github.com/fishtown-analytics/dbt/pull/354))

### Changes

- Changed: different syntax for "relationships" schema tests ([#339](https://github.com/fishtown-analytics/dbt/pull/339))
- Added: `already_exists` context function ([#372](https://github.com/fishtown-analytics/dbt/pull/372))
- Graph refactor: fix common issues with load order ([#292](https://github.com/fishtown-analytics/dbt/pull/292))
- Graph refactor: multiple references to an ephemeral models should share a CTE ([#316](https://github.com/fishtown-analytics/dbt/pull/316))
- Graph refactor: macros in flat graph ([#332](https://github.com/fishtown-analytics/dbt/pull/332))
- Refactor: factor out jinja interactions ([#309](https://github.com/fishtown-analytics/dbt/pull/309))
- Speedup: detect cycles at the end of compilation ([#307](https://github.com/fishtown-analytics/dbt/pull/307))
- Speedup: write graph file with gpickle instead of yaml ([#306](https://github.com/fishtown-analytics/dbt/pull/306))
- Clone dependencies with `--depth 1` to make them more compact ([#277](https://github.com/fishtown-analytics/dbt/issues/277), [#342](https://github.com/fishtown-analytics/dbt/pull/342))
- Rewrite materializations as macros ([#356](https://github.com/fishtown-analytics/dbt/pull/356))

## dbt 0.7.1 (February 28, 2017)

### Overview

- [Improved graph selection](http://dbt.readthedocs.io/en/master/guide/usage/#run)
- A new home for dbt
- Snowflake improvements

#### New Features

- improved graph selection for `dbt run` and `dbt test` ([more information](http://dbt.readthedocs.io/en/master/guide/usage/#run)) ([#279](https://github.com/fishtown-analytics/dbt/pull/279))
- profiles.yml now supports Snowflake `role` as an option ([#291](https://github.com/fishtown-analytics/dbt/pull/291))

#### A new home for dbt

In v0.7.1, dbt was moved from the analyst-collective org to the fishtown-analytics org ([#300](https://github.com/fishtown-analytics/dbt/pull/300))

#### Bugfixes

- nicer error if `run-target` was not changed to `target` during upgrade to dbt>=0.7.0


## dbt 0.7.0 (February 9, 2017)

### Overview

- Snowflake Support
- Deprecations

### Snowflake Support

dbt now supports [Snowflake](https://www.snowflake.net/) as a target in addition to Postgres and Redshift! All dbt functionality is supported in this new warehouse. There is a sample snowflake profile in [sample.profiles.yml](https://github.com/fishtown-analytics/dbt/blob/development/sample.profiles.yml) -- you can start using it right away.

### Deprecations

There are a few deprecations in 0.7:

 - `run-target` in profiles.yml is no longer supported. Use `target` instead.
 - Project names (`name` in dbt_project.yml) can now only contain letters, numbers, and underscores, and must start with a letter. Previously they could contain any character.
 - `--dry-run` is no longer supported.

### Notes

#### New Features

- dbt now supports [Snowflake](https://www.snowflake.net/) as a warehouse ([#259](https://github.com/fishtown-analytics/dbt/pull/259))

#### Bugfixes

- use adapter for sort/dist ([#274](https://github.com/fishtown-analytics/dbt/pull/274))

#### Deprecations

- run-target and name validations ([#280](https://github.com/fishtown-analytics/dbt/pull/280))
- dry-run removed ([#281](https://github.com/fishtown-analytics/dbt/pull/281))

#### Changes

- fixed a typo in the docs related to post-run hooks ([#271](https://github.com/fishtown-analytics/dbt/pull/271))
- refactored tracking code to refresh invocation id in a multi-run context ([#273](https://github.com/fishtown-analytics/dbt/pull/273))
- added unit tests for the graph ([#270](https://github.com/fishtown-analytics/dbt/pull/270))

## dbt 0.6.2 (January 16, 2017)

#### Changes

- condense error output when `--debug` is not set ([#265](https://github.com/fishtown-analytics/dbt/pull/265))

## dbt 0.6.1 (January 11, 2017)

#### Bugfixes

- respect `config` options in profiles.yml ([#255](https://github.com/fishtown-analytics/dbt/pull/255))
- use correct `on-run-end` option for post-run hooks ([#261](https://github.com/fishtown-analytics/dbt/pull/261))

#### Changes

- add `--debug` flag, replace calls to `print()` with a global logger ([#256](https://github.com/fishtown-analytics/dbt/pull/256))
- add pep8 check to continuous integration tests and bring codebase into compliance ([#257](https://github.com/fishtown-analytics/dbt/pull/257))

## dbt release 0.6.0

### tl;dr
 - Macros
 - More control over how models are materialized
 - Minor improvements
 - Bugfixes
 - Connor McArthur

### Macros

Macros are snippets of SQL that can be called like functions in models. Macros make it possible to re-use SQL between models
in keeping with the engineering principle of DRY (Dont Repeat Yourself). Moreover, packages can expose Macros that you can use in your own dbt project.

For detailed information on how to use Macros, check out the pull request [here](https://github.com/fishtown-analytics/dbt/pull/245)


### Runtime Materialization Configs
DBT Version 0.6.0 introduces two new ways to control the materialization of models:

#### Non-destructive dbt run [more info](https://github.com/fishtown-analytics/dbt/issues/137)

If you provide the `--non-destructive` argument to `dbt run`, dbt will minimize the amount of time during which your models are unavailable. Specfically, dbt
will
 1. Ignore models materialized as `views`
 2. Truncate tables and re-insert data instead of dropping and re-creating

This flag is useful for recurring jobs which only need to update table models and incremental models.

```bash
dbt run --non-destructive
```

#### Incremental Model Full Refresh [more info](https://github.com/fishtown-analytics/dbt/issues/140)

If you provide the `--full-refresh` argument to `dbt run`, dbt will treat incremental models as table models. This is useful when

1. An incremental model schema changes and you need to recreate the table accordingly
2. You want to reprocess the entirety of the incremental model because of new logic in the model code

```bash
dbt run --full-refresh
```

Note that `--full-refresh` and `--non-destructive` can be used together!

For more information, run
```
dbt run --help
```

### Minor improvements [more info](https://github.com/fishtown-analytics/dbt/milestone/15?closed=1)

#### Add a `{{ target }}` variable to the dbt runtime [more info](https://github.com/fishtown-analytics/dbt/issues/149)
Use `{{ target }}` to interpolate profile variables into your model definitions. For example:

```sql
-- only use the last week of data in development
select * from events

{% if target.name == 'dev' %}
where created_at > getdate() - interval '1 week'
{% endif %}
```

#### User-specified `profiles.yml` dir [more info](https://github.com/fishtown-analytics/dbt/issues/213)
DBT looks for a file called `profiles.yml` in the `~/.dbt/` directory. You can now overide this directory with
```bash
$ dbt run --profiles-dir /path/to/my/dir
```
#### Add timestamp to console output [more info](https://github.com/fishtown-analytics/dbt/issues/125)
Informative _and_ pretty

#### Run dbt from subdirectory of project root [more info](https://github.com/fishtown-analytics/dbt/issues/129)
A story in three parts:
```bash
cd models/snowplow/sessions
vim sessions.sql
dbt run # it works!
```

#### Pre and post run hooks [more info](https://github.com/fishtown-analytics/dbt/issues/226)
```yaml
# dbt_project.yml
name: ...
version: ...

...

# supply either a string, or a list of strings
on-run-start: "create table public.cool_table (id int)"
on-run-end:
  - insert into public.cool_table (id) values (1), (2), (3)
  - insert into public.cool_table (id) values (4), (5), (6)
```

### Bug fixes

We fixed 10 bugs in this release! See the full list [here](https://github.com/fishtown-analytics/dbt/milestone/11?closed=1)

---

## dbt release 0.5.4

### tl;dr
- added support for custom SQL data tests
  - SQL returns 0 results --> pass
  - SQL returns > 0 results --> fail
- dbt-core integration tests
  - running in Continuous Integration environments
    - windows ([appveyor](https://ci.appveyor.com/project/DrewBanin/dbt/branch/development))
    - linux ([circle](https://circleci.com/gh/fishtown-analytics/dbt/tree/master))
  - with [code coverage](https://circleci.com/api/v1/project/fishtown-analytics/dbt/latest/artifacts/0/$CIRCLE_ARTIFACTS/htmlcov/index.html?branch=development)


### Custom SQL data tests

Schema tests have proven to be an essential part of a modern analytical workflow. These schema tests validate basic constraints about your data. Namely: not null, unique, accepted value, and foreign key relationship properties can be asserted using schema tests.

With dbt v0.5.4, you can now write your own custom "data tests". These data tests are SQL SELECT statements that return 0 rows on success, or > 0 rows on failure. A typical data test might look like:

```sql
-- tests/assert_less_than_5_pct_event_cookie_ids_are_null.sql

-- If >= 5% of cookie_ids are null, then the test returns 1 row (failure).
-- If < 5% of cookie_ids are null, then the test returns 0 rows (success)

with calc as (

    select
      sum(case when cookie_id is null then 1 else 0 end)::float / count(*)::float as fraction
    from {{ ref('events') }}

)

select * from calc where fraction < 0.05
```

To enable data tests, add the `test-paths` config to your `dbt_project.yml` file:

```yml
name: 'Vandelay Industries`
version: '1.0'

source-paths: ["models"]
target-path: "target"
test-paths: ["tests"]        # look for *.sql files in the "tests" directory
....
```

Any `.sql` file found in the `test-paths` director(y|ies) will be evaluated as data tests. These tests can be run with:

```bash
dbt test # run schema + data tests
dbt test --schema # run only schema tests
dbt test --data # run only data tests
dbt test --data --schema # run schema + data tests

# For more information, try
dbt test -h
```

### DBT-core integration tests

With the dbt 0.5.4 release, dbt now features a robust integration test suite. These integration tests will help mitigate the risk of software regressions, and in so doing, will help us develop dbt more quickly. You can check out the tests [here](https://github.com/fishtown-analytics/dbt/tree/development/test/integration), and the test results [here (linux/osx)](https://circleci.com/gh/fishtown-analytics/dbt/tree/master) and [here (windows)](https://ci.appveyor.com/project/DrewBanin/dbt/branch/development).


### The Future

You can check out the DBT roadmap [here](https://github.com/fishtown-analytics/dbt/milestones). In the next few weeks, we'll be working on [bugfixes](https://github.com/fishtown-analytics/dbt/milestone/11), [minor features](https://github.com/fishtown-analytics/dbt/milestone/15), [improved macro support](https://github.com/fishtown-analytics/dbt/milestone/14), and  [expanded control over runtime materialization configs](https://github.com/fishtown-analytics/dbt/milestone/9).

As always, feel free to reach out to us on [Slack](http://slack.getdbt.com/) with any questions or comments!

---

## dbt release 0.5.3

Bugfix release.

Fixes regressions introduced in 0.5.1 and 0.5.2.

### Fixed 0.5.1 regressions
Incremental models were broken by the new column expansion feature. Column expansion is implemented as
```sql
alter table ... add column tmp_col varchar({new_size});
update ... set tmp_col = existing_col
alter table ... drop column existing_col
alter table ... rename tmp_col to existing_col
```

This has the side-effect of moving the `existing_col` to the "end" of the table. When an incremental model tries to
```sql
insert into {table} (
   select * from tmp_table
)
```
suddenly the columns in `{table}` are incongruent with the columns in `tmp_table`. This insert subsequently fails.

The fix for this issue is twofold:

1. If the incremental model table DOES NOT already exist, avoid inserts altogether. Instead, run a `create table as (...)` statement
2. If the incremental model table DOES already exist, query for the columns in the existing table and use those to build the insert statement, eg:

```sql
insert into "dbt_dbanin"."sessions" ("session_end_tstamp", "session_start_tstamp", ...)
(
    select "session_end_tstamp", "session_start_tstamp", ...
    from "sessions__dbt_incremental_tmp"
);
```

In this way, the source and destination columns are guaranteed to be in the same order!

### Fixed 0.5.2 regressions

We attempted to refactor the way profiles work in dbt. Previously, a default `user` profile was loaded, and the profiles specified in `dbt_project.yml` or on the command line (`with --profile`) would be applied on top of the `user` config. This implementation is [some of the earliest code](https://github.com/fishtown-analytics/dbt/commit/430d12ad781a48af6a754442693834efdf98ffb1) that was committed to dbt.

As `dbt` has grown, we found this implementation to be a little unwieldy and hard to maintain. The 0.5.2 release made it so that only one profile could be loaded at a time. This profile needed to be specified in either `dbt_project.yml` or on the command line with `--profile`. A bug was errantly introduced during this change which broke the handling of dependency projects.

### The future

The additions of automated testing and a more comprehensive manual testing process will go a long way to ensuring the future stability of dbt. We're going to get started on these tasks soon, and you can follow our progress here: https://github.com/fishtown-analytics/dbt/milestone/16 .

As always, feel free to [reach out to us on Slack](http://slack.getdbt.com/) with any questions or concerns:




---

## dbt release 0.5.2

Patch release fixing a bug that arises when profiles are overridden on the command line with the `--profile` flag.

See https://github.com/fishtown-analytics/dbt/releases/tag/v0.5.1

---

## dbt release 0.5.1

### 0. tl;dr

1. Raiders of the Lost Archive -- version your raw data to make historical queries more accurate
2. Column type resolution for incremental models (no more `Value too long for character type` errors)
3. Postgres support
4. Top-level configs applied to your project + all dependencies
5. --threads CLI option + better multithreaded output

### 1. Source table archival https://github.com/fishtown-analytics/dbt/pull/183

Commonly, analysts need to "look back in time" at some previous state of data in their mutable tables. Imagine a `users` table which is synced to your data warehouse from a production database. This `users` table is a representation of what your users look like _now_. Consider what happens if you need to look at revenue by city for each of your users trended over time. Specifically, what happens if a user moved from, say, Philadelphia to New York? To do this correctly, you need to archive snapshots of the `users` table on a recurring basis. With this release, dbt now provides an easy mechanism to store such snapshots.

To use this new feature, declare the tables you want to archive in your `dbt_project.yml` file:

```yaml
archive:
    - source_schema: synced_production_data  # schema to look for tables in (declared below)
      target_schema: dbt_archive             # where to archive the data to
      tables:                                # list of tables to archive
        - source_table: users                # table to archive
          target_table: users_archived       # table to insert archived data into
          updated_at: updated_at             # used to determine when data has changed
          unique_key: id                     # used to generate archival query

        - source_table: some_other_table
           target_table: some_other_table_archive
           updated_at: "updatedAt"
           unique_key: "expressions || work || LOWER(too)"

    - source_schema: some_other_schema
      ....
```

The archived tables will mirror the schema of the source tables they're generated from. In addition, three fields are added to the archive table:

1. `valid_from`: The timestamp when this archived row was inserted (and first considered valid)
1. `valid_to`: The timestamp when this archived row became invalidated. The first archived record for a given `unique_key` has `valid_to = NULL`. When newer data is archived for that `unique_key`, the `valid_to` field of the old record is set to the `valid_from` field of the new record!
1. `scd_id`: A unique key generated for each archive record. Scd = [Slowly Changing Dimension](https://en.wikipedia.org/wiki/Slowly_changing_dimension#Type_2:_add_new_row).

dbt models can be built on top of these archived tables. The most recent record for a given `unique_key` is the one where `valid_to` is `null`.

To run this archive process, use the command `dbt archive`. After testing and confirming that the archival works, you should schedule this process through cron (or similar).

### 2. Incremental column expansion https://github.com/fishtown-analytics/dbt/issues/175

Incremental tables are a powerful dbt feature, but there was at least one edge case which makes working with them difficult. During the first run of an incremental model, Redshift will infer a type for every column in the table. Subsequent runs can insert new data which does not conform to the expected type. One example is a `varchar(16)` field which is inserted into a `varchar(8)` field.
In practice, this error looks like:

```
Value too long for character type
DETAIL:
  -----------------------------------------------
  error:  Value too long for character type
  code:      8001
  context:   Value too long for type character varying(8)
  query:     3743263
  location:  funcs_string.hpp:392
  process:   query4_35 [pid=18194]
  -----------------------------------------------
```

With this release, dbt will detect when column types are incongruent and will attempt to reconcile these different types if possible. Specifically, dbt will alter the incremental model table schema from `character varying(x)` to `character varying(y)` for some `y > x`. This should drastically reduce the occurrence of this class of error.

### 3. First-class Postgres support https://github.com/fishtown-analytics/dbt/pull/183

With this release, Postgres became a first-class dbt target. You can configure a postgres database target in your `~/.dbt/profiles.yml` file:

```yaml
warehouse:
  outputs:
    dev:
      type: postgres    # configure a target for Postgres
      host: localhost
      user: Drew
      ....
  run-target: dev
```

While Redshift is built on top of Postgres, the two are subtly different. For instance, Redshift supports sort and dist keys, while Postgres does not! dbt will use the database target `type` parameter to generate the appropriate SQL for the target database.

### 4. Root-level configs https://github.com/fishtown-analytics/dbt/issues/161

Configurations in `dbt_project.yml` can now be declared at the `models:` level. These configurations will apply to the primary project, as well as any dependency projects. This feature is particularly useful for setting pre- or post- hooks that run for *every* model. In practice, this looks like:

```yaml
name: 'My DBT Project'

models:
    post-hook:
        - "grant select on {{this}} to looker_user"     # Applied to 'My DBT Project' and 'Snowplow' dependency
    'My DBT Project':
        enabled: true
    'Snowplow':
        enabled: true
```

### 5. --threads CLI option https://github.com/fishtown-analytics/dbt/issues/143

The number of threads that DBT uses can now be overridden with a CLI argument. The number of threads used must be between 1 and 8.

```bash
dbt run --threads 1    # fine
# or
dbt run --threads 4    # great
# or
dbt run --threads 42    # too many!
```

In addition to this new CLI argument, the output from multi-threaded dbt runs should be a little more orderly now. Models won't show as `START`ed until they're actually queued to run. Previously, the output here was a little confusing. Happy threading!

### Upgrading

To upgrade to version 0.5.1 of dbt, run:

``` bash
pip install --upgrade dbt
```

### And another thing

- Join us on [slack](http://slack.getdbt.com/) with questions or comments

Made with ♥️ by 🐟🏙  📈

---

### 0. tl;dr

- use a temp table when executing incremental models
- arbitrary configuration (using config variables)
- specify branches for dependencies
- more & better docs

### 1. new incremental model generation https://github.com/fishtown-analytics/dbt/issues/138

In previous versions of dbt, an edge case existed which caused the `sql_where` query to select different rows in the `delete` and `insert` steps. As a result, it was possible to construct incremental models which would insert duplicate records into the specified table. With this release, DBT uses a temp table which will 1) circumvent this issue and 2) improve query performance. For more information, check out the GitHub issue: https://github.com/fishtown-analytics/dbt/issues/138

### 2. Arbitrary configuration https://github.com/fishtown-analytics/dbt/issues/146

Configuration in dbt is incredibly powerful: it is what allows models to change their behavior without changing their code. Previously, all configuration was done using built-in parameters, but that actually limits the user in the power of configuration.

With this release, you can inject variables from `dbt_project.yml` into your top-level and dependency models. In practice, variables work like this:

```yml
# dbt_project.yml

models:
  my_project:
    vars:
      exclude_ip: '192.168.1.1'
```

```sql
-- filtered_events.sql

-- source code
select * from public.events where ip_address != '{{ var("exclude_ip") }}'

-- compiles to
select * from public.events where ip_address != '192.168.1.1'
```

The `vars` parameter in `dbt_project.yml` is compiled, so you can use jinja templating there as well! The primary use case for this is specifying "input" models to a dependency.

Previously, dependencies used `ref(...)` to select from a project's base models. That interface was brittle, and the idea that dependency code had unbridled access to all of your top-level models made us a little uneasy. As of this release, we're deprecating the ability for dependencies to `ref(...)` top-level models. Instead, the recommended way for this to work is with vars! An example:

```sql
-- dbt_modules/snowplow/models/events.sql

select * from {{ var('snowplow_events_table') }}
```

and

```yml
models:
  Snowplow:
    vars:
      snowplow_events_table: "{{ ref('base_events') }}"
```

This effectively mirrors the previous behavior, but it much more explicit about what's happening under the hood!

### 3. specify a dependency branch https://github.com/fishtown-analytics/dbt/pull/165

With this release, you can point DBT to a specific branch of a dependency repo. The syntax looks like this:

```
repositories:
    - https://github.com/fishtown-analytics/dbt-audit.git@development # use the "development" branch
```

### 4. More & Better Docs!

Check em out! And let us know if there's anything you think we can improve upon!


### Upgrading

To upgrade to version 0.5.0 of dbt, run:

``` bash
pip install --upgrade dbt
```

---

### 0. tl;dr

- `--version` command
- pre- and post- run hooks
- windows support
- event tracking


### 1. --version https://github.com/fishtown-analytics/dbt/issues/135

The `--version` command was added to help aid debugging. Further, organizations can use it to ensure that everyone in their org is up-to-date with dbt.

```bash
$ dbt --version
installed version: 0.4.7
   latest version: 0.4.7
Up to date!
```

### 2. pre-and-post-hooks https://github.com/fishtown-analytics/dbt/pull/147

With this release, you can now specify `pre-` and `post-` hooks that are run before and after a model is run, respectively. Hooks are useful for running `grant` statements, inserting a log of runs into an audit table, and more! Here's an example of a grant statement implemented using a post-hook:

```yml
models:
  my_project:
    post-hook: "grant select on table {{this}} to looker_user"
    my_model:
       materialized: view
    some_model:
      materialized: table
      post-hook: "insert into my_audit_table (model_name, run_at) values ({{this.name}}, getdate())"
```

Hooks are recursively appended, so the `my_model` model will only receive the `grant select...` hook, whereas the `some_model` model will receive _both_ the `grant select...` and `insert into...` hooks.

Finally, note that the `grant` statement uses the (hopefully familiar) `{{this}}` syntax whereas the `insert` statement uses the `{{this.name}}` syntax. When DBT creates a model:
 - A temp table is created
 - The original model is dropped
 - The temp table is renamed to the final model name

DBT will intelligently uses the right table/view name when you invoke `{{this}}`, but you have a couple of more specific options available if you need them:

```
{{this}} : "schema"."table__dbt_tmp"
{{this.schema}}: "schema"
{{this.table}}: "table__dbt_tmp"
{{this.name}}: "table"
```

### 3. Event tracking https://github.com/fishtown-analytics/dbt/issues/89

We want to build the best version of DBT possible, and a crucial part of that is understanding how users work with DBT. To this end, we've added some really simple event tracking to DBT (using Snowplow). We do not track credentials, model contents or model names (we consider these private, and frankly none of our business). This release includes basic event tracking that reports 1) when dbt is invoked 2) when models are run, and 3) basic platform information (OS + python version). The schemas for these events can be seen [here](https://github.com/fishtown-analytics/dbt/tree/development/events/schemas/com.fishtownanalytics)

You can opt out of event tracking at any time by adding the following to the top of you `~/.dbt/profiles.yml` file:

```yaml
config:
    send_anonymous_usage_stats: False
```

### 4. Windows support https://github.com/fishtown-analytics/dbt/pull/154

![windows](https://pbs.twimg.com/profile_images/571398080688181248/57UKydQS.png)

---

dbt v0.4.1 provides improvements to incremental models, performance improvements, and ssh support for db connections.

### 0. tl;dr

- slightly modified dbt command structure
- `unique_key` setting for incremental models
- connect to your db over ssh
- no more model-defaults
- multithreaded schema tests

If you encounter an SSL/cryptography error while upgrading to this version of dbt, check that your version of pip is up-to-date

```bash
pip install -U pip
pip install -U dbt
```

### 1. new dbt command structure https://github.com/fishtown-analytics/dbt/issues/109
```bash
# To run models
dbt run # same as before

# to dry-run models
dbt run --dry # previously dbt test

# to run schema tests
dbt test # previously dbt test --validate
```

### 2. Incremental model improvements https://github.com/fishtown-analytics/dbt/issues/101

Previously, dbt calculated "new" incremental records to insert by querying for rows which matched some `sql_where` condition defined in the model configuration. This works really well for atomic datasets like a clickstream event log -- once inserted, these records will never change. Other datasets, like a sessions table comprised of many pageviews for many users, can change over time. Consider the following scenario:

User 1 Session 1 Event 1 @ 12:00
User 1 Session 1 Event 2 @ 12:01
-- dbt run --
User 1 Session 1 Event 3 @ 12:02

In this scenario, there are two possible outcomes depending on the `sql_where` chosen: 1) Event 3 does not get included in the Session 1 record for User 1 (bad), or 2) Session 1 is duplicated in the sessions table (bad). Both of these outcomes are inadequate!

With this release, you can now add a `unique_key` expression to an incremental model config. Records matching the `unique_key` will be `delete`d from the incremental table, then `insert`ed as usual. This makes it possible to maintain data accuracy without recalculating the entire table on every run.

The `unique_key` can be any expression which uniquely defines the row, eg:
```yml
sessions:
  materialized: incremental
  sql_where: "session_end_tstamp > (select max(session_end_tstamp) from {{this}})"
  unique_key: user_id || session_index
```

### 3. Run schema validations concurrently https://github.com/fishtown-analytics/dbt/issues/100

The `threads` run-target config now applies to schema validations too. Try it with `dbt test`

### 4. Connect to database over ssh https://github.com/fishtown-analytics/dbt/issues/93

Add an `ssh-host` parameter to a run-target to connect to a database over ssh. The `ssh-host` parameter should be the name of a `Host` in your `~/.ssh/config` file [more info](http://nerderati.com/2011/03/17/simplify-your-life-with-an-ssh-config-file/)

```yml
warehouse:
  outputs:
    dev:
      type: redshift
      host: my-redshift.amazonaws.com
      port: 5439
      user: my-user
      pass: my-pass
      dbname: my-db
      schema: dbt_dbanin
      threads: 8
      ssh-host: ssh-host-name  # <------ Add this line
  run-target: dev
```

### Remove the model-defaults config https://github.com/fishtown-analytics/dbt/issues/111

The `model-defaults` config doesn't make sense in a dbt world with dependencies. To apply default configs to your package, add the configs immediately under the package definition:

```yml
models:
    My_Package:
        enabled: true
        materialized: table
        snowplow:
            ...
```

---

## dbt v0.4.0

dbt v0.4.0 provides new ways to materialize models in your database.

### 0. tl;dr
 - new types of materializations: `incremental` and `ephemeral`
 - if upgrading, change `materialized: true|false` to `materialized: table|view|incremental|ephemeral`
 - optionally specify model configs within the SQL file

### 1. Feature: `{{this}}` template variable https://github.com/fishtown-analytics/dbt/issues/81
The `{{this}}` template variable expands to the name of the model being compiled. For example:

```sql
-- my_model.sql
select 'the fully qualified name of this model is {{ this }}'
-- compiles to
select 'the fully qualified name of this model is "the_schema"."my_model"'
```

### 2. Feature: `materialized: incremental` https://github.com/fishtown-analytics/dbt/pull/90

After initially creating a table, incremental models will `insert` new records into the table on subsequent runs. This drastically speeds up execution time for large, append-only datasets.

Each execution of dbt run will:
 - create the model table if it doesn't exist
 - insert new records into the table

New records are identified by a `sql_where` model configuration option. In practice, this looks like:

```yml

sessions:
    materialized: incremental
    sql_where: "session_start_time > (select max(session_start_time) from {{this}})"
```

There are a couple of new things here. Previously, `materialized` could either be set to `true` or `false`. Now, the valid options include `view`, `table,` `incremental`, and `ephemeral` (more on this last one below). Also note that incremental models generally require use of the {{this}} template variable to identify new records.

The `sql_where` field is supplied as a `where` condition on a subquery containing the model definition. This resultset is then inserted into the target model. This looks something like:

```sql
insert into schema.model (
    select * from (
        -- compiled model definition
    ) where {{sql_where}}
)
```

### 3. Feature: `materialized: ephemeral` https://github.com/fishtown-analytics/dbt/issues/78

Ephemeral models are injected as CTEs (`with` statements) into any model that `ref`erences them. Ephemeral models are part of the dependency graph and generally function like any other model, except ephemeral models are not compiled to their own files or directly created in the database. This is useful for intermediary models which are shared by other downstream models, but shouldn't be queried directly from outside of dbt.

To make a model ephemeral:

```yml
employees:
    materialized: ephemeral
```

Suppose you wanted to exclude `employees` from your `users` table, but you don't want to clutter your analytics schema with an `employees` table.

```sql
-- employees.sql
select * from public.employees where is_deleted = false

-- users.sql
select *
from {{ref('users')}}
where email not in (select email from {{ref('employees')}})
```

The compiled SQL would look something like:
```sql
with __dbt__CTE__employees as (
  select * from public.employees where is_deleted = false
)
select *
from users
where email not in (select email from __dbt__CTE__employees)
```

Ephemeral models play nice with other ephemeral models, incremental models, and regular table/view models. Feel free to mix and match different materialization options to optimize for performance and simplicity.


### 4. Feature: In-model configs https://github.com/fishtown-analytics/dbt/issues/88

Configurations can now be specified directly inside of models. These in-model configs work exactly the same as configs inside of the dbt_project.yml file.

An in-model-config looks like this:

```sql
-- users.sql

-- python function syntax
{{ config(materialized="incremental", sql_where="id > (select max(id) from {{this}})") }}
-- OR json syntax
{{
    config({"materialized:" "incremental", "sql_where" : "id > (select max(id) from {{this}})"})
}}

select * from public.users
```

The config resolution order is:
  1. dbt_project.yml `model-defaults`
  2. in-model config
  3. dbt_project.yml `models` config

### 5. Fix: dbt seed null values https://github.com/fishtown-analytics/dbt/issues/102

Previously, `dbt seed` would insert empty CSV cells as `"None"`, whereas they should have been `NULL`. Not anymore!


---

## dbt v0.3.0

Version 0.3.0 comes with the following updates:

#### 1. Parallel model creation https://github.com/fishtown-analytics/dbt/pull/83
dbt will analyze the model dependency graph and can create models in parallel if possible. In practice, this can significantly speed up the amount of time it takes to complete `dbt run`. The number of threads dbt uses must be between 1 and 8. To configure the number of threads dbt uses, add the `threads` key to your dbt target in `~/.dbt/profiles.yml`, eg:

```yml
user:
  outputs:
    my-redshift:
      type: redshift
      threads: 4         # execute up to 4 models concurrently
      host: localhost
      ...
  run-target: my-redshift
```

For a complete example, check out [a sample profiles.yml file](https://github.com/fishtown-analytics/dbt/blob/master/sample.profiles.yml)

#### 2. Fail only within a single dependency chain https://github.com/fishtown-analytics/dbt/issues/63
If a model cannot be created, it won't crash the entire `dbt run` process. The errant model will fail and all of its descendants will be "skipped". Other models which do not depend on the failing model (or its descendants) will still be created.

#### 3. Logging https://github.com/fishtown-analytics/dbt/issues/64, https://github.com/fishtown-analytics/dbt/issues/65
dbt will log output from the `dbt run` and `dbt test` commands to a configurable logging directory. By default, this directory is called `logs/`. The log filename is `dbt.log` and it is rotated on a daily basic. Logs are kept for 7 days.

To change the name of the logging directory, add the following line to your `dbt_project.yml` file:
```yml
log-path: "my-logging-directory" # will write logs to my-logging-directory/dbt.log
```

#### 4. Minimize time models are unavailable in the database https://github.com/fishtown-analytics/dbt/issues/68
Previously, dbt would create models by:
1. dropping the existing model
2. creating the new model

This resulted in a significant amount of time in which the model was inaccessible to the outside world. Now, dbt creates models by:
1. creating a temporary model `{model-name}__dbt_tmp`
2. dropping the existing model
3. renaming the tmp model name to the actual model name

#### 5. Arbitrarily deep nesting https://github.com/fishtown-analytics/dbt/issues/50
Previously, all models had to be located in a directory matching `models/{model group}/{model_name}.sql`. Now, these models can be nested arbitrarily deeply within a given dbt project. For instance, `models/snowplow/sessions/transformed/transformed_sessions.sql` is a totally valid model location with this release.

To configure these deeply-nested models, just nest the config options within the `dbt_project.yml` file. The only caveat is that you need to specify the dbt project name as the first key under the `models` object, ie:

```yml
models:
  'Your Project Name':
    snowplow:
      sessions:
        transformed:
          transformed_sessions:
            enabled: true
```

More information is available on the [issue](https://github.com/fishtown-analytics/dbt/issues/50) and in the [sample dbt_project.yml file](https://github.com/fishtown-analytics/dbt/blob/master/sample.dbt_project.yml)

#### 6. don't try to create a schema if it already exists https://github.com/fishtown-analytics/dbt/issues/66
dbt run would execute `create schema if not exists {schema}`. This would fail if the dbt user didn't have sufficient permissions to create the schema, even if the schema already existed! Now, dbt checks for the schema existence and only attempts to create the schema if it doesn't already exist.

#### 7. Semantic Versioning
The previous release of dbt was v0.2.3.0 which isn't a semantic version. This and all future dbt releases will conform to semantic version in the format `{major}.{minor}.{patch}`.
---

## dbt v0.2.3.0
Version 0.2.3.0 of dbt comes with the following updates:

#### 1. Fix: Flip referential integrity arguments (breaking)
Referential integrity validations in a `schema.yml` file were previously defined relative to the *parent* table:
```yaml
account:
  constraints:
    relationships:
      - {from: id, to: people, field: account_id}
```

Now, these validations are specified relative to the *child* table
```yaml
people:
  constraints:
    relationships:
      - {from: account_id, to: accounts, field: id}
```

For more information, run `dbt test -h`

#### 2. Feature: seed tables from a CSV
Previously, auxiliary data needed to be shoehorned into a view comprised of union statements, eg.
```sql
select 22 as "type", 'Chat Transcript' as type_name, 'chatted via olark' as event_name union all
select 21, 'Custom Redirect', 'clicked a custom redirect' union all
select 6, 'Email', 'email sent' union all
...
```

That's not a scalable solution. Now you can load CSV files into your data warehouse:
1. Add a CSV file (with a header) to the `data/` directory
2. Run `dbt seed` to create a table from the CSV file!
3. The table name with be the filename (sans `.csv`) and it will be placed in your `run-target`'s schema

Subsequent calls to `dbt seed` will truncate the seeded tables (if they exist) and re-insert the data. If the table schema changes, you can run `dbt seed --drop-existing` to drop the table and recreate it.

For more information, run `dbt seed -h`

#### 3. Feature: compile analytical queries

Versioning your SQL models with dbt is a great practice, but did you know that you can also version your analyses? Any SQL files in the `analysis/` dir will be compiled (ie. table names will be interpolated) and placed in the `target/build-analysis/` directory. These analytical queries will _not_ be run against your data warehouse with `dbt run` -- you should copy/paste them into the data analysis tool of your choice.

#### 4. Feature: accepted values validation

In your `schema.yml` file, you can now add `accepted-values` validations:
```yaml
accounts:
  constraints:
    accepted-values:
      - {field: type, values: ['paid', 'free']}
```

This test will determine how many records in the `accounts` model have a `type` other than `paid` or `free`.

#### 5. Feature: switch profiles and targets on the command line

Switch between profiles with `--profile [profile-name]` and switch between run-targets with `--target [target-name]`.

Targets should be something like "prod" or "dev" and profiles should be something like "my-org" or "my-side-project"

```yaml
side-project:
  outputs:
    prod:
      type: redshift
      host: localhost
      port: 5439
      user: Drew
      pass:
      dbname: data_generator
      schema: ac_drew
    dev:
      type: redshift
      host: localhost
      port: 5439
      user: Drew
      pass:
      dbname: data_generator
      schema: ac_drew_dev
  run-target: dev
```

To compile models using the `dev` environment of my `side-project` profile:
`$ dbt compile --profile side-project --target dev`
or for `prod`:
`$ dbt compile --profile side-project --target prod`

You can also add a "profile' config to the `dbt_config.yml` file to fix a dbt project to a specific profile:

```yaml
...
test-paths: ["test"]
data-paths: ["data"]

# Fix this project to the "side-project" profile
# You can still use --target to switch between environments!
profile: "side-project"

model-defaults:
....
```<|MERGE_RESOLUTION|>--- conflicted
+++ resolved
@@ -1,5 +1,3 @@
-<<<<<<< HEAD
-=======
 ## dbt 0.15.0 (November 25, 2019)
 
 ### Breaking changes
@@ -125,7 +123,6 @@
 - [@darrenhaken](https://github.com/darrenhaken) ([#1787](https://github.com/fishtown-analytics/dbt/pull/1787))
 
 
->>>>>>> e51c942e
 ## dbt 0.14.4 (November 8, 2019)
 
 This release changes the version ranges of some of dbt's dependencies. These changes address installation issues in 0.14.3 when dbt is installed from pip. You can view the full list of dependency version changes [in this commit](https://github.com/fishtown-analytics/dbt/commit/b4dd265cb433480a59bbd15d140d46ebf03644eb).
