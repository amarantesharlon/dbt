## dbt 0.21.0 (Release TBD)

### Breaking changes
- Add full node selection to source freshness command and align selection syntax with other tasks (`dbt source freshness --select source_name` --> `dbt source freshness --select source:souce_name`) and rename `dbt source snapshot-freshness` -> `dbt source freshness`. ([#2987](https://github.com/dbt-labs/dbt/issues/2987), [#3554](https://github.com/dbt-labs/dbt/pull/3554))
- **dbt-snowflake:** Turn off transactions and turn on `autocommit` by default. Explicitly specify `begin` and `commit` for DML statements in incremental and snapshot materializations. Note that this may affect user-space code that depends on tranactions.

### Features
- Add `dbt build` command to run models, tests, seeds, and snapshots in DAG order. ([#2743] (https://github.com/dbt-labs/dbt/issues/2743), [#3490] (https://github.com/dbt-labs/dbt/issues/3490), [#3608](https://github.com/dbt-labs/dbt/issues/3608))
- Introduce `on_schema_change` config to detect and handle schema changes on incremental models ([#1132](https://github.com/fishtown-analytics/dbt/issues/1132), [#3387](https://github.com/fishtown-analytics/dbt/issues/3387))

### Fixes
- Fix exception on yml files with all comments [3568](https://github.com/dbt-labs/dbt/issues/3568)
- Fix docs generation for cross-db sources in REDSHIFT RA3 node ([#3236](https://github.com/fishtown-analytics/dbt/issues/3236), [#3408](https://github.com/fishtown-analytics/dbt/pull/3408))
- Fix type coercion issues when fetching query result sets ([#2984](https://github.com/fishtown-analytics/dbt/issues/2984), [#3499](https://github.com/fishtown-analytics/dbt/pull/3499))
- Handle whitespace after a plus sign on the project config ([#3526](https://github.com/dbt-labs/dbt/pull/3526))
- Partial parsing: don't reprocess SQL file already scheduled ([#3589](https://github.com/dbt-labs/dbt/issues/3589), [#3620](https://github.com/dbt-labs/dbt/pull/3620))
- Handle interator functions in model config ([#3573](https://github.com/dbt-labs/dbt/issues/3573))
- Partial parsing: fix error after changing empty yaml file ([#3567](https://gith7ub.com/dbt-labs/dbt/issues/3567), [#3618](https://github.com/dbt-labs/dbt/pull/3618))
- Partial parsing: handle source tests when changing test macro ([#3584](https://github.com/dbt-labs/dbt/issues/3584), [#3620](https://github.com/dbt-labs/dbt/pull/3620))

### Under the hood
- Improve default view and table materialization performance by checking relational cache before attempting to drop temp relations ([#3112](https://github.com/fishtown-analytics/dbt/issues/3112), [#3468](https://github.com/fishtown-analytics/dbt/pull/3468))
- Add optional `sslcert`, `sslkey`, and `sslrootcert` profile arguments to the Postgres connector. ([#3472](https://github.com/fishtown-analytics/dbt/pull/3472), [#3473](https://github.com/fishtown-analytics/dbt/pull/3473))
- Move the example project used by `dbt init` into `dbt` repository, to avoid cloning an external repo ([#3005](https://github.com/fishtown-analytics/dbt/pull/3005), [#3474](https://github.com/fishtown-analytics/dbt/pull/3474), [#3536](https://github.com/fishtown-analytics/dbt/pull/3536))
- Better interaction between `dbt init` and adapters. Avoid raising errors while initializing a project ([#2814](https://github.com/fishtown-analytics/dbt/pull/2814), [#3483](https://github.com/fishtown-analytics/dbt/pull/3483))
- Update `create_adapter_plugins` script to include latest accessories, and stay up to date with latest dbt-core version ([#3002](https://github.com/fishtown-analytics/dbt/issues/3002), [#3509](https://github.com/fishtown-analytics/dbt/pull/3509))
- Scrub environment secrets from logs and console output ([#3617](https://github.com/dbt-labs/dbt/pull/3617))

### Dependencies
- Require `werkzeug>=1`

Contributors:
- [@kostek-pl](https://github.com/kostek-pl) ([#3236](https://github.com/fishtown-analytics/dbt/pull/3408))
- [@matt-winkler](https://github.com/matt-winkler) ([#3387](https://github.com/dbt-labs/dbt/pull/3387))
- [@tconbeer](https://github.com/tconbeer) [#3468](https://github.com/fishtown-analytics/dbt/pull/3468))
- [@JLDLaughlin](https://github.com/JLDLaughlin) ([#3473](https://github.com/fishtown-analytics/dbt/pull/3473))
- [@jmriego](https://github.com/jmriego) ([#3526](https://github.com/dbt-labs/dbt/pull/3526))


## dbt 0.20.1 (Release TBD)

<<<<<<< HEAD
### Feature enhacements
- BigQuery copy materialization is enhaced ([#3570](https://github.com/dbt-labs/dbt/issues/3570), [#3606](https://github.com/dbt-labs/dbt/pull/3606)):
  - to simplify config (default usage of `copy_materialization='table'` if is is not found in config)
  - to let copy several source tables into single target table at a time
=======
### Features
- Adds `install-prerelease` parameter to hub packages in `packages.yml`. When set to `True`, allows prerelease packages to be installed. By default, this parameter is False unless explicitly set to True.
>>>>>>> 52ec7907

### Fixes
- Fix `store_failures` config when defined as a modifier for `unique` and `not_null` tests ([#3575](https://github.com/fishtown-analytics/dbt/issues/3575), [#3577](https://github.com/fishtown-analytics/dbt/pull/3577))
- Fix `where` config with `relationships` test by refactoring test SQL. Note: The default `relationships` test now includes CTEs, and may need reimplementing on adapters that don't support CTEs nested inside subqueries. ([#3579](https://github.com/fishtown-analytics/dbt/issues/3579), [#3583](https://github.com/fishtown-analytics/dbt/pull/3583))
- Fix `dbt deps` version comparison logic which was causing incorrect pre-release package versions to be installed. ([#3578](https://github.com/dbt-labs/dbt/issues/3578), [#3609](https://github.com/dbt-labs/dbt/issues/3609))

Contributors:
- [@NiallRees](https://github.com/NiallRees) ([#3623](https://github.com/dbt-labs/dbt/pull/3623))

## dbt 0.20.0 (July 12, 2021)

### Fixes

- Avoid slowdown in column-level `persist_docs` on Snowflake, while preserving the error-avoidance from [#3149](https://github.com/fishtown-analytics/dbt/issues/3149) ([#3541](https://github.com/fishtown-analytics/dbt/issues/3541), [#3543](https://github.com/fishtown-analytics/dbt/pull/3543))
- Partial parsing: handle already deleted nodes when schema block also deleted ([#3516](http://github.com/fishown-analystics/dbt/issues/3516), [#3522](http://github.com/fishown-analystics/dbt/issues/3522))

### Docs

- Update dbt logo and links ([docs#197](https://github.com/fishtown-analytics/dbt-docs/issues/197))

### Under the hood

- Add tracking for experimental parser accuracy ([3503](https://github.com/dbt-labs/dbt/pull/3503), [3553](https://github.com/dbt-labs/dbt/pull/3553))

## dbt 0.20.0rc2 (June 30, 2021)

### Fixes

- Handle quoted values within test configs, such as `where` ([#3458](https://github.com/fishtown-analytics/dbt/issues/3458), [#3459](https://github.com/fishtown-analytics/dbt/pull/3459))

### Docs

- Display `tags` on exposures ([docs#194](https://github.com/fishtown-analytics/dbt-docs/issues/194), [docs#195](https://github.com/fishtown-analytics/dbt-docs/issues/195))

### Under the hood

- Swap experimental parser implementation to use Rust [#3497](https://github.com/fishtown-analytics/dbt/pull/3497)
- Dispatch the core SQL statement of the new test materialization, to benefit adapter maintainers ([#3465](https://github.com/fishtown-analytics/dbt/pull/3465), [#3461](https://github.com/fishtown-analytics/dbt/pull/3461))
- Minimal validation of yaml dictionaries prior to partial parsing ([#3246](https://github.com/fishtown-analytics/dbt/issues/3246), [#3460](https://github.com/fishtown-analytics/dbt/pull/3460))
- Add partial parsing tests and improve partial parsing handling of macros ([#3449](https://github.com/fishtown-analytics/dbt/issues/3449), [#3505](https://github.com/fishtown-analytics/dbt/pull/3505))
- Update project loading event data to include experimental parser information. ([#3438](https://github.com/fishtown-analytics/dbt/issues/3438), [#3495](https://github.com/fishtown-analytics/dbt/pull/3495))

Contributors:
- [@swanderz](https://github.com/swanderz) ([#3461](https://github.com/fishtown-analytics/dbt/pull/3461))
- [@stkbailey](https://github.com/stkbailey) ([docs#195](https://github.com/fishtown-analytics/dbt-docs/issues/195))

## dbt 0.20.0rc1 (June 04, 2021)


### Breaking changes
- Fix adapter.dispatch macro resolution when statically extracting macros. Introduce new project-level `dispatch` config. The `packages` argument to `dispatch` no longer supports macro calls; there is backwards compatibility for existing packages. The argument will no longer be supported in a future release, instead provide the `macro_namespace` argument. ([#3362](https://github.com/fishtown-analytics/dbt/issues/3362), [#3363](https://github.com/fishtown-analytics/dbt/pull/3363), [#3383](https://github.com/fishtown-analytics/dbt/pull/3383), [#3403](https://github.com/fishtown-analytics/dbt/pull/3403))

### Features
- Support optional `updated_at` config parameter with `check` strategy snapshots. If not supplied, will use current timestamp (default). ([#1844](https://github.com/fishtown-analytics/dbt/issues/1844), [#3376](https://github.com/fishtown-analytics/dbt/pull/3376))
- Add the opt-in `--use-experimental-parser` flag ([#3307](https://github.com/fishtown-analytics/dbt/issues/3307), [#3374](https://github.com/fishtown-analytics/dbt/issues/3374))
- Store test failures in the database ([#517](https://github.com/fishtown-analytics/dbt/issues/517), [#903](https://github.com/fishtown-analytics/dbt/issues/903), [#2593](https://github.com/fishtown-analytics/dbt/issues/2593), [#3316](https://github.com/fishtown-analytics/dbt/issues/3316))
- Add new test configs: `where`, `limit`, `warn_if`, `error_if`, `fail_calc` ([#3258](https://github.com/fishtown-analytics/dbt/issues/3258), [#3321](https://github.com/fishtown-analytics/dbt/issues/3321), [#3336](https://github.com/fishtown-analytics/dbt/pull/3336))
- Move partial parsing to end of parsing and implement new partial parsing method. ([#3217](https://github.com/fishtown-analytics/dbt/issues/3217), [#3364](https://github.com/fishtown-analytics/dbt/pull/3364))
- Save doc file node references and use in partial parsing. ([#3425](https://github.com/fishtown-analytics/dbt/issues/3425), [#3432](https://github.com/fishtown-analytics/dbt/pull/3432))

### Fixes
- Fix compiled sql for ephemeral models ([#3317](https://github.com/fishtown-analytics/dbt/issues/3317), [#3318](https://github.com/fishtown-analytics/dbt/pull/3318))
- Now generating `run_results.json` even when no nodes are selected ([#3313](https://github.com/fishtown-analytics/dbt/issues/3313), [#3315](https://github.com/fishtown-analytics/dbt/pull/3315))
- Add missing `packaging` dependency ([#3312](https://github.com/fishtown-analytics/dbt/issues/3312), [#3339](https://github.com/fishtown-analytics/dbt/pull/3339))
- Fix references to macros with package names when rendering schema tests ([#3324](https://github.com/fishtown-analytics/dbt/issues/3324), [#3345](https://github.com/fishtown-analytics/dbt/pull/3345))
- Stop clobbering default keyword arguments for jinja test definitions ([#3329](https://github.com/fishtown-analytics/dbt/issues/3329), [#3340](https://github.com/fishtown-analytics/dbt/pull/3340))
- Fix unique_id generation for generic tests so tests with the same FQN but different configuration will run. ([#3254](https://github.com/fishtown-analytics/dbt/issues/3254), [#3335](https://github.com/fishtown-analytics/dbt/issues/3335))
- Update the snowflake adapter to only comment on a column if it exists when using the persist_docs config ([#3039](https://github.com/fishtown-analytics/dbt/issues/3039), [#3149](https://github.com/fishtown-analytics/dbt/pull/3149))
- Add a better error messages for undefined macros and when there are less packages installed than specified in `packages.yml`. ([#2999](https://github.com/fishtown-analytics/dbt/issues/2999))
- Separate `compiled_path` from `build_path`, and print the former alongside node error messages ([#1985](https://github.com/fishtown-analytics/dbt/issues/1985), [#3327](https://github.com/fishtown-analytics/dbt/pull/3327))
- Fix exception caused when running `dbt debug` with BigQuery connections ([#3314](https://github.com/fishtown-analytics/dbt/issues/3314), [#3351](https://github.com/fishtown-analytics/dbt/pull/3351))
- Raise better error if snapshot is missing required configurations ([#3381](https://github.com/fishtown-analytics/dbt/issues/3381), [#3385](https://github.com/fishtown-analytics/dbt/pull/3385))
- Fix `dbt run` errors caused from receiving non-JSON responses from Snowflake with Oauth ([#3350](https://github.com/fishtown-analytics/dbt/issues/3350))
- Fix deserialization of Manifest lock attribute ([#3435](https://github.com/fishtown-analytics/dbt/issues/3435), [#3445](https://github.com/fishtown-analytics/dbt/pull/3445))
- Fix `dbt run` errors caused from receiving non-JSON responses from Snowflake with Oauth ([#3350](https://github.com/fishtown-analytics/dbt/issues/3350)
- Fix infinite recursion when parsing schema tests due to loops in macro calls ([#3444](https://github.com/fishtown-analytics/dbt/issues/3344), [#3454](https://github.com/fishtown-analytics/dbt/pull/3454))

### Docs
- Reversed the rendering direction of relationship tests so that the test renders in the model it is defined in ([docs#181](https://github.com/fishtown-analytics/dbt-docs/issues/181), [docs#183](https://github.com/fishtown-analytics/dbt-docs/pull/183))
- Support dots in model names: display them in the graphs ([docs#184](https://github.com/fishtown-analytics/dbt-docs/issues/184), [docs#185](https://github.com/fishtown-analytics/dbt-docs/issues/185))
- Render meta tags for sources ([docs#192](https://github.com/fishtown-analytics/dbt-docs/issues/192), [docs#193](https://github.com/fishtown-analytics/dbt-docs/issues/193))

### Under the hood
- Added logic for registry requests to raise a timeout error after a response hangs out for 30 seconds and 5 attempts have been made to reach the endpoint ([#3177](https://github.com/fishtown-analytics/dbt/issues/3177), [#3275](https://github.com/fishtown-analytics/dbt/pull/3275))
- Added support for invoking the `list` task via the RPC server ([#3311](https://github.com/fishtown-analytics/dbt/issues/3311), [#3384](https://github.com/fishtown-analytics/dbt/pull/3384))
- Added `unique_id` and `original_file_path` as keys to json responses from the `list` task ([#3356](https://github.com/fishtown-analytics/dbt/issues/3356), [#3384](https://github.com/fishtown-analytics/dbt/pull/3384))
- Use shutil.which so Windows can pick up git.bat as a git executable ([#3035](https://github.com/fishtown-analytics/dbt/issues/3035), [#3134](https://github.com/fishtown-analytics/dbt/issues/3134))
- Add `ssh-client` and update `git` version (using buster backports) in Docker image ([#3337](https://github.com/fishtown-analytics/dbt/issues/3337), [#3338](https://github.com/fishtown-analytics/dbt/pull/3338))
- Add `tags` and `meta` properties to the exposure resource schema. ([#3404](https://github.com/fishtown-analytics/dbt/issues/3404), [#3405](https://github.com/fishtown-analytics/dbt/pull/3405))
- Update test sub-query alias ([#3398](https://github.com/fishtown-analytics/dbt/issues/3398), [#3414](https://github.com/fishtown-analytics/dbt/pull/3414))
- Bump schema versions for run results and manifest artifacts ([#3422](https://github.com/fishtown-analytics/dbt/issues/3422), [#3421](https://github.com/fishtown-analytics/dbt/pull/3421))
- Add deprecation warning for using `packages` argument with `adapter.dispatch` ([#3419](https://github.com/fishtown-analytics/dbt/issues/3419), [#3420](https://github.com/fishtown-analytics/dbt/pull/3420))

Contributors:
- [@TeddyCr](https://github.com/TeddyCr) ([#3275](https://github.com/fishtown-analytics/dbt/pull/3275))
- [@panasenco](https://github.com/panasenco) ([#3315](https://github.com/fishtown-analytics/dbt/pull/3315))
- [@dmateusp](https://github.com/dmateusp) ([#3338](https://github.com/fishtown-analytics/dbt/pull/3338))
- [@peiwangdb](https://github.com/peiwangdb) ([#3344](https://github.com/fishtown-analytics/dbt/pull/3344))
- [@elikastelein](https://github.com/elikastelein) ([#3149](https://github.com/fishtown-analytics/dbt/pull/3149))
- [@majidaldo](https://github.com/majidaldo) ([#3134](https://github.com/fishtown-analytics/dbt/issues/3134))
- [@jaypeedevlin](https://github.com/jaypeedevlin) ([#2999](https://github.com/fishtown-analytics/dbt/issues/2999))
- [@PJGaetan](https://github.com/PJGaetan) ([#3315](https://github.com/fishtown-analytics/dbt/pull/3376))
- [@jnatkins](https://github.com/jnatkins) ([#3385](https://github.com/fishtown-analytics/dbt/pull/3385))
- [@matt-winkler](https://github.com/matt-winkler) ([#3365](https://github.com/fishtown-analytics/dbt/pull/3365))
- [@stkbailey](https://github.com/stkbailey) ([#3404](https://github.com/fishtown-analytics/dbt/pull/3405))
- [@mascah](https://github.com/mascah) ([docs#181](https://github.com/fishtown-analytics/dbt-docs/issues/181), [docs#183](https://github.com/fishtown-analytics/dbt-docs/pull/183))
- [@monti-python](https://github.com/monti-python) ([docs#184](https://github.com/fishtown-analytics/dbt-docs/issues/184))
- [@diegodewilde](https://github.com/diegodewilde) ([docs#193](https://github.com/fishtown-analytics/dbt-docs/issues/193))

## dbt 0.20.0b1 (May 03, 2021)

### Breaking changes

- Add Jinja tag for generic test definitions. Replacement for macros prefixed `test_` ([#1173](https://github.com/fishtown-analytics/dbt/issues/1173), [#3261](https://github.com/fishtown-analytics/dbt/pull/3261))
- Update schema/generic tests to expect a set of rows instead of a single numeric value, and to use test materialization when executing. ([#3192](https://github.com/fishtown-analytics/dbt/issues/3192), [#3286](https://github.com/fishtown-analytics/dbt/pull/3286))
- **Plugin maintainers:** For adapters that inherit from other adapters (e.g. `dbt-postgres` &rarr; `dbt-redshift`), `adapter.dispatch()` will now include parent macro implementations as viable candidates ([#2923](https://github.com/fishtown-analytics/dbt/issues/2923), [#3296](https://github.com/fishtown-analytics/dbt/pull/3296))

### Features
- Support commit hashes in dbt deps package revision ([#3268](https://github.com/fishtown-analytics/dbt/issues/3268), [#3270](https://github.com/fishtown-analytics/dbt/pull/3270))
- Add optional `subdirectory` key to install dbt packages that are not hosted at the root of a Git repository ([#275](https://github.com/fishtown-analytics/dbt/issues/275), [#3267](https://github.com/fishtown-analytics/dbt/pull/3267))
- Add optional configs for `require_partition_filter` and `partition_expiration_days` in BigQuery ([#1843](https://github.com/fishtown-analytics/dbt/issues/1843), [#2928](https://github.com/fishtown-analytics/dbt/pull/2928))
- Fix for EOL SQL comments prevent entire line execution ([#2731](https://github.com/fishtown-analytics/dbt/issues/2731), [#2974](https://github.com/fishtown-analytics/dbt/pull/2974))
- Add optional `merge_update_columns` config to specify columns to update for `merge` statements in BigQuery and Snowflake ([#1862](https://github.com/fishtown-analytics/dbt/issues/1862), [#3100](https://github.com/fishtown-analytics/dbt/pull/3100))
- Use query comment JSON as job labels for BigQuery adapter when `query-comment.job-label` is set to `true` ([#2483](https://github.com/fishtown-analytics/dbt/issues/2483)), ([#3145](https://github.com/fishtown-analytics/dbt/pull/3145))
- Set application_name for Postgres connections ([#885](https://github.com/fishtown-analytics/dbt/issues/885), [#3182](https://github.com/fishtown-analytics/dbt/pull/3182))
- Support disabling schema tests, and configuring tests from `dbt_project.yml` ([#3252](https://github.com/fishtown-analytics/dbt/issues/3252),
[#3253](https://github.com/fishtown-analytics/dbt/issues/3253), [#3257](https://github.com/fishtown-analytics/dbt/pull/3257))
- Add native support for Postgres index creation ([#804](https://github.com/fishtown-analytics/dbt/issues/804), [3106](https://github.com/fishtown-analytics/dbt/pull/3106))
- Less greedy test selection: expand to select unselected tests if and only if all parents are selected ([#2891](https://github.com/fishtown-analytics/dbt/issues/2891), [#3235](https://github.com/fishtown-analytics/dbt/pull/3235))
- Prevent locks in Redshift during full refresh in incremental materialization. ([#2426](https://github.com/fishtown-analytics/dbt/issues/2426), [#2998](https://github.com/fishtown-analytics/dbt/pull/2998))

### Fixes
- Fix exit code from dbt debug not returning a failure when one of the tests fail ([#3017](https://github.com/fishtown-analytics/dbt/issues/3017), [#3018](https://github.com/fishtown-analytics/dbt/issues/3018))
- Auto-generated CTEs in tests and ephemeral models have lowercase names to comply with dbt coding conventions ([#3027](https://github.com/fishtown-analytics/dbt/issues/3027), [#3028](https://github.com/fishtown-analytics/dbt/issues/3028))
- Fix incorrect error message when a selector does not match any node [#3036](https://github.com/fishtown-analytics/dbt/issues/3036))
- Fix variable `_dbt_max_partition` declaration and initialization for BigQuery incremental models ([#2940](https://github.com/fishtown-analytics/dbt/issues/2940), [#2976](https://github.com/fishtown-analytics/dbt/pull/2976))
- Moving from 'master' to 'HEAD' default branch in git ([#3057](https://github.com/fishtown-analytics/dbt/issues/3057), [#3104](https://github.com/fishtown-analytics/dbt/issues/3104), [#3117](https://github.com/fishtown-analytics/dbt/issues/3117)))
- Requirement on `dataclasses` is relaxed to be between `>=0.6,<0.9` allowing dbt to cohabit with other libraries which required higher versions. ([#3150](https://github.com/fishtown-analytics/dbt/issues/3150), [#3151](https://github.com/fishtown-analytics/dbt/pull/3151))
- Add feature to add `_n` alias to same column names in SQL query ([#3147](https://github.com/fishtown-analytics/dbt/issues/3147), [#3158](https://github.com/fishtown-analytics/dbt/pull/3158))
- Raise a proper error message if dbt parses a macro twice due to macro duplication or misconfiguration. ([#2449](https://github.com/fishtown-analytics/dbt/issues/2449), [#3165](https://github.com/fishtown-analytics/dbt/pull/3165))
- Fix exposures missing in graph context variable. ([#3241](https://github.com/fishtown-analytics/dbt/issues/3241), [#3243](https://github.com/fishtown-analytics/dbt/issues/3243))
- Ensure that schema test macros are properly processed ([#3229](https://github.com/fishtown-analytics/dbt/issues/3229), [#3272](https://github.com/fishtown-analytics/dbt/pull/3272))
- Use absolute path for profiles directory instead of a path relative to the project directory. Note: If a user supplies a relative path to the profiles directory, the value of `args.profiles_dir` will still be absolute. ([#3133](https://github.com/fishtown-analytics/dbt/issues/3133), [#3176](https://github.com/fishtown-analytics/dbt/issues/3176))
- Fix FQN selector unable to find models whose name contains dots ([#3246](https://github.com/fishtown-analytics/dbt/issues/3246), [#3247](https://github.com/fishtown-analytics/dbt/issues/3247))

### Under the hood
- Add dependabot configuration for alerting maintainers about keeping dependencies up to date and secure. ([#3061](https://github.com/fishtown-analytics/dbt/issues/3061), [#3062](https://github.com/fishtown-analytics/dbt/pull/3062))
- Update script to collect and write json schema for dbt artifacts ([#2870](https://github.com/fishtown-analytics/dbt/issues/2870), [#3065](https://github.com/fishtown-analytics/dbt/pull/3065))
- Relax Google Cloud dependency pins to major versions. ([#3155](https://github.com/fishtown-analytics/dbt/pull/3156), [#3155](https://github.com/fishtown-analytics/dbt/pull/3156))
- Bump `snowflake-connector-python` and releated dependencies, support Python 3.9 ([#2985](https://github.com/fishtown-analytics/dbt/issues/2985), [#3148](https://github.com/fishtown-analytics/dbt/pull/3148))
- General development environment clean up and improve experience running tests locally ([#3194](https://github.com/fishtown-analytics/dbt/issues/3194), [#3204](https://github.com/fishtown-analytics/dbt/pull/3204), [#3228](https://github.com/fishtown-analytics/dbt/pull/3228))
- Add a new materialization for tests, update data tests to use test materialization when executing. ([#3154](https://github.com/fishtown-analytics/dbt/issues/3154), [#3181](https://github.com/fishtown-analytics/dbt/pull/3181))
- Switch from externally storing parsing state in ParseResult object to using Manifest ([#3163](http://github.com/fishtown-analytics/dbt/issues/3163), [#3219](https://github.com/fishtown-analytics/dbt/pull/3219))
- Switch from loading project files in separate parsers to loading in one place([#3244](http://github.com/fishtown-analytics/dbt/issues/3244), [#3248](https://github.com/fishtown-analytics/dbt/pull/3248))

Contributors:
- [@yu-iskw](https://github.com/yu-iskw) ([#2928](https://github.com/fishtown-analytics/dbt/pull/2928))
- [@sdebruyn](https://github.com/sdebruyn) ([#3018](https://github.com/fishtown-analytics/dbt/pull/3018))
- [@rvacaru](https://github.com/rvacaru) ([#2974](https://github.com/fishtown-analytics/dbt/pull/2974))
- [@NiallRees](https://github.com/NiallRees) ([#3028](https://github.com/fishtown-analytics/dbt/pull/3028))
- [@ran-eh](https://github.com/ran-eh) ([#3036](https://github.com/fishtown-analytics/dbt/pull/3036))
- [@pcasteran](https://github.com/pcasteran) ([#2976](https://github.com/fishtown-analytics/dbt/pull/2976))
- [@VasiliiSurov](https://github.com/VasiliiSurov) ([#3104](https://github.com/fishtown-analytics/dbt/pull/3104))
- [@jmcarp](https://github.com/jmcarp) ([#3145](https://github.com/fishtown-analytics/dbt/pull/3145))
- [@bastienboutonnet](https://github.com/bastienboutonnet) ([#3151](https://github.com/fishtown-analytics/dbt/pull/3151))
- [@max-sixty](https://github.com/max-sixty) ([#3156](https://github.com/fishtown-analytics/dbt/pull/3156)
- [@prratek](https://github.com/prratek) ([#3100](https://github.com/fishtown-analytics/dbt/pull/3100))
- [@techytushar](https://github.com/techytushar) ([#3158](https://github.com/fishtown-analytics/dbt/pull/3158))
- [@cgopalan](https://github.com/cgopalan) ([#3165](https://github.com/fishtown-analytics/dbt/pull/3165), [#3182](https://github.com/fishtown-analytics/dbt/pull/3182))
- [@fux](https://github.com/fuchsst) ([#3243](https://github.com/fishtown-analytics/dbt/issues/3243))
- [@arzavj](https://github.com/arzavj) ([3106](https://github.com/fishtown-analytics/dbt/pull/3106))
- [@JCZuurmond](https://github.com/JCZuurmond) ([#3176](https://github.com/fishtown-analytics/dbt/pull/3176))
- [@dmateusp](https://github.com/dmateusp) ([#3270](https://github.com/fishtown-analytics/dbt/pull/3270), [#3267](https://github.com/fishtown-analytics/dbt/pull/3267))
- [@monti-python](https://github.com/monti-python) ([#3247](https://github.com/fishtown-analytics/dbt/issues/3247))
- [@drkarthi](https://github.com/drkarthi) ([#2426](https://github.com/fishtown-analytics/dbt/issues/2426), [#2998](https://github.com/fishtown-analytics/dbt/pull/2998))

## dbt 0.19.2 (Release TBD)

### Breaking changes
- Fix adapter.dispatch macro resolution when statically extracting macros. Introduce new project-level `dispatch` config. The `packages` argument to `dispatch` no longer supports macro calls; there is backwards compatibility for existing packages. The argument will no longer be supported in a future release, instead provide the `macro_namespace` argument. ([#3362](https://github.com/fishtown-analytics/dbt/issues/3362), [#3363](https://github.com/fishtown-analytics/dbt/pull/3363), [#3383](https://github.com/fishtown-analytics/dbt/pull/3383), [#3403](https://github.com/fishtown-analytics/dbt/pull/3403))

### Fixes
- Fix references to macros with package names when rendering schema tests ([#3324](https://github.com/fishtown-analytics/dbt/issues/3324), [#3345](https://github.com/fishtown-analytics/dbt/pull/3345))

## dbt 0.19.1 (March 31, 2021)

## dbt 0.19.1rc2 (March 25, 2021)

### Fixes
- Pass service-account scopes to gcloud-based oauth ([#3040](https://github.com/fishtown-analytics/dbt/issues/3040), [#3041](https://github.com/fishtown-analytics/dbt/pull/3041))

Contributors:
- [@yu-iskw](https://github.com/yu-iskw) ([#3041](https://github.com/fishtown-analytics/dbt/pull/3041))

## dbt 0.19.1rc1 (March 15, 2021)

### Under the hood
- Update code to use Mashumaro 2.0 ([#3138](https://github.com/fishtown-analytics/dbt/pull/3138))
- Pin `agate<1.6.2` to avoid installation errors relating to its new dependency `PyICU` ([#3160](https://github.com/fishtown-analytics/dbt/issues/3160), [#3161](https://github.com/fishtown-analytics/dbt/pull/3161))
- Add an event to track resource counts ([#3050](https://github.com/fishtown-analytics/dbt/issues/3050), [#3157](https://github.com/fishtown-analytics/dbt/pull/3157))

### Fixes

- Fix compiled sql for ephemeral models ([#3139](https://github.com/fishtown-analytics/dbt/pull/3139), [#3056](https://github.com/fishtown-analytics/dbt/pull/3056))

## dbt 0.19.1b2 (February 15, 2021)

## dbt 0.19.1b1 (February 12, 2021)

### Fixes

- On BigQuery, fix regressions for `insert_overwrite` incremental strategy with `int64` and `timestamp` partition columns ([#3063](https://github.com/fishtown-analytics/dbt/issues/3063), [#3095](https://github.com/fishtown-analytics/dbt/issues/3095), [#3098](https://github.com/fishtown-analytics/dbt/issues/3098))

### Under the hood
- Bump werkzeug upper bound dependency to `<v2.0` ([#3011](https://github.com/fishtown-analytics/dbt/pull/3011))
- Performance fixes for many different things ([#2862](https://github.com/fishtown-analytics/dbt/issues/2862), [#3034](https://github.com/fishtown-analytics/dbt/pull/3034))

Contributors:
- [@Bl3f](https://github.com/Bl3f) ([#3011](https://github.com/fishtown-analytics/dbt/pull/3011))


## dbt 0.19.0 (January 27, 2021)

## dbt 0.19.0rc3 (January 27, 2021)

### Under the hood
- Cleanup docker resources, use single `docker/Dockerfile` for publishing dbt as a docker image ([dbt-release#3](https://github.com/fishtown-analytics/dbt-release/issues/3), [#3019](https://github.com/fishtown-analytics/dbt/pull/3019))

## dbt 0.19.0rc2 (January 14, 2021)

### Fixes
- Fix regression with defining exposures and other resources with the same name ([#2969](https://github.com/fishtown-analytics/dbt/issues/2969), [#3009](https://github.com/fishtown-analytics/dbt/pull/3009))
- Remove ellipses printed while parsing ([#2971](https://github.com/fishtown-analytics/dbt/issues/2971), [#2996](https://github.com/fishtown-analytics/dbt/pull/2996))

### Under the hood
- Rewrite macro for snapshot_merge_sql to make compatible with other SQL dialects ([#3003](https://github.com/fishtown-analytics/dbt/pull/3003)
- Rewrite logic in `snapshot_check_strategy()` to make compatible with other SQL dialects ([#3000](https://github.com/fishtown-analytics/dbt/pull/3000), [#3001](https://github.com/fishtown-analytics/dbt/pull/3001))
- Remove version restrictions on `botocore` ([#3006](https://github.com/fishtown-analytics/dbt/pull/3006))
- Include `exposures` in start-of-invocation stdout summary: `Found ...` ([#3007](https://github.com/fishtown-analytics/dbt/pull/3007), [#3008](https://github.com/fishtown-analytics/dbt/pull/3008))

Contributors:
- [@mikaelene](https://github.com/mikaelene) ([#3003](https://github.com/fishtown-analytics/dbt/pull/3003))
- [@dbeatty10](https://github.com/dbeatty10) ([dbt-adapter-tests#10](https://github.com/fishtown-analytics/dbt-adapter-tests/pull/10))
- [@swanderz](https://github.com/swanderz) ([#3000](https://github.com/fishtown-analytics/dbt/pull/3000))
- [@stpierre](https://github.com/stpierre) ([#3006](https://github.com/fishtown-analytics/dbt/pull/3006))

## dbt 0.19.0rc1 (December 29, 2020)

### Breaking changes

- Defer if and only if upstream reference does not exist in current environment namespace ([#2909](https://github.com/fishtown-analytics/dbt/issues/2909), [#2946](https://github.com/fishtown-analytics/dbt/pull/2946))
- Rationalize run result status reporting and clean up artifact schema ([#2493](https://github.com/fishtown-analytics/dbt/issues/2493), [#2943](https://github.com/fishtown-analytics/dbt/pull/2943))
- Add adapter specific query execution info to run results and source freshness results artifacts. Statement call blocks return `response` instead of `status`, and the adapter method `get_status` is now `get_response` ([#2747](https://github.com/fishtown-analytics/dbt/issues/2747), [#2961](https://github.com/fishtown-analytics/dbt/pull/2961))

### Features
- Added macro `get_partitions_metadata(table)` to return partition metadata for BigQuery partitioned tables ([#2552](https://github.com/fishtown-analytics/dbt/pull/2552), [#2596](https://github.com/fishtown-analytics/dbt/pull/2596))
- Added `--defer` flag for `dbt test` as well ([#2701](https://github.com/fishtown-analytics/dbt/issues/2701), [#2954](https://github.com/fishtown-analytics/dbt/pull/2954))
- Added native python `re` module for regex in jinja templates ([#1755](https://github.com/fishtown-analytics/dbt/pull/2851), [#1755](https://github.com/fishtown-analytics/dbt/pull/2851))
- Store resolved node names in manifest ([#2647](https://github.com/fishtown-analytics/dbt/issues/2647), [#2837](https://github.com/fishtown-analytics/dbt/pull/2837))
- Save selectors dictionary to manifest, allow descriptions ([#2693](https://github.com/fishtown-analytics/dbt/issues/2693), [#2866](https://github.com/fishtown-analytics/dbt/pull/2866))
- Normalize cli-style-strings in manifest selectors dictionary ([#2879](https://github.com/fishtown-anaytics/dbt/issues/2879), [#2895](https://github.com/fishtown-analytics/dbt/pull/2895))
- Hourly, monthly and yearly partitions available in BigQuery ([#2476](https://github.com/fishtown-analytics/dbt/issues/2476), [#2903](https://github.com/fishtown-analytics/dbt/pull/2903))
- Allow BigQuery to default to the environment's default project ([#2828](https://github.com/fishtown-analytics/dbt/pull/2828), [#2908](https://github.com/fishtown-analytics/dbt/pull/2908))
- Rationalize run result status reporting and clean up artifact schema ([#2493](https://github.com/fishtown-analytics/dbt/issues/2493), [#2943](https://github.com/fishtown-analytics/dbt/pull/2943))

### Fixes
- Respect `--project-dir` in `dbt clean` command ([#2840](https://github.com/fishtown-analytics/dbt/issues/2840), [#2841](https://github.com/fishtown-analytics/dbt/pull/2841))
- Fix Redshift adapter `get_columns_in_relation` macro to push schema filter down to the `svv_external_columns` view ([#2854](https://github.com/fishtown-analytics/dbt/issues/2854), [#2854](https://github.com/fishtown-analytics/dbt/issues/2854))
- Increased the supported relation name length in postgres from 29 to 51 ([#2850](https://github.com/fishtown-analytics/dbt/pull/2850))
- `dbt list` command always return `0` as exit code ([#2886](https://github.com/fishtown-analytics/dbt/issues/2886), [#2892](https://github.com/fishtown-analytics/dbt/issues/2892))
- Set default `materialized` for test node configs to `test` ([#2806](https://github.com/fishtown-analytics/dbt/issues/2806), [#2902](https://github.com/fishtown-analytics/dbt/pull/2902))
- Allow `docs` blocks in `exposure` descriptions ([#2913](https://github.com/fishtown-analytics/dbt/issues/2913), [#2920](https://github.com/fishtown-analytics/dbt/pull/2920))
- Use original file path instead of absolute path as checksum for big seeds ([#2927](https://github.com/fishtown-analytics/dbt/issues/2927), [#2939](https://github.com/fishtown-analytics/dbt/pull/2939))
- Fix KeyError if deferring to a manifest with a since-deleted source, ephemeral model, or test ([#2875](https://github.com/fishtown-analytics/dbt/issues/2875), [#2958](https://github.com/fishtown-analytics/dbt/pull/2958))

### Under the hood
- Add `unixodbc-dev` package to testing docker image ([#2859](https://github.com/fishtown-analytics/dbt/pull/2859))
- Add event tracking for project parser/load times ([#2823](https://github.com/fishtown-analytics/dbt/issues/2823),[#2893](https://github.com/fishtown-analytics/dbt/pull/2893))
- Bump `cryptography` version to `>= 3.2` and bump snowflake connector to `2.3.6` ([#2896](https://github.com/fishtown-analytics/dbt/issues/2896), [#2922](https://github.com/fishtown-analytics/dbt/issues/2922))
- Widen supported Google Cloud libraries dependencies ([#2794](https://github.com/fishtown-analytics/dbt/pull/2794), [#2877](https://github.com/fishtown-analytics/dbt/pull/2877)).
- Bump `hologram` version to `0.0.11`. Add `scripts/dtr.py` ([#2888](https://github.com/fishtown-analytics/dbt/issues/2840),[#2889](https://github.com/fishtown-analytics/dbt/pull/2889))
- Bump `hologram` version to `0.0.12`. Add testing support for python3.9 ([#2822](https://github.com/fishtown-analytics/dbt/issues/2822),[#2960](https://github.com/fishtown-analytics/dbt/pull/2960))
- Bump the version requirements for `boto3` in dbt-redshift to the upper limit `1.16` to match dbt-redshift and the `snowflake-python-connector` as of version `2.3.6`. ([#2931](https://github.com/fishtown-analytics/dbt/issues/2931), ([#2963](https://github.com/fishtown-analytics/dbt/issues/2963))

### Docs
- Fixed issue where data tests with tags were not showing up in graph viz ([docs#147](https://github.com/fishtown-analytics/dbt-docs/issues/147), [docs#157](https://github.com/fishtown-analytics/dbt-docs/pull/157))

Contributors:
- [@feluelle](https://github.com/feluelle) ([#2841](https://github.com/fishtown-analytics/dbt/pull/2841))
- [ran-eh](https://github.com/ran-eh) ([#2596](https://github.com/fishtown-analytics/dbt/pull/2596))
- [@hochoy](https://github.com/hochoy) ([#2851](https://github.com/fishtown-analytics/dbt/pull/2851))
- [@brangisom](https://github.com/brangisom) ([#2855](https://github.com/fishtown-analytics/dbt/pull/2855))
- [@elexisvenator](https://github.com/elexisvenator) ([#2850](https://github.com/fishtown-analytics/dbt/pull/2850))
- [@franloza](https://github.com/franloza) ([#2837](https://github.com/fishtown-analytics/dbt/pull/2837))
- [@max-sixty](https://github.com/max-sixty) ([#2877](https://github.com/fishtown-analytics/dbt/pull/2877), [#2908](https://github.com/fishtown-analytics/dbt/pull/2908))
- [@rsella](https://github.com/rsella) ([#2892](https://github.com/fishtown-analytics/dbt/issues/2892))
- [@joellabes](https://github.com/joellabes) ([#2913](https://github.com/fishtown-analytics/dbt/issues/2913))
- [@plotneishestvo](https://github.com/plotneishestvo) ([#2896](https://github.com/fishtown-analytics/dbt/issues/2896))
- [@db-magnus](https://github.com/db-magnus) ([#2892](https://github.com/fishtown-analytics/dbt/issues/2892))
- [@tyang209](https:/github.com/tyang209) ([#2931](https://github.com/fishtown-analytics/dbt/issues/2931))

## dbt 0.19.0b1 (October 21, 2020)

### Breaking changes
- The format for `sources.json`, `run-results.json`, `manifest.json`, and `catalog.json` has changed:
    - Each now has a common metadata dictionary ([#2761](https://github.com/fishtown-analytics/dbt/issues/2761), [#2778](https://github.com/fishtown-analytics/dbt/pull/2778)). The contents include: schema and dbt versions ([#2670](https://github.com/fishtown-analytics/dbt/issues/2670), [#2767](https://github.com/fishtown-analytics/dbt/pull/2767)); `invocation_id` ([#2763](https://github.com/fishtown-analytics/dbt/issues/2763), [#2784](https://github.com/fishtown-analytics/dbt/pull/2784)); custom environment variables prefixed with `DBT_ENV_CUSTOM_ENV_` ([#2764](https://github.com/fishtown-analytics/dbt/issues/2764), [#2785](https://github.com/fishtown-analytics/dbt/pull/2785)); cli and rpc arguments in the `run_results.json` ([#2510](https://github.com/fishtown-analytics/dbt/issues/2510), [#2813](https://github.com/fishtown-analytics/dbt/pull/2813)).
    - Remove `injected_sql` from manifest nodes, use `compiled_sql` instead ([#2762](https://github.com/fishtown-analytics/dbt/issues/2762), [#2834](https://github.com/fishtown-analytics/dbt/pull/2834))

### Features
- dbt will compare configurations using the un-rendered form of the config block in `dbt_project.yml` ([#2713](https://github.com/fishtown-analytics/dbt/issues/2713), [#2735](https://github.com/fishtown-analytics/dbt/pull/2735))
- Added state and defer arguments to the RPC client, matching the CLI ([#2678](https://github.com/fishtown-analytics/dbt/issues/2678), [#2736](https://github.com/fishtown-analytics/dbt/pull/2736))
- Added ability to snapshot hard-deleted records (opt-in with `invalidate_hard_deletes` config option). ([#249](https://github.com/fishtown-analytics/dbt/issues/249), [#2749](https://github.com/fishtown-analytics/dbt/pull/2749))
- Added revival for snapshotting hard-deleted records. ([#2819](https://github.com/fishtown-analytics/dbt/issues/2819), [#2821](https://github.com/fishtown-analytics/dbt/pull/2821))
- Improved error messages for YAML selectors ([#2700](https://github.com/fishtown-analytics/dbt/issues/2700), [#2781](https://github.com/fishtown-analytics/dbt/pull/2781))
- Added `dbt_invocation_id` for each BigQuery job to enable performance analysis ([#2808](https://github.com/fishtown-analytics/dbt/issues/2808), [#2809](https://github.com/fishtown-analytics/dbt/pull/2809))
- Added support for BigQuery connections using refresh tokens ([#2344](https://github.com/fishtown-analytics/dbt/issues/2344), [#2805](https://github.com/fishtown-analytics/dbt/pull/2805))

### Under the hood
- Save `manifest.json` at the same time we save the `run_results.json` at the end of a run ([#2765](https://github.com/fishtown-analytics/dbt/issues/2765), [#2799](https://github.com/fishtown-analytics/dbt/pull/2799))
- Added strategy-specific validation to improve the relevancy of compilation errors for the `timestamp` and `check` snapshot strategies. (([#2787](https://github.com/fishtown-analytics/dbt/issues/2787), [#2791](https://github.com/fishtown-analytics/dbt/pull/2791))
- Changed rpc test timeouts to avoid locally run test failures ([#2803](https://github.com/fishtown-analytics/dbt/issues/2803),[#2804](https://github.com/fishtown-analytics/dbt/pull/2804))
- Added a `debug_query` on the base adapter that will allow plugin authors to create custom debug queries ([#2751](https://github.com/fishtown-analytics/dbt/issues/2751),[#2871](https://github.com/fishtown-analytics/dbt/pull/2817))

### Docs
- Add select/deselect option in DAG view dropups. ([docs#98](https://github.com/fishtown-analytics/dbt-docs/issues/98), [docs#138](https://github.com/fishtown-analytics/dbt-docs/pull/138))
- Fixed issue where sources with tags were not showing up in graph viz ([docs#93](https://github.com/fishtown-analytics/dbt-docs/issues/93), [docs#139](https://github.com/fishtown-analytics/dbt-docs/pull/139))
- Use `compiled_sql` instead of `injected_sql` for "Compiled" ([docs#146](https://github.com/fishtown-analytics/dbt-docs/issues/146), [docs#148](https://github.com/fishtown-analytics/dbt-docs/issues/148))

Contributors:
- [@joelluijmes](https://github.com/joelluijmes) ([#2749](https://github.com/fishtown-analytics/dbt/pull/2749), [#2821](https://github.com/fishtown-analytics/dbt/pull/2821))
- [@kingfink](https://github.com/kingfink) ([#2791](https://github.com/fishtown-analytics/dbt/pull/2791))
- [@zmac12](https://github.com/zmac12) ([#2817](https://github.com/fishtown-analytics/dbt/pull/2817))
- [@Mr-Nobody99](https://github.com/Mr-Nobody99) ([docs#138](https://github.com/fishtown-analytics/dbt-docs/pull/138))
- [@jplynch77](https://github.com/jplynch77) ([docs#139](https://github.com/fishtown-analytics/dbt-docs/pull/139))

## dbt 0.18.2 (March 22, 2021)

## dbt 0.18.2rc1 (March 12, 2021)

### Under the hood
- Pin `agate<1.6.2` to avoid installation errors relating to its new dependency
  `PyICU` ([#3160](https://github.com/fishtown-analytics/dbt/issues/3160),
  [#3161](https://github.com/fishtown-analytics/dbt/pull/3161))

## dbt 0.18.1 (October 13, 2020)

## dbt 0.18.1rc1 (October 01, 2020)


### Features
- Added retry support for rateLimitExceeded error from BigQuery, ([#2795](https://github.com/fishtown-analytics/dbt/issues/2795), [#2796](https://github.com/fishtown-analytics/dbt/issues/2796))

Contributors:
- [@championj-foxtel](https://github.com/championj-foxtel) ([#2796](https://github.com/fishtown-analytics/dbt/issues/2796))

## dbt 0.18.1b3 (September 25, 2020)


### Feature
- Added 'Last Modified' stat in snowflake catalog macro. Now should be available in docs. ([#2728](https://github.com/fishtown-analytics/dbt/issues/2728))

### Fixes
- `dbt compile` and `dbt run` failed with `KeyError: 'endpoint_resolver'` when threads > 1 and `method: iam` had been specified in the profiles.yaml ([#2756](https://github.com/fishtown-analytics/dbt/issues/2756), [#2766](https://github.com/fishtown-analytics/dbt/pull/2766))
- Fix Redshift adapter to include columns from external tables when using the get_columns_in_relation macro ([#2753](https://github.com/fishtown-analytics/dbt/issues/2753), [#2754](https://github.com/fishtown-analytics/dbt/pull/2754))

### Under the hood
- Require extra `snowflake-connector-python[secure-local-storage]` on all dbt-snowflake installations ([#2779](https://github.com/fishtown-analytics/dbt/issues/2779), [#2789](https://github.com/fishtown-analytics/dbt/pull/2789))

Contributors:
- [@Mr-Nobody99](https://github.com/Mr-Nobody99) ([#2732](https://github.com/fishtown-analytics/dbt/pull/2732))
- [@jweibel22](https://github.com/jweibel22) ([#2766](https://github.com/fishtown-analytics/dbt/pull/2766))
- [@aiguofer](https://github.com/aiguofer) ([#2754](https://github.com/fishtown-analytics/dbt/pull/2754))

## dbt 0.18.1b1 (September 17, 2020)

### Under the hood
- If column config says quote, use quoting in SQL for adding a comment. ([#2539](https://github.com/fishtown-analytics/dbt/issues/2539), [#2733](https://github.com/fishtown-analytics/dbt/pull/2733))
- Added support for running docker-based tests under Linux. ([#2739](https://github.com/fishtown-analytics/dbt/issues/2739))

### Features
- Specify all three logging levels (`INFO`, `WARNING`, `ERROR`) in result logs for commands `test`, `seed`, `run`, `snapshot` and `source snapshot-freshness` ([#2680](https://github.com/fishtown-analytics/dbt/pull/2680), [#2723](https://github.com/fishtown-analytics/dbt/pull/2723))
- Added "exposures" ([#2730](https://github.com/fishtown-analytics/dbt/issues/2730), [#2752](https://github.com/fishtown-analytics/dbt/pull/2752), [#2777](https://github.com/fishtown-analytics/dbt/issues/2777))

### Docs
- Add Exposure nodes ([docs#135](https://github.com/fishtown-analytics/dbt-docs/issues/135), [docs#136](https://github.com/fishtown-analytics/dbt-docs/pull/136), [docs#137](https://github.com/fishtown-analytics/dbt-docs/pull/137))

Contributors:
- [@tpilewicz](https://github.com/tpilewicz) ([#2723](https://github.com/fishtown-analytics/dbt/pull/2723))
- [@heisencoder](https://github.com/heisencoder) ([#2739](https://github.com/fishtown-analytics/dbt/issues/2739))

## dbt 0.18.0 (September 03, 2020)

### Under the hood
- Added 3 more adapter methods that the new dbt-adapter-test suite can use for testing. ([#2492](https://github.com/fishtown-analytics/dbt/issues/2492), [#2721](https://github.com/fishtown-analytics/dbt/pull/2721))
- It is now an error to attempt installing `dbt` with a Python version less than 3.6. (resolves [#2347](https://github.com/fishtown-analytics/dbt/issues/2347))
- Check for Postgres relation names longer than 63 and throw exception. ([#2197](https://github.com/fishtown-analytics/dbt/issues/2197), [#2727](https://github.com/fishtown-analytics/dbt/pull/2727))


### Fixes
- dbt now validates the require-dbt-version field before it validates the dbt_project.yml schema ([#2638](https://github.com/fishtown-analytics/dbt/issues/2638), [#2726](https://github.com/fishtown-analytics/dbt/pull/2726))

### Docs
- Add project level overviews ([docs#127](https://github.com/fishtown-analytics/dbt-docs/issues/127))

Contributors:
- [@genos](https://github.com/genos) ([#2722](https://github.com/fishtown-analytics/dbt/pull/2722))
- [@Mr-Nobody99](https://github.com/Mr-Nobody99) ([docs#129](https://github.com/fishtown-analytics/dbt-docs/pull/129))


## dbt 0.18.0rc1 (August 19, 2020)


### Breaking changes
- `adapter_macro` is no longer a macro, instead it is a builtin context method. Any custom macros that intercepted it by going through `context['dbt']` will need to instead access it via `context['builtins']` ([#2302](https://github.com/fishtown-analytics/dbt/issues/2302), [#2673](https://github.com/fishtown-analytics/dbt/pull/2673))
- `adapter_macro` is now deprecated. Use `adapter.dispatch` instead.
- Data tests are now written as CTEs instead of subqueries. Adapter plugins for adapters that don't support CTEs may require modification. ([#2712](https://github.com/fishtown-analytics/dbt/pull/2712))


### Under the hood
- Upgraded snowflake-connector-python dependency to 2.2.10 and enabled the SSO token cache ([#2613](https://github.com/fishtown-analytics/dbt/issues/2613), [#2689](https://github.com/fishtown-analytics/dbt/issues/2689), [#2698](https://github.com/fishtown-analytics/dbt/pull/2698))
- Add deprecation warnings to anonymous usage tracking ([#2688](https://github.com/fishtown-analytics/dbt/issues/2688), [#2710](https://github.com/fishtown-analytics/dbt/issues/2710))
- Data tests now behave like dbt CTEs ([#2609](https://github.com/fishtown-analytics/dbt/issues/2609), [#2712](https://github.com/fishtown-analytics/dbt/pull/2712))
- Adapter plugins can now override the CTE prefix by overriding their `Relation` attribute with a class that has a custom `add_ephemeral_prefix` implementation. ([#2660](https://github.com/fishtown-analytics/dbt/issues/2660), [#2712](https://github.com/fishtown-analytics/dbt/pull/2712))

### Features
- Add a BigQuery adapter macro to enable usage of CopyJobs ([#2709](https://github.com/fishtown-analytics/dbt/pull/2709))
- Support TTL for BigQuery tables([#2711](https://github.com/fishtown-analytics/dbt/pull/2711))
- Add better retry support when using the BigQuery adapter ([#2694](https://github.com/fishtown-analytics/dbt/pull/2694), follow-up to [#1963](https://github.com/fishtown-analytics/dbt/pull/1963))
- Added a `dispatch` method to the context adapter and deprecated `adapter_macro`. ([#2302](https://github.com/fishtown-analytics/dbt/issues/2302), [#2679](https://github.com/fishtown-analytics/dbt/pull/2679))
- The built-in schema tests now use `adapter.dispatch`, so they can be overridden for adapter plugins ([#2415](https://github.com/fishtown-analytics/dbt/issues/2415), [#2684](https://github.com/fishtown-analytics/dbt/pull/2684))
- Add support for impersonating a service account using `impersonate_service_account` in the BigQuery profile configuration ([#2677](https://github.com/fishtown-analytics/dbt/issues/2677)) ([docs](https://docs.getdbt.com/reference/warehouse-profiles/bigquery-profile#service-account-impersonation))
- Macros in the current project can override internal dbt macros that are called through `execute_macros`. ([#2301](https://github.com/fishtown-analytics/dbt/issues/2301), [#2686](https://github.com/fishtown-analytics/dbt/pull/2686))
- Add state:modified and state:new selectors ([#2641](https://github.com/fishtown-analytics/dbt/issues/2641), [#2695](https://github.com/fishtown-analytics/dbt/pull/2695))
- Add two new flags `--use-colors` and `--no-use-colors` to `dbt run` command to enable or disable log colorization from the command line ([#2708](https://github.com/fishtown-analytics/dbt/pull/2708))

### Fixes
- Fix Redshift table size estimation; e.g. 44 GB tables are no longer reported as 44 KB. [#2702](https://github.com/fishtown-analytics/dbt/issues/2702)
- Fix issue where jinja that only contained jinja comments wasn't rendered. ([#2707](https://github.com/fishtown-analytics/dbt/issues/2707), [#2178](https://github.com/fishtown-analytics/dbt/pull/2178))

### Docs
- Add "Referenced By" and "Depends On" sections for each node ([docs#106](https://github.com/fishtown-analytics/dbt-docs/pull/106))
- Add Name, Description, Column, SQL, Tags filters to site search ([docs#108](https://github.com/fishtown-analytics/dbt-docs/pull/108))
- Add relevance criteria to site search ([docs#113](https://github.com/fishtown-analytics/dbt-docs/pull/113))
- Support new selector methods, intersection, and arbitrary parent/child depth in DAG selection syntax ([docs#118](https://github.com/fishtown-analytics/dbt-docs/pull/118))
- Revise anonymous event tracking: simpler URL fuzzing; differentiate between Cloud-hosted and non-Cloud docs ([docs#121](https://github.com/fishtown-analytics/dbt-docs/pull/121))
Contributors:
- [@bbhoss](https://github.com/bbhoss) ([#2677](https://github.com/fishtown-analytics/dbt/pull/2677))
- [@kconvey](https://github.com/kconvey) ([#2694](https://github.com/fishtown-analytics/dbt/pull/2694), [#2709](https://github.com/fishtown-analytics/dbt/pull/2709)), [#2711](https://github.com/fishtown-analytics/dbt/pull/2711))
- [@vogt4nick](https://github.com/vogt4nick) ([#2702](https://github.com/fishtown-analytics/dbt/issues/2702))
- [@stephen8chang](https://github.com/stephen8chang) ([docs#106](https://github.com/fishtown-analytics/dbt-docs/pull/106), [docs#108](https://github.com/fishtown-analytics/dbt-docs/pull/108), [docs#113](https://github.com/fishtown-analytics/dbt-docs/pull/113))
- [@rsenseman](https://github.com/rsenseman) ([#2708](https://github.com/fishtown-analytics/dbt/pull/2708))


## dbt 0.18.0b2 (July 30, 2020)

### Features
- Added `--defer` and `--state` flags to `dbt run`, to defer to a previously generated manifest for unselected nodes in a run. ([#2527](https://github.com/fishtown-analytics/dbt/issues/2527), [#2656](https://github.com/fishtown-analytics/dbt/pull/2656))


### Breaking changes
- Previously, dbt put macros from all installed plugins into the namespace. This version of dbt will not include adapter plugin macros unless they are from the currently-in-use adapter or one of its dependencies [#2590](https://github.com/fishtown-analytics/dbt/pull/2590)

### Features
- Added option "--adapter" to `dbt init` to create a sample `profiles.yml` based on the chosen adapter ([#2533](https://github.com/fishtown-analytics/dbt/issues/2533), [#2594](https://github.com/fishtown-analytics/dbt/pull/2594))
- Added support for Snowflake query tags at the connection and model level ([#1030](https://github.com/fishtown-analytics/dbt/issues/1030), [#2555](https://github.com/fishtown-analytics/dbt/pull/2555/))
- Added new node selector methods (`config`, `test_type`, `test_name`, `package`) ([#2425](https://github.com/fishtown-analytics/dbt/issues/2425), [#2629](https://github.com/fishtown-analytics/dbt/pull/2629))
- Added option to specify profile when connecting to Redshift via IAM ([#2437](https://github.com/fishtown-analytics/dbt/issues/2437), [#2581](https://github.com/fishtown-analytics/dbt/pull/2581))
- Add more helpful error message for misconfiguration in profiles.yml ([#2569](https://github.com/fishtown-analytics/dbt/issues/2569), [#2627](https://github.com/fishtown-analytics/dbt/pull/2627))
- Added support for setting policy tags for BigQuery columns ([#2586](https://github.com/fishtown-analytics/dbt/issues/2586), [#2589](https://github.com/fishtown-analytics/dbt/pull/2589))
### Fixes
- Adapter plugins can once again override plugins defined in core ([#2548](https://github.com/fishtown-analytics/dbt/issues/2548), [#2590](https://github.com/fishtown-analytics/dbt/pull/2590))
- Added `--selector` argument and support for `selectors.yml` file to define selection mechanisms. ([#2172](https://github.com/fishtown-analytics/dbt/issues/2172), [#2640](https://github.com/fishtown-analytics/dbt/pull/2640))
- Compile assets as part of docs generate ([#2072](https://github.com/fishtown-analytics/dbt/issues/2072), [#2623](https://github.com/fishtown-analytics/dbt/pull/2623))

Contributors:
- [@brunomurino](https://github.com/brunomurino) ([#2581](https://github.com/fishtown-analytics/dbt/pull/2581), [#2594](https://github.com/fishtown-analytics/dbt/pull/2594))
- [@DrMcTaco](https://github.com/DrMcTaco) ([#1030](https://github.com/fishtown-analytics/dbt/issues/1030)),[#2555](https://github.com/fishtown-analytics/dbt/pull/2555/))
- [@kning](https://github.com/kning) ([#2627](https://github.com/fishtown-analytics/dbt/pull/2627))
- [@azhard](https://github.com/azhard) ([#2588](https://github.com/fishtown-analytics/dbt/pull/2588))


## dbt 0.18.0b1 (June 08, 2020)


### Features
- Made project-level warnings more apparent ([#2545](https://github.com/fishtown-analytics/dbt/issues/2545))
- Added a `full_refresh` config item that overrides the behavior of the `--full-refresh` flag ([#1009](https://github.com/fishtown-analytics/dbt/issues/1009), [#2348](https://github.com/fishtown-analytics/dbt/pull/2348))
- Added a "docs" field to macros, with a "show" subfield to allow for hiding macros from the documentation site ([#2430](https://github.com/fishtown-analytics/dbt/issues/2430))
- Added intersection syntax for model selector ([#2167](https://github.com/fishtown-analytics/dbt/issues/2167), [#2417](https://github.com/fishtown-analytics/dbt/pull/2417))
- Extends model selection syntax with at most n-th parent/children `dbt run --models 3+m1+2` ([#2052](https://github.com/fishtown-analytics/dbt/issues/2052), [#2485](https://github.com/fishtown-analytics/dbt/pull/2485))
- Added support for renaming BigQuery relations ([#2520](https://github.com/fishtown-analytics/dbt/issues/2520), [#2521](https://github.com/fishtown-analytics/dbt/pull/2521))
- Added support for BigQuery authorized views ([#1718](https://github.com/fishtown-analytics/dbt/issues/1718), [#2517](https://github.com/fishtown-analytics/dbt/pull/2517))
- Added support for altering BigQuery column types ([#2546](https://github.com/fishtown-analytics/dbt/issues/2546), [#2547](https://github.com/fishtown-analytics/dbt/pull/2547))
- Include row counts and bytes processed in log output for all BigQuery statement types ([#2526](https://github.com/fishtown-analytics/dbt/issues/2526))


### Fixes
- Fixed an error in create_adapter_plugins.py script when -dependency arg not passed ([#2507](https://github.com/fishtown-analytics/dbt/issues/2507), [#2508](https://github.com/fishtown-analytics/dbt/pull/2508))
- Remove misleading "Opening a new connection" log message in set_connection_name. ([#2511](https://github.com/fishtown-analytics/dbt/issues/2511))
- Now all the BigQuery statement types return the number of bytes processed ([#2526](https://github.com/fishtown-analytics/dbt/issues/2526)).

Contributors:
 - [@raalsky](https://github.com/Raalsky) ([#2417](https://github.com/fishtown-analytics/dbt/pull/2417), [#2485](https://github.com/fishtown-analytics/dbt/pull/2485))
 - [@alf-mindshift](https://github.com/alf-mindshift) ([#2431](https://github.com/fishtown-analytics/dbt/pull/2431))
 - [@scarrucciu](https://github.com/scarrucciu) ([#2508](https://github.com/fishtown-analytics/dbt/pull/2508))
 - [@southpolemonkey](https://github.com/southpolemonkey) ([#2511](https://github.com/fishtown-analytics/dbt/issues/2511))
 - [@azhard](https://github.com/azhard) ([#2517](https://github.com/fishtown-analytics/dbt/pull/2517), ([#2521](https://github.com/fishtown-analytics/dbt/pull/2521)), [#2547](https://github.com/fishtown-analytics/dbt/pull/2547))
 - [@alepuccetti](https://github.com/alepuccetti) ([#2526](https://github.com/fishtown-analytics/dbt/issues/2526))


## dbt 0.17.2 (July 29, 2020)

### Fixes
- The redshift catalog now contains information for all schemas in a project, not just the default ([#2653](https://github.com/fishtown-analytics/dbt/issues/2653), [#2654](https://github.com/fishtown-analytics/dbt/pull/2654))

### Docs
- Fix background appearance of markdown ` ``` ` code blocks ([docs#114](https://github.com/fishtown-analytics/dbt-docs/pull/114), [docs#115](https://github.com/fishtown-analytics/dbt-docs/pull/115))


## dbt 0.17.2rc1 (July 28, 2020)

### Breaking changes (for plugins)
- The `release` argument to adapter.execute_macro no longer has any effect. It will be removed in a future release of dbt (likely 0.18.0) ([#2650](https://github.com/fishtown-analytics/dbt/pull/2650))


### Fixes
- fast-fail option with adapters that don't support cancelling queries will now passthrough the original error messages ([#2644](https://github.com/fishtown-analytics/dbt/issues/2644), [#2646](https://github.com/fishtown-analytics/dbt/pull/2646))
- `dbt clean` no longer requires a profile ([#2620](https://github.com/fishtown-analytics/dbt/issues/2620), [#2649](https://github.com/fishtown-analytics/dbt/pull/2649))
- Close all connections so snowflake's keepalive thread will exit. ([#2645](https://github.com/fishtown-analytics/dbt/issues/2645), [#2650](https://github.com/fishtown-analytics/dbt/pull/2650))

Contributors:
 - [@joshpeng-quibi](https://github.com/joshpeng-quibi) ([#2646](https://github.com/fishtown-analytics/dbt/pull/2646))


## dbt 0.17.2b1 (July 21, 2020)


### Features
- Added environment variables for debug-level logging ([#2633](https://github.com/fishtown-analytics/dbt/issues/2633), [#2635](https://github.com/fishtown-analytics/dbt/pull/2635))

## dbt 0.17.1 (July 20, 2020)


## dbt 0.17.1rc4 (July 08, 2020)


### Fixes
- dbt native rendering now requires an opt-in with the `as_native` filter. Added `as_bool` and `as_number` filters, which are like `as_native` but also type-check. ([#2612](https://github.com/fishtown-analytics/dbt/issues/2612), [#2618](https://github.com/fishtown-analytics/dbt/pull/2618))


## dbt 0.17.1rc3 (July 01, 2020)


### Fixes
- dbt native rendering now avoids turning quoted strings into unquoted strings ([#2597](https://github.com/fishtown-analytics/dbt/issues/2597), [#2599](https://github.com/fishtown-analytics/dbt/pull/2599))
- Hash name of local packages ([#2600](https://github.com/fishtown-analytics/dbt/pull/2600))
- On bigquery, also persist docs for seeds ([#2598](https://github.com/fishtown-analytics/dbt/issues/2598), [#2601](https://github.com/fishtown-analytics/dbt/pull/2601))
- Swallow all file-writing related errors on Windows, regardless of path length or exception type. ([#2603](https://github.com/fishtown-analytics/dbt/pull/2603))


## dbt 0.17.1rc2 (June 25, 2020)

### Fixes
- dbt config-version: 2 now properly defers rendering `+pre-hook` and `+post-hook` fields. ([#2583](https://github.com/fishtown-analytics/dbt/issues/2583), [#2854](https://github.com/fishtown-analytics/dbt/pull/2854))
- dbt handles too-long paths on windows that do not report that the path is too long ([#2591](https://github.com/fishtown-analytics/dbt/pull/2591))


## dbt 0.17.1rc1 (June 19, 2020)


### Fixes
- dbt compile and ls no longer create schemas if they don't already exist ([#2525](https://github.com/fishtown-analytics/dbt/issues/2525), [#2528](https://github.com/fishtown-analytics/dbt/pull/2528))
- `dbt deps` now respects the `--project-dir` flag, so using `dbt deps --project-dir=/some/path` and then `dbt run --project-dir=/some/path` will properly find dependencies ([#2519](https://github.com/fishtown-analytics/dbt/issues/2519), [#2534](https://github.com/fishtown-analytics/dbt/pull/2534))
- `packages.yml` revision/version fields can be float-like again (`revision: '1.0'` is valid). ([#2518](https://github.com/fishtown-analytics/dbt/issues/2518), [#2535](https://github.com/fishtown-analytics/dbt/pull/2535))
- dbt again respects config aliases in config() calls ([#2557](https://github.com/fishtown-analytics/dbt/issues/2557), [#2559](https://github.com/fishtown-analytics/dbt/pull/2559))


- Parallel RPC requests no longer step on each others' arguments ([[#2484](https://github.com/fishtown-analytics/dbt/issues/2484), [#2554](https://github.com/fishtown-analytics/dbt/pull/2554)])
- `persist_docs` now takes into account descriptions for nested columns in bigquery ([#2549](https://github.com/fishtown-analytics/dbt/issues/2549), [#2550](https://github.com/fishtown-analytics/dbt/pull/2550))
- On windows (depending upon OS support), dbt no longer fails with errors when writing artifacts ([#2558](https://github.com/fishtown-analytics/dbt/issues/2558), [#2566](https://github.com/fishtown-analytics/dbt/pull/2566))
- dbt again respects config aliases in config() calls and dbt_project.yml ([#2557](https://github.com/fishtown-analytics/dbt/issues/2557), [#2559](https://github.com/fishtown-analytics/dbt/pull/2559), [#2575](https://github.com/fishtown-analytics/dbt/pull/2575))
- fix unclickable nodes in the dbt Docs DAG viz ([#101](https://github.com/fishtown-analytics/dbt-docs/pull/101))
- fix null database names for Spark projects in dbt Docs site ([#96](https://github.com/fishtown-analytics/dbt-docs/pull/96))

Contributors:
 - [@bodschut](https://github.com/bodschut) ([#2550](https://github.com/fishtown-analytics/dbt/pull/2550))

## dbt 0.17.0 (June 08, 2020)

### Fixes
- Removed `pytest-logbook` dependency from `dbt-core` ([#2505](https://github.com/fishtown-analytics/dbt/pull/2505))

Contributors:
 - [@aburgel](https://github.com/aburgel) ([#2505](https://github.com/fishtown-analytics/dbt/pull/2505))

## dbt 0.17.0rc4 (June 2, 2020)

### Fixes
- On snowflake, get_columns_in_relation now returns an empty list again if the relation does not exist, instead of raising an exception. ([#2504](https://github.com/fishtown-analytics/dbt/issues/2504), [#2509](https://github.com/fishtown-analytics/dbt/pull/2509))
- Added filename, project, and the value that failed to render to the exception raised when rendering fails. ([#2499](https://github.com/fishtown-analytics/dbt/issues/2499), [#2501](https://github.com/fishtown-analytics/dbt/pull/2501))


### Under the hood
- Lock protobufs to the last version that had fully functioning releases on all supported platforms ([#2490](https://github.com/fishtown-analytics/dbt/issues/2490), [#2491](https://github.com/fishtown-analytics/dbt/pull/2491))


### dbt 0.17.0rc3 (May 27, 2020)


### Fixes
- When no columns are documented and persist_docs.columns is True, skip creating comments instead of failing with errors ([#2439](https://github.com/fishtown-analytics/dbt/issues/2439), [#2440](https://github.com/fishtown-analytics/dbt/pull/2440))
- Fixed an argument issue with the `create_schema` macro on bigquery ([#2445](https://github.com/fishtown-analytics/dbt/issues/2445), [#2448](https://github.com/fishtown-analytics/dbt/pull/2448))
- dbt now logs using the adapter plugin's ideas about how relations should be displayed ([dbt-spark/#74](https://github.com/fishtown-analytics/dbt-spark/issues/74), [#2450](https://github.com/fishtown-analytics/dbt/pull/2450))
- The create_adapter_plugin.py script creates a version 2 dbt_project.yml file ([#2451](https://github.com/fishtown-analytics/dbt/issues/2451), [#2455](https://github.com/fishtown-analytics/dbt/pull/2455))
- Fixed dbt crashing with an AttributeError on duplicate sources ([#2463](https://github.com/fishtown-analytics/dbt/issues/2463), [#2464](https://github.com/fishtown-analytics/dbt/pull/2464))
- Fixed a number of issues with globally-scoped vars ([#2473](https://github.com/fishtown-analytics/dbt/issues/2473), [#2472](https://github.com/fishtown-analytics/dbt/issues/2472), [#2469](https://github.com/fishtown-analytics/dbt/issues/2469), [#2477](https://github.com/fishtown-analytics/dbt/pull/2477))
- Fixed DBT Docker entrypoint ([#2470](https://github.com/fishtown-analytics/dbt/issues/2470), [#2475](https://github.com/fishtown-analytics/dbt/pull/2475))
- Fixed a performance regression that occurred even when a user was not using the relevant feature ([#2474](https://github.com/fishtown-analytics/dbt/issues/2474), [#2478](https://github.com/fishtown-analytics/dbt/pull/2478))
- Substantial performance improvements for parsing on large projects, especially projects with many docs definition. ([#2480](https://github.com/fishtown-analytics/dbt/issues/2480), [#2481](https://github.com/fishtown-analytics/dbt/pull/2481))
- Expose Snowflake query id in case of an exception raised by connector ([#2201](https://github.com/fishtown-analytics/dbt/issues/2201), [#2358](https://github.com/fishtown-analytics/dbt/pull/2358))

### Under the hood
- Better support for optional database fields in adapters ([#2487](https://github.com/fishtown-analytics/dbt/issues/2487) [#2489](https://github.com/fishtown-analytics/dbt/pull/2489))

Contributors:
- [@dmateusp](https://github.com/dmateusp) ([#2475](https://github.com/fishtown-analytics/dbt/pull/2475))
- [@ChristianKohlberg](https://github.com/ChristianKohlberg) (#2358](https://github.com/fishtown-analytics/dbt/pull/2358))

## dbt 0.17.0rc1 (May 12, 2020)

### Breaking changes
- The `list_relations_without_caching`, `drop_schema`, and `create_schema` macros and methods now accept a single argument of a Relation object with no identifier field. ([#2411](https://github.com/fishtown-analytics/dbt/pull/2411))

### Features
- Added warning to nodes selector if nothing was matched ([#2115](https://github.com/fishtown-analytics/dbt/issues/2115), [#2343](https://github.com/fishtown-analytics/dbt/pull/2343))
- Suport column descriptions for BigQuery models ([#2335](https://github.com/fishtown-analytics/dbt/issues/2335), [#2402](https://github.com/fishtown-analytics/dbt/pull/2402))
- Added BigQuery option maximum_bytes_billed to set an upper limit for query costs ([#2346](https://github.com/fishtown-analytics/dbt/issues/2346), [#2427](https://github.com/fishtown-analytics/dbt/pull/2427))

### Fixes
- When tracking is disabled due to errors, do not reset the invocation ID ([#2398](https://github.com/fishtown-analytics/dbt/issues/2398), [#2400](https://github.com/fishtown-analytics/dbt/pull/2400))
- Fix for logic error in compilation errors for duplicate data test names ([#2406](https://github.com/fishtown-analytics/dbt/issues/2406), [#2407](https://github.com/fishtown-analytics/dbt/pull/2407))
- Fix list_schemas macro failing for BigQuery ([#2412](https://github.com/fishtown-analytics/dbt/issues/2412), [#2413](https://github.com/fishtown-analytics/dbt/issues/2413))
- When plugins are installed in the same folder as dbt core, report their versions. ([#2410](https://github.com/fishtown-analytics/dbt/issues/2410), [#2418](https://github.com/fishtown-analytics/dbt/pull/2418))
- Fix for making schema tests work for community plugin [dbt-sqlserver](https://github.com/mikaelene/dbt-sqlserver) [#2414](https://github.com/fishtown-analytics/dbt/pull/2414)
- Fix a bug where quoted uppercase schemas on snowflake were not processed properly during cache building. ([#2403](https://github.com/fishtown-analytics/dbt/issues/2403), [#2411](https://github.com/fishtown-analytics/dbt/pull/2411))
- Fix for extra spacing and parentheses when creating views in BigQuery ([#2421](https://github.com/fishtown-analytics/dbt/issues/2421), [#2422](https://github.com/fishtown-analytics/dbt/issues/2422))

### Docs
- Do not render hidden models in the search bar ([docs#89](https://github.com/fishtown-analytics/dbt-docs/issues/89), [docs#90](https://github.com/fishtown-analytics/dbt-docs/pull/90))

### Under the hood
- Track distinct project hashes in anonymous usage metrics for package downloads ([#2351](https://github.com/fishtown-analytics/dbt/issues/2351), [#2429](https://github.com/fishtown-analytics/dbt/pull/2429))

Contributors:
 - [@azhard](https://github.com/azhard) ([#2413](https://github.com/fishtown-analytics/dbt/pull/2413), [#2422](https://github.com/fishtown-analytics/dbt/pull/2422))
 - [@mikaelene](https://github.com/mikaelene) [#2414](https://github.com/fishtown-analytics/dbt/pull/2414)
 - [@raalsky](https://github.com/Raalsky) ([#2343](https://github.com/fishtown-analytics/dbt/pull/2343))
 - [@haukeduden](https://github.com/haukeduden) ([#2427](https://github.com/fishtown-analytics/dbt/pull/2427))
 - [@alf-mindshift](https://github.com/alf-mindshift) ([docs#90](https://github.com/fishtown-analytics/dbt-docs/pull/90))

## dbt 0.17.0b1 (May 5, 2020)

### Breaking changes
- Added a new dbt_project.yml version format. This emits a deprecation warning currently, but support for the existing version will be removed in a future dbt version ([#2300](https://github.com/fishtown-analytics/dbt/issues/2300), [#2312](https://github.com/fishtown-analytics/dbt/pull/2312))
- The `graph` object available in some dbt contexts now has an additional member `sources` (along side the existing `nodes`). Sources have been removed from `nodes` and added to `sources` instead ([#2312](https://github.com/fishtown-analytics/dbt/pull/2312))
- The 'location' field has been removed from bigquery catalogs ([#2382](https://github.com/fishtown-analytics/dbt/pull/2382))

### Features
- Added --fail-fast argument for dbt run and dbt test to fail on first test failure or runtime error. ([#1649](https://github.com/fishtown-analytics/dbt/issues/1649), [#2224](https://github.com/fishtown-analytics/dbt/pull/2224))
- Support for appending query comments to SQL queries. ([#2138](https://github.com/fishtown-analytics/dbt/issues/2138), [#2199](https://github.com/fishtown-analytics/dbt/pull/2199))
- Added a `get-manifest` API call. ([#2168](https://github.com/fishtown-analytics/dbt/issues/2168), [#2232](https://github.com/fishtown-analytics/dbt/pull/2232))
- Support adapter-specific aliases (like `project` and `dataset` on BigQuery) in source definitions. ([#2133](https://github.com/fishtown-analytics/dbt/issues/2133), [#2244](https://github.com/fishtown-analytics/dbt/pull/2244))
- Users can now use jinja as arguments to tests. Test arguments are rendered in the native context and injected into the test execution context directly. ([#2149](https://github.com/fishtown-analytics/dbt/issues/2149), [#2220](https://github.com/fishtown-analytics/dbt/pull/2220))
- Added support for `db_groups` and `autocreate` flags in Redshift configurations.  ([#1995](https://github.com/fishtown-analytics/dbt/issues/1995), [#2262](https://github.com/fishtown-analytics/dbt/pull/2262))
- Users can supply paths as arguments to `--models` and `--select`, either explicitily by prefixing with `path:` or implicitly with no prefix. ([#454](https://github.com/fishtown-analytics/dbt/issues/454), [#2258](https://github.com/fishtown-analytics/dbt/pull/2258))
- dbt now builds the relation cache for "dbt compile" and "dbt ls" as well as "dbt run" ([#1705](https://github.com/fishtown-analytics/dbt/issues/1705), [#2319](https://github.com/fishtown-analytics/dbt/pull/2319))
- Snowflake now uses "show terse objects" to build the relations cache instead of selecting from the information schema ([#2174](https://github.com/fishtown-analytics/dbt/issues/2174), [#2322](https://github.com/fishtown-analytics/dbt/pull/2322))
- Snowflake now uses "describe table" to get the columns in a relation ([#2260](https://github.com/fishtown-analytics/dbt/issues/2260), [#2324](https://github.com/fishtown-analytics/dbt/pull/2324))
- Add a 'depends_on' attribute to the log record extra field ([#2316](https://github.com/fishtown-analytics/dbt/issues/2316), [#2341](https://github.com/fishtown-analytics/dbt/pull/2341))
- Added a '--no-browser' argument to "dbt docs serve" so you can serve docs in an environment that only has a CLI browser which would otherwise deadlock dbt ([#2004](https://github.com/fishtown-analytics/dbt/issues/2004), [#2364](https://github.com/fishtown-analytics/dbt/pull/2364))
-  Snowflake now uses "describe table" to get the columns in a relation ([#2260](https://github.com/fishtown-analytics/dbt/issues/2260), [#2324](https://github.com/fishtown-analytics/dbt/pull/2324))
- Sources (and therefore freshness tests) can be enabled and disabled via dbt_project.yml ([#2283](https://github.com/fishtown-analytics/dbt/issues/2283), [#2312](https://github.com/fishtown-analytics/dbt/pull/2312), [#2357](https://github.com/fishtown-analytics/dbt/pull/2357))
- schema.yml files are now fully rendered in a context that is aware of vars declared in from dbt_project.yml files ([#2269](https://github.com/fishtown-analytics/dbt/issues/2269), [#2357](https://github.com/fishtown-analytics/dbt/pull/2357))
- Sources from dependencies can be overridden in schema.yml files ([#2287](https://github.com/fishtown-analytics/dbt/issues/2287), [#2357](https://github.com/fishtown-analytics/dbt/pull/2357))
- Implement persist_docs for both `relation` and `comments` on postgres and redshift, and extract them when getting the catalog. ([#2333](https://github.com/fishtown-analytics/dbt/issues/2333), [#2378](https://github.com/fishtown-analytics/dbt/pull/2378))
- Added a filter named `as_text` to the native environment rendering code that allows users to mark a value as always being a string ([#2384](https://github.com/fishtown-analytics/dbt/issues/2384), [#2395](https://github.com/fishtown-analytics/dbt/pull/2395))
- Relation comments supported for Snowflake tables and views. Column comments supported for tables. ([#1722](https://github.com/fishtown-analytics/dbt/issues/1722), [#2321](https://github.com/fishtown-analytics/dbt/pull/2321))

### Fixes
- When a jinja value is undefined, give a helpful error instead of failing with cryptic "cannot pickle ParserMacroCapture" errors ([#2110](https://github.com/fishtown-analytics/dbt/issues/2110), [#2184](https://github.com/fishtown-analytics/dbt/pull/2184))
- Added timeout to registry download call ([#2195](https://github.com/fishtown-analytics/dbt/issues/2195), [#2228](https://github.com/fishtown-analytics/dbt/pull/2228))
- When a macro is called with invalid arguments, include the calling model in the output ([#2073](https://github.com/fishtown-analytics/dbt/issues/2073), [#2238](https://github.com/fishtown-analytics/dbt/pull/2238))
- When a warn exception is not in a jinja do block, return an empty string instead of None ([#2222](https://github.com/fishtown-analytics/dbt/issues/2222), [#2259](https://github.com/fishtown-analytics/dbt/pull/2259))
- Add dbt plugin versions to --version([#2272](https://github.com/fishtown-analytics/dbt/issues/2272), [#2279](https://github.com/fishtown-analytics/dbt/pull/2279))
- When a Redshift table is defined as "auto", don't provide diststyle ([#2246](https://github.com/fishtown-analytics/dbt/issues/2246), [#2298](https://github.com/fishtown-analytics/dbt/pull/2298))
- Made file names lookups case-insensitve (.sql, .SQL, .yml, .YML) and if .yaml files are found, raise a warning indicating dbt will parse these files in future releases. ([#1681](https://github.com/fishtown-analytics/dbt/issues/1681), [#2263](https://github.com/fishtown-analytics/dbt/pull/2263))
- Return error message when profile is empty in profiles.yml. ([#2292](https://github.com/fishtown-analytics/dbt/issues/2292), [#2297](https://github.com/fishtown-analytics/dbt/pull/2297))
- Fix skipped node count in stdout at the end of a run ([#2095](https://github.com/fishtown-analytics/dbt/issues/2095), [#2310](https://github.com/fishtown-analytics/dbt/pull/2310))
- Fix an issue where BigQuery incorrectly used a relation's quote policy as the basis for the information schema's include policy, instead of the relation's include policy. ([#2188](https://github.com/fishtown-analytics/dbt/issues/2188), [#2325](https://github.com/fishtown-analytics/dbt/pull/2325))
- Fix "dbt deps" command so it respects the "--project-dir" arg if specified. ([#2338](https://github.com/fishtown-analytics/dbt/issues/2338), [#2339](https://github.com/fishtown-analytics/dbt/issues/2339))
- On `run_cli` API calls that are passed `--vars` differing from the server's `--vars`, the RPC server rebuilds the manifest for that call. ([#2265](https://github.com/fishtown-analytics/dbt/issues/2265), [#2363](https://github.com/fishtown-analytics/dbt/pull/2363))
- Remove the query job SQL from bigquery exceptions ([#2383](https://github.com/fishtown-analytics/dbt/issues/2383), [#2393](https://github.com/fishtown-analytics/dbt/pull/2393))
- Fix "Object of type Decimal is not JSON serializable" error when BigQuery queries returned numeric types in nested data structures ([#2336](https://github.com/fishtown-analytics/dbt/issues/2336), [#2348](https://github.com/fishtown-analytics/dbt/pull/2348))
- No longer query the information_schema.schemata view on bigquery ([#2320](https://github.com/fishtown-analytics/dbt/issues/2320), [#2382](https://github.com/fishtown-analytics/dbt/pull/2382))
- Preserve original subdirectory structure in compiled files. ([#2173](https://github.com/fishtown-analytics/dbt/issues/2173), [#2349](https://github.com/fishtown-analytics/dbt/pull/2349))
- Add support for `sql_header` config in incremental models ([#2136](https://github.com/fishtown-analytics/dbt/issues/2136), [#2200](https://github.com/fishtown-analytics/dbt/pull/2200))
- The ambiguous alias check now examines the node's database value as well as the schema/identifier ([#2326](https://github.com/fishtown-analytics/dbt/issues/2326), [#2387](https://github.com/fishtown-analytics/dbt/pull/2387))
- Postgres array types can now be returned via `run_query` macro calls ([#2337](https://github.com/fishtown-analytics/dbt/issues/2337), [#2376](https://github.com/fishtown-analytics/dbt/pull/2376))
- Add missing comma to `dbt compile` help text  ([#2388](https://github.com/fishtown-analytics/dbt/issues/2388) [#2389](https://github.com/fishtown-analytics/dbt/pull/2389))
- Fix for non-atomic snapshot staging table creation ([#1884](https://github.com/fishtown-analytics/dbt/issues/1884), [#2390](https://github.com/fishtown-analytics/dbt/pull/2390))
- Fix for snapshot errors when strategy changes from `check` to `timestamp` between runs ([#2350](https://github.com/fishtown-analytics/dbt/issues/2350), [#2391](https://github.com/fishtown-analytics/dbt/pull/2391))

### Under the hood
- Added more tests for source inheritance ([#2264](https://github.com/fishtown-analytics/dbt/issues/2264), [#2291](https://github.com/fishtown-analytics/dbt/pull/2291))
- Update documentation website for 0.17.0 ([#2284](https://github.com/fishtown-analytics/dbt/issues/2284))

Contributors:
 - [@raalsky](https://github.com/Raalsky) ([#2224](https://github.com/fishtown-analytics/dbt/pull/2224), [#2228](https://github.com/fishtown-analytics/dbt/pull/2228))
 - [@ilkinulas](https://github.com/ilkinulas) [#2199](https://github.com/fishtown-analytics/dbt/pull/2199)
 - [@kyleabeauchamp](https://github.com/kyleabeauchamp) [#2262](https://github.com/fishtown-analytics/dbt/pull/2262)
 - [@jeremyyeo](https://github.com/jeremyyeo) [#2259](https://github.com/fishtown-analytics/dbt/pull/2259)
 - [@rodrigodelmonte](https://github.com/rodrigodelmonte) [#2298](https://github.com/fishtown-analytics/dbt/pull/2298)
 - [@sumanau7](https://github.com/sumanau7) ([#2279](https://github.com/fishtown-analytics/dbt/pull/2279), [#2263](https://github.com/fishtown-analytics/dbt/pull/2263), [#2297](https://github.com/fishtown-analytics/dbt/pull/2297))
 - [@nickwu241](https://github.com/nickwu241) [#2339](https://github.com/fishtown-analytics/dbt/issues/2339)
 - [@Fokko](https://github.com/Fokko) [#2361](https://github.com/fishtown-analytics/dbt/pull/2361)
 - [@franloza](https://github.com/franloza) [#2349](https://github.com/fishtown-analytics/dbt/pull/2349)
 - [@sethwoodworth](https://github.com/sethwoodworth) [#2389](https://github.com/fishtown-analytics/dbt/pull/2389)
 - [@snowflakeseitz](https://github.com/snowflakeseitz) [#2321](https://github.com/fishtown-analytics/dbt/pull/2321)

## dbt 0.16.1 (April 14, 2020)

### Features
- Support for appending query comments to SQL queries. ([#2138](https://github.com/fishtown-analytics/dbt/issues/2138) [#2199](https://github.com/fishtown-analytics/dbt/issues/2199))

### Fixes
- dbt now renders the project name in the "base" context, in particular giving it access to `var` and `env_var` ([#2230](https://github.com/fishtown-analytics/dbt/issues/2230), [#2251](https://github.com/fishtown-analytics/dbt/pull/2251))
- Fix an issue with raw blocks where multiple raw blocks in the same file resulted in an error ([#2241](https://github.com/fishtown-analytics/dbt/issues/2241), [#2252](https://github.com/fishtown-analytics/dbt/pull/2252))
- Fix a redshift-only issue that caused an error when `dbt seed` found a seed with an entirely empty column that was set to a `varchar` data type. ([#2250](https://github.com/fishtown-analytics/dbt/issues/2250), [#2254](https://github.com/fishtown-analytics/dbt/pull/2254))
- Fix a bug where third party plugins that used the default `list_schemas` and `information_schema_name` macros with database quoting enabled double-quoted the database name in their queries ([#2267](https://github.com/fishtown-analytics/dbt/issues/2267), [#2281](https://github.com/fishtown-analytics/dbt/pull/2281))
- The BigQuery "partitions" config value can now be used in `dbt_project.yml` ([#2256](https://github.com/fishtown-analytics/dbt/issues/2256), [#2280](https://github.com/fishtown-analytics/dbt/pull/2280))
- dbt deps once again does not require a profile, but if profile-specific fields are accessed users will get an error ([#2231](https://github.com/fishtown-analytics/dbt/issues/2231), [#2290](https://github.com/fishtown-analytics/dbt/pull/2290))
- Macro name collisions between dbt and plugins now raise an appropriate exception, instead of an AttributeError ([#2288](https://github.com/fishtown-analytics/dbt/issues/2288), [#2293](https://github.com/fishtown-analytics/dbt/pull/2293))
- The create_adapter_plugin.py script has been updated to support 0.16.X adapters ([#2145](https://github.com/fishtown-analytics/dbt/issues/2145), [#2294](https://github.com/fishtown-analytics/dbt/pull/2294))

### Under the hood
- Pin google libraries to higher minimum values, add more dependencies as explicit ([#2233](https://github.com/fishtown-analytics/dbt/issues/2233), [#2249](https://github.com/fishtown-analytics/dbt/pull/2249))

Contributors:
 - [@ilkinulas](https://github.com/ilkinulas) [#2199](https://github.com/fishtown-analytics/dbt/pull/2199)

## dbt 0.16.0 (March 23, 2020)

## dbt 0.16.0rc4 (March 20, 2020)

### Fixes
- When dbt encounters databases, schemas, or tables with names that look like numbers, treat them as strings ([#2206](https://github.com/fishtown-analytics/dbt/issues/2206), [#2208](https://github.com/fishtown-analytics/dbt/pull/2208))
- Increased the lower bound for google-cloud-bigquery ([#2213](https://github.com/fishtown-analytics/dbt/issues/2213), [#2214](https://github.com/fishtown-analytics/dbt/pull/2214))

## dbt 0.16.0rc3 (March 11, 2020)

### Fixes
- If database quoting is enabled, do not attempt to create schemas that already exist ([#2186](https://github.com/fishtown-analytics/dbt/issues/2186), [#2187](https://github.com/fishtown-analytics/dbt/pull/2187))

### Features
- Support for appending query comments to SQL queries. ([#2138](https://github.com/fishtown-analytics/dbt/issues/2138))

## dbt 0.16.0rc2 (March 4, 2020)

### Under the hood
- Pin cffi to <1.14 to avoid a version conflict with snowflake-connector-python ([#2180](https://github.com/fishtown-analytics/dbt/issues/2180), [#2181](https://github.com/fishtown-analytics/dbt/pull/2181))

## dbt 0.16.0rc1 (March 4, 2020)

### Breaking changes
- When overriding the snowflake__list_schemas macro, you must now run a result with a column named 'name' instead of the first column ([#2171](https://github.com/fishtown-analytics/dbt/pull/2171))
- dbt no longer supports databases with greater than 10,000 schemas ([#2171](https://github.com/fishtown-analytics/dbt/pull/2171))

### Features
- Remove the requirement to have a passphrase when using Snowflake key pair authentication ([#1805](https://github.com/fishtown-analytics/dbt/issues/1805), [#2164](https://github.com/fishtown-analytics/dbt/pull/2164))
- Adding optional "sslmode" parameter for postgres ([#2152](https://github.com/fishtown-analytics/dbt/issues/2152), [#2154](https://github.com/fishtown-analytics/dbt/pull/2154))
- Docs website changes:
  - Handle non-array `accepted_values` test arguments ([dbt-docs#70](https://github.com/fishtown-analytics/dbt-docs/pull/70))
  - Support filtering by resource type ([dbt-docs#77](https://github.com/fishtown-analytics/dbt-docs/pull/77))
  - Render analyses, macros, and custom data tests ([dbt-docs#72](https://github.com/fishtown-analytics/dbt-docs/pull/72), [dbt-docs#77](https://github.com/fishtown-analytics/dbt-docs/pull/77), [dbt-docs#69](https://github.com/fishtown-analytics/dbt-docs/pull/69))
  - Support hiding models from the docs (these nodes still render in the DAG view as "hidden") ([dbt-docs#71](https://github.com/fishtown-analytics/dbt-docs/pull/71))
  - Render `meta` fields as "details" in node views ([dbt-docs#73](https://github.com/fishtown-analytics/dbt-docs/pull/73))
  - Default to lower-casing Snowflake columns specified in all-caps ([dbt-docs#74](https://github.com/fishtown-analytics/dbt-docs/pull/74))
  - Upgrade site dependencies
- Support `insert_overwrite` materializtion for BigQuery incremental models ([#2153](https://github.com/fishtown-analytics/dbt/pull/2153))


### Under the hood
- Use `show terse schemas in database` (chosen based on data collected by Michael Weinberg) instead of `select ... from information_schema.schemata` when collecting the list of schemas in a database ([#2166](https://github.com/fishtown-analytics/dbt/issues/2166), [#2171](https://github.com/fishtown-analytics/dbt/pull/2171))
- Parallelize filling the cache and listing schemas in each database during startup ([#2127](https://github.com/fishtown-analytics/dbt/issues/2127), [#2157](https://github.com/fishtown-analytics/dbt/pull/2157))

Contributors:
 - [@mhmcdonald](https://github.com/mhmcdonald) ([#2164](https://github.com/fishtown-analytics/dbt/pull/2164))
 - [@dholleran-lendico](https://github.com/dholleran-lendico) ([#2154](https://github.com/fishtown-analytics/dbt/pull/2154))

## dbt 0.16.0b3 (February 26, 2020)

### Breaking changes
- Arguments to source tests are not parsed in the config-rendering context, and are passed as their literal unparsed values to macros ([#2150](https://github.com/fishtown-analytics/dbt/pull/2150))
- `generate_schema_name` macros that accept a single argument are no longer supported ([#2143](https://github.com/fishtown-analytics/dbt/pull/2143))

### Features
- Add a "docs" field to models, with a "show" subfield ([#1671](https://github.com/fishtown-analytics/dbt/issues/1671), [#2107](https://github.com/fishtown-analytics/dbt/pull/2107))
- Add an optional "sslmode" parameter for postgres ([#2152](https://github.com/fishtown-analytics/dbt/issues/2152), [#2154](https://github.com/fishtown-analytics/dbt/pull/2154))
- Remove the requirement to have a passphrase when using Snowflake key pair authentication ([#1804](https://github.com/fishtown-analytics/dbt/issues/1805), [#2164](https://github.com/fishtown-analytics/dbt/pull/2164))
- Support a cost-effective approach for incremental models on BigQuery using scription ([#1034](https://github.com/fishtown-analytics/dbt/issues/1034), [#2140](https://github.com/fishtown-analytics/dbt/pull/2140))
- Add a dbt-{dbt_version} user agent field to the bigquery connector ([#2121](https://github.com/fishtown-analytics/dbt/issues/2121), [#2146](https://github.com/fishtown-analytics/dbt/pull/2146))
- Add support for `generate_database_name` macro ([#1695](https://github.com/fishtown-analytics/dbt/issues/1695), [#2143](https://github.com/fishtown-analytics/dbt/pull/2143))
- Expand the search path for schema.yml (and by extension, the default docs path) to include macro-paths and analysis-paths (in addition to source-paths, data-paths, and snapshot-paths) ([#2155](https://github.com/fishtown-analytics/dbt/issues/2155), [#2160](https://github.com/fishtown-analytics/dbt/pull/2160))

### Fixes
- Fix issue where dbt did not give an error in the presence of duplicate doc names ([#2054](https://github.com/fishtown-analytics/dbt/issues/2054), [#2080](https://github.com/fishtown-analytics/dbt/pull/2080))
- Include vars provided to the cli method when running the actual method ([#2092](https://github.com/fishtown-analytics/dbt/issues/2092), [#2104](https://github.com/fishtown-analytics/dbt/pull/2104))
- Improved error messages with malformed packages.yml ([#2017](https://github.com/fishtown-analytics/dbt/issues/2017), [#2078](https://github.com/fishtown-analytics/dbt/pull/2078))
- Fix an issue where dbt rendered source test args, fix issue where dbt ran an extra compile pass over the wrapped SQL. ([#2114](https://github.com/fishtown-analytics/dbt/issues/2114), [#2150](https://github.com/fishtown-analytics/dbt/pull/2150))
- Set more upper bounds for jinja2,requests, and idna dependencies, upgrade snowflake-connector-python ([#2147](https://github.com/fishtown-analytics/dbt/issues/2147), [#2151](https://github.com/fishtown-analytics/dbt/pull/2151))

Contributors:
 - [@bubbomb](https://github.com/bubbomb) ([#2080](https://github.com/fishtown-analytics/dbt/pull/2080))
 - [@sonac](https://github.com/sonac) ([#2078](https://github.com/fishtown-analytics/dbt/pull/2078))

## dbt 0.16.0b1 (February 11, 2020)

### Breaking changes
- Update the debug log format ([#2099](https://github.com/fishtown-analytics/dbt/pull/2099))
- Removed `docrefs` from output ([#2096](https://github.com/fishtown-analytics/dbt/pull/2096))
- Contexts updated to be more consistent and well-defined ([#1053](https://github.com/fishtown-analytics/dbt/issues/1053), [#1981](https://github.com/fishtown-analytics/dbt/issues/1981), [#1255](https://github.com/fishtown-analytics/dbt/issues/1255), [#2085](https://github.com/fishtown-analytics/dbt/pull/2085))
- The syntax of the `get_catalog` macro has changed ([#2037](https://github.com/fishtown-analytics/dbt/pull/2037))
- Agate type inference is no longer locale-specific. Only a small number of date/datetime formats are supported. If a seed has a specified column type, agate will not perform any type inference (it will instead be cast from a string). ([#999](https://github.com/fishtown-analytics/dbt/issues/999), [#1639](https://github.com/fishtown-analytics/dbt/issues/1639), [#1920](https://github.com/fishtown-analytics/dbt/pull/1920))

### Features
- Add column-level quoting control for tests ([#2106](https://github.com/fishtown-analytics/dbt/issues/2106), [#2047](https://github.com/fishtown-analytics/dbt/pull/2047))
- Add the macros every node uses to its `depends_on.macros` list ([#2082](https://github.com/fishtown-analytics/dbt/issues/2082), [#2103](https://github.com/fishtown-analytics/dbt/pull/2103))
- Add `arguments` field to macros ([#2081](https://github.com/fishtown-analytics/dbt/issues/2081), [#2083](https://github.com/fishtown-analytics/dbt/issues/2083), [#2096](https://github.com/fishtown-analytics/dbt/pull/2096))
- Batch the anonymous usage statistics requests to improve performance ([#2008](https://github.com/fishtown-analytics/dbt/issues/2008), [#2089](https://github.com/fishtown-analytics/dbt/pull/2089))
- Add documentation for macros/analyses ([#1041](https://github.com/fishtown-analytics/dbt/issues/1041), [#2068](https://github.com/fishtown-analytics/dbt/pull/2068))
- Search for docs in 'data' and 'snapshots' folders, in addition to 'models' ([#1832](https://github.com/fishtown-analytics/dbt/issues/1832), [#2058](https://github.com/fishtown-analytics/dbt/pull/2058))
- Add documentation for snapshots and seeds ([#1974](https://github.com/fishtown-analytics/dbt/issues/1974), [#2051](https://github.com/fishtown-analytics/dbt/pull/2051))
- Add `Column.is_number`/`Column.is_float` methods ([#1969](https://github.com/fishtown-analytics/dbt/issues/1969), [#2046](https://github.com/fishtown-analytics/dbt/pull/2046))
- Detect duplicate macros and cause an error when they are detected ([#1891](https://github.com/fishtown-analytics/dbt/issues/1891), [#2045](https://github.com/fishtown-analytics/dbt/pull/2045))
- Add support for `--select` on `dbt seed` ([#1711](https://github.com/fishtown-analytics/dbt/issues/1711), [#2042](https://github.com/fishtown-analytics/dbt/pull/2042))
- Add tags for sources (like model tags) and columns (tags apply to tests of that column) ([#1906](https://github.com/fishtown-analytics/dbt/issues/1906), [#1586](https://github.com/fishtown-analytics/dbt/issues/1586), [#2039](https://github.com/fishtown-analytics/dbt/pull/2039))
- Improve the speed of catalog generation by performing multiple smaller queries instead of one huge query ([#2009](https://github.com/fishtown-analytics/dbt/issues/2009), [#2037](https://github.com/fishtown-analytics/dbt/pull/2037))
- Add`toyaml` and `fromyaml` methods to the base context ([#1911](https://github.com/fishtown-analytics/dbt/issues/1911), [#2036](https://github.com/fishtown-analytics/dbt/pull/2036))
- Add `database_schemas` to the on-run-end context ([#1924](https://github.com/fishtown-analytics/dbt/issues/1924), [#2031](https://github.com/fishtown-analytics/dbt/pull/2031))
- Add the concept of `builtins` to the dbt context, make it possible to override functions like `ref` ([#1603](https://github.com/fishtown-analytics/dbt/issues/1603), [#2028](https://github.com/fishtown-analytics/dbt/pull/2028))
- Add a `meta` key to most `schema.yml` objects ([#1362](https://github.com/fishtown-analytics/dbt/issues/1362), [#2015](https://github.com/fishtown-analytics/dbt/pull/2015))
- Add clickable docs URL link in CLI output ([#2027](https://github.com/fishtown-analytics/dbt/issues/2027), [#2131](https://github.com/fishtown-analytics/dbt/pull/2131))
- Add `role` parameter in Postgres target configuration ([#1955](https://github.com/fishtown-analytics/dbt/issues/1955), [#2137](https://github.com/fishtown-analytics/dbt/pull/2137))
- Parse model hooks and collect `ref` statements ([#1957](https://github.com/fishtown-analytics/dbt/issues/1957), [#2025](https://github.com/fishtown-analytics/dbt/pull/2025))

### Fixes
- Fix the help output for `dbt docs` and `dbt source` to not include misleading flags ([#2038](https://github.com/fishtown-analytics/dbt/issues/2038), [#2105](https://github.com/fishtown-analytics/dbt/pull/2105))
- Allow `dbt debug` from subdirectories ([#2086](https://github.com/fishtown-analytics/dbt/issues/2086), [#2094](https://github.com/fishtown-analytics/dbt/pull/2094))
- Fix the `--no-compile` flag to `dbt docs generate` not crash dbt ([#2090](https://github.com/fishtown-analytics/dbt/issues/2090), [#2093](https://github.com/fishtown-analytics/dbt/pull/2093))
- Fix issue running `dbt debug` with an empty `dbt_project.yml` file ([#2116](https://github.com/fishtown-analytics/dbt/issues/2116), [#2120](https://github.com/fishtown-analytics/dbt/pull/2120))
- Ovewrwrite source config fields that should clobber, rather than deep merging them ([#2049](https://github.com/fishtown-analytics/dbt/issues/2049), [#2062](https://github.com/fishtown-analytics/dbt/pull/2062))
- Fix a bug in macro search where built-in macros could not be overridden for `dbt run-operation` ([#2032](https://github.com/fishtown-analytics/dbt/issues/2032), [#2035](https://github.com/fishtown-analytics/dbt/pull/2035))
- dbt now detects dependencies with the same name as the current project as an error instead of silently clobbering each other ([#2029](https://github.com/fishtown-analytics/dbt/issues/2029), [#2030](https://github.com/fishtown-analytics/dbt/pull/2030))
- Exclude tests of disabled models in compile statistics ([#1804](https://github.com/fishtown-analytics/dbt/issues/1804), [#2026](https://github.com/fishtown-analytics/dbt/pull/2026))
- Do not show ephemeral models as being cancelled during ctrl+c ([#1993](https://github.com/fishtown-analytics/dbt/issues/1993), [#2024](https://github.com/fishtown-analytics/dbt/pull/2024))
- Improve errors on plugin import failure ([#2006](https://github.com/fishtown-analytics/dbt/issues/2006), [#2022](https://github.com/fishtown-analytics/dbt/pull/2022))
- Fix the behavior of the `project-dir` argument when running `dbt debug` ([#1733](https://github.com/fishtown-analytics/dbt/issues/1733), [#1989](https://github.com/fishtown-analytics/dbt/pull/1989))

### Under the hood
- Improve the CI process for externally-contributed PRs ([#2033](https://github.com/fishtown-analytics/dbt/issues/2033), [#2097](https://github.com/fishtown-analytics/dbt/pull/2097))
- lots and lots of mypy/typing fixes ([#2010](https://github.com/fishtown-analytics/dbt/pull/2010))

Contributors:
 - [@aaronsteers](https://github.com/aaronsteers) ([#2131](https://github.com/fishtown-analytics/dbt/pull/2131))
 - [@alanmcruickshank](https://github.com/alanmcruickshank) ([#2028](https://github.com/fishtown-analytics/dbt/pull/2028))
 - [@franloza](https://github.com/franloza) ([#1989](https://github.com/fishtown-analytics/dbt/pull/1989))
 - [@heisencoder](https://github.com/heisencoder) ([#2099](https://github.com/fishtown-analytics/dbt/pull/2099))
 - [@nchammas](https://github.com/nchammas) ([#2120](https://github.com/fishtown-analytics/dbt/pull/2120))
 - [@NiallRees](https://github.com/NiallRees) ([#2026](https://github.com/fishtown-analytics/dbt/pull/2026))
 - [@shooka](https://github.com/shooka) ([#2137](https://github.com/fishtown-analytics/dbt/pull/2137))
 - [@tayloramurphy](https://github.com/tayloramurphy) ([#2015](https://github.com/fishtown-analytics/dbt/pull/2015))

## dbt 0.15.3 (February 19, 2020)

This is a bugfix release.

### Fixes
- Use refresh tokens in snowflake instead of access tokens ([#2126](https://github.com/fishtown-analytics/dbt/issues/2126), [#2141](https://github.com/fishtown-analytics/dbt/pull/2141))

## dbt 0.15.2 (February 2, 2020)

This is a bugfix release.

### Features
- Add support for Snowflake OAuth authentication ([#2050](https://github.com/fishtown-analytics/dbt/issues/2050), [#2069](https://github.com/fishtown-analytics/dbt/pull/2069))
- Add a -t flag as an alias for `dbt run --target` ([#1281](https://github.com/fishtown-analytics/dbt/issues/1281), [#2057](https://github.com/fishtown-analytics/dbt/pull/2057))

### Fixes
- Fix for UnicodeDecodeError when installing dbt via pip ([#1771](https://github.com/fishtown-analytics/dbt/issues/1771), [#2076](https://github.com/fishtown-analytics/dbt/pull/2076))
- Fix for ability to clean "protected" paths in the `dbt clean` command and improve logging ([#2059](https://github.com/fishtown-analytics/dbt/issues/2059), [#2060](https://github.com/fishtown-analytics/dbt/pull/2060))
- Fix for dbt server error when `{% docs %}` tags are malformed ([#2066](https://github.com/fishtown-analytics/dbt/issues/2066), [#2067](https://github.com/fishtown-analytics/dbt/pull/2067))
- Fix for errant duplicate resource errors when models are disabled and partial parsing is enabled ([#2055](https://github.com/fishtown-analytics/dbt/issues/2055), [#2056](https://github.com/fishtown-analytics/dbt/pull/2056))
- Fix for errant duplicate resource errors when a resource is included in multiple source paths ([#2064](https://github.com/fishtown-analytics/dbt/issues/2064), [#2065](https://github.com/fishtown-analytics/dbt/pull/2065/files))

Contributors:
 - [@markberger](https://github.com/markeberger) ([#2076](https://github.com/fishtown-analytics/dbt/pull/2076))
 - [@emilieschario](https://github.com/emilieschario) ([#2060](https://github.com/fishtown-analytics/dbt/pull/2060))

## dbt 0.15.1 (January 17, 2020)

This is a bugfix release.

### Features
- Lazily load database connections ([#1584](https://github.com/fishtown-analytics/dbt/issues/1584), [#1992](https://github.com/fishtown-analytics/dbt/pull/1992))
- Support raising warnings in user-space ([#1970](https://github.com/fishtown-analytics/dbt/issues/1970), [#1977](https://github.com/fishtown-analytics/dbt/pull/1977))
- Suppport BigQuery label configuration for models ([#1942](https://github.com/fishtown-analytics/dbt/issues/1942), [#1964](https://github.com/fishtown-analytics/dbt/pull/1964))
- Support retrying when BigQuery models fail with server errors ([#1579](https://github.com/fishtown-analytics/dbt/issues/1579), [#1963](https://github.com/fishtown-analytics/dbt/pull/1963))
- Support sql headers in create table/view statements ([#1879](https://github.com/fishtown-analytics/dbt/issues/1879), [#1967](https://github.com/fishtown-analytics/dbt/pull/1967))
- Add source snapshot-freshness to dbt rpc ([#2040](https://github.com/fishtown-analytics/dbt/issues/2040), [#2041](https://github.com/fishtown-analytics/dbt/pull/2041))

### Fixes
- Fix for catalog generation error when datasets are missing on BigQuery ([#1984](https://github.com/fishtown-analytics/dbt/issues/1984), [#2005](https://github.com/fishtown-analytics/dbt/pull/2005))
- Fix for invalid SQL generated when "check" strategy is used in Snapshots with changing schemas ([#1797](https://github.com/fishtown-analytics/dbt/issues/1797), [#2001](https://github.com/fishtown-analytics/dbt/pull/2001)(
- Fix for gaps in valid_from and valid_to timestamps when "check" strategy is used in Snapshots on some databases ([#1736](https://github.com/fishtown-analytics/dbt/issues/1736), [#1994](https://github.com/fishtown-analytics/dbt/pull/1994))
- Fix incorrect thread names in dbt server logs ([#1905](https://github.com/fishtown-analytics/dbt/issues/1905), [#2002](https://github.com/fishtown-analytics/dbt/pull/2002))
- Fix for ignored catalog data when user schemas begin with `pg*` on Postgres and Redshift ([#1960](https://github.com/fishtown-analytics/dbt/issues/1960), [#2003](https://github.com/fishtown-analytics/dbt/pull/2003))
- Fix for poorly defined materialization resolution logic ([#1962](https://github.com/fishtown-analytics/dbt/issues/1962), [#1976](https://github.com/fishtown-analytics/dbt/pull/1976))
- Fix missing `drop_schema` method in adapter namespace ([#1980](https://github.com/fishtown-analytics/dbt/issues/1980), [#1983](https://github.com/fishtown-analytics/dbt/pull/1983))
- Fix incorrect `generated_at` value in the catalog ([#1988](https://github.com/fishtown-analytics/dbt/pull/1988))

### Under the hood
- Fail more gracefully at install time when setuptools is downlevel ([#1975](https://github.com/fishtown-analytics/dbt/issues/1975), [#1978](https://github.com/fishtown-analytics/dbt/pull/1978))
- Make the `DBT_TEST_ALT` integration test warehouse configurable on Snowflake ([#1939](https://github.com/fishtown-analytics/dbt/issues/1939), [#1979](https://github.com/fishtown-analytics/dbt/pull/1979))
- Pin upper bound on `google-cloud-bigquery` dependency to `1.24.0`. ([#2007](https://github.com/fishtown-analytics/dbt/pull/2007))
- Remove duplicate `get_context_modules` method ([#1996](https://github.com/fishtown-analytics/dbt/pull/1996))
- Add type annotations to base adapter code ([#1982](https://github.com/fishtown-analytics/dbt/pull/1982))

Contributors:
 - [@Fokko](https://github.com/Fokko) ([#1996](https://github.com/fishtown-analytics/dbt/pull/1996), [#1988](https://github.com/fishtown-analytics/dbt/pull/1988), [#1982](https://github.com/fishtown-analytics/dbt/pull/1982))
 - [@kconvey](https://github.com/kconvey) ([#1967](https://github.com/fishtown-analytics/dbt/pull/1967))


## dbt 0.15.0 (November 25, 2019)

### Breaking changes
- Support for Python 2.x has been dropped [as it will no longer be supported on January 1, 2020](https://www.python.org/dev/peps/pep-0373/)
- Compilation errors in .yml files are now treated as errors instead of warnings ([#1493](https://github.com/fishtown-analytics/dbt/issues/1493), [#1751](https://github.com/fishtown-analytics/dbt/pull/1751))
- The 'table_name' field field has been removed from Relations
- The existing `compile` and `execute` rpc tasks have been renamed to `compile_sql` and `execute_sql` ([#1779](https://github.com/fishtown-analytics/dbt/issues/1779), [#1798](https://github.com/fishtown-analytics/dbt/pull/1798)) ([docs](https://docs.getdbt.com/v0.15/docs/rpc))
- Custom materializations must now manage dbt's Relation cache ([docs](https://docs.getdbt.com/v0.15/docs/creating-new-materializations#section-6-update-the-relation-cache))

### Installation notes:

dbt v0.15.0 uses the `psycopg2-binary` dependency (instead of `psycopg2`) to simplify installation on platforms that do not have a compiler toolchain installed. If you experience segmentation faults, crashes, or installation errors, you can set the  `DBT_PSYCOPG2_NAME` environment variable to `psycopg2` to change the dependency that dbt installs. This may require a compiler toolchain and development libraries.

```bash
$ DBT_PSYCOPG2_NAME=psycopg2 pip install dbt
```

You may also install specific dbt plugins directly by name. This has the advantage of only installing the Python requirements needed for your particular database:

```bash
$ pip install dbt-postgres
$ pip install dbt-redshift
$ pip install dbt-snowflake
$ pip install dbt-bigquery
```

### Core
#### Features
- Add a JSON logger ([#1237](https://github.com/fishtown-analytics/dbt/issues/1237), [#1791](https://github.com/fishtown-analytics/dbt/pull/1791)) ([docs](https://docs.getdbt.com/v0.15/docs/global-cli-flags#section-log-formatting))
- Add structured logging to dbt ([#1704](https://github.com/fishtown-analytics/dbt/issues/1704), [#1799](https://github.com/fishtown-analytics/dbt/issues/1799), [#1715](https://github.com/fishtown-analytics/dbt/pull/1715), [#1806](https://github.com/fishtown-analytics/dbt/pull/1806))
- Add partial parsing option to the profiles.yml file ([#1835](https://github.com/fishtown-analytics/dbt/issues/1835), [#1836](https://github.com/fishtown-analytics/dbt/pull/1836), [#1487](https://github.com/fishtown-analytics/dbt/issues/1487)) ([docs](https://docs.getdbt.com/v0.15/docs/configure-your-profile#section-partial-parsing))
- Support configurable query comments in SQL queries ([#1643](https://github.com/fishtown-analytics/dbt/issues/1643), [#1864](https://github.com/fishtown-analytics/dbt/pull/1864)) ([docs](https://docs.getdbt.com/v0.15/docs/configuring-query-comments))
- Support atomic full-refreshes for incremental models ([#525](https://github.com/fishtown-analytics/dbt/issues/525), [#1682](https://github.com/fishtown-analytics/dbt/pull/1682))
- Support snapshot configs in dbt_project.yml ([#1613](https://github.com/fishtown-analytics/dbt/issues/1613), [#1759](https://github.com/fishtown-analytics/dbt/pull/1759)) ([docs](https://docs.getdbt.com/v0.15/docs/snapshots#section-configuring-snapshots-in-dbt_project-yml))
- Support cache modifications in materializations ([#1683](https://github.com/fishtown-analytics/dbt/issues/1683), [#1770](https://github.com/fishtown-analytics/dbt/pull/1770)) ([docs](https://docs.getdbt.com/v0.15/docs/creating-new-materializations#section-6-update-the-relation-cache))
- Support `quote` parameter to Accepted Values schema tests ([#1873](https://github.com/fishtown-analytics/dbt/issues/1873), [#1876](https://github.com/fishtown-analytics/dbt/pull/1876)) ([docs](https://docs.getdbt.com/v0.15/docs/testing#section-accepted-values))
- Support Python 3.8 ([#1886](https://github.com/fishtown-analytics/dbt/pull/1886))
- Support filters in sources for `dbt source snapshot-freshness` invocation ([#1495](https://github.com/fishtown-analytics/dbt/issues/1495), [#1776](https://github.com/fishtown-analytics/dbt/pull/1776)) ([docs](https://docs.getdbt.com/v0.15/docs/using-sources#section-filtering-sources))
- Support external table configuration in yml source specifications ([#1784](https://github.com/fishtown-analytics/dbt/pull/1784))
- Improve CLI output when running snapshots ([#1768](https://github.com/fishtown-analytics/dbt/issues/1768), [#1769](https://github.com/fishtown-analytics/dbt/pull/1769))

#### Fixes
- Fix for unhelpful error message for malformed source/ref inputs ([#1660](https://github.com/fishtown-analytics/dbt/issues/1660), [#1809](https://github.com/fishtown-analytics/dbt/pull/1809))
- Fix for lingering backup tables when incremental models are full-refreshed ([#1933](https://github.com/fishtown-analytics/dbt/issues/1933), [#1931](https://github.com/fishtown-analytics/dbt/pull/1931))
- Fix for confusing error message when errors are encountered during compilation ([#1807](https://github.com/fishtown-analytics/dbt/issues/1807), [#1839](https://github.com/fishtown-analytics/dbt/pull/1839))
- Fix for logic error affecting the two-argument flavor of the `ref` function ([#1504](https://github.com/fishtown-analytics/dbt/issues/1504), [#1515](https://github.com/fishtown-analytics/dbt/pull/1515))
- Fix for invalid reference to dbt.exceptions ([#1569](https://github.com/fishtown-analytics/dbt/issues/1569), [#1609](https://github.com/fishtown-analytics/dbt/pull/1609))
- Fix for "cannot run empty query" error when pre/post-hooks are empty ([#1108](https://github.com/fishtown-analytics/dbt/issues/1108), [#1719](https://github.com/fishtown-analytics/dbt/pull/1719))
- Fix for confusing error when project names shadow context attributes ([#1696](https://github.com/fishtown-analytics/dbt/issues/1696), [#1748](https://github.com/fishtown-analytics/dbt/pull/1748))
- Fix for incorrect database logic in docs generation which resulted in columns being "merged" together across tables ([#1708](https://github.com/fishtown-analytics/dbt/issues/1708), [#1774](https://github.com/fishtown-analytics/dbt/pull/1774))
- Fix for seed errors located in dependency packages ([#1723](https://github.com/fishtown-analytics/dbt/issues/1723), [#1723](https://github.com/fishtown-analytics/dbt/issues/1723))
- Fix for confusing error when schema tests return unexpected results ([#1808](https://github.com/fishtown-analytics/dbt/issues/1808), [#1903](https://github.com/fishtown-analytics/dbt/pull/1903))
- Fix for twice-compiled `statement` block contents ([#1717](https://github.com/fishtown-analytics/dbt/issues/1717), [#1719](https://github.com/fishtown-analytics/dbt/pull/1719))
- Fix for inaccurate output in `dbt run-operation --help` ([#1767](https://github.com/fishtown-analytics/dbt/issues/1767), [#1777](https://github.com/fishtown-analytics/dbt/pull/1777))
- Fix for file rotation issues concerning the `logs/dbt.log` file ([#1863](https://github.com/fishtown-analytics/dbt/issues/1863), [#1865](https://github.com/fishtown-analytics/dbt/issues/1865), [#1871](https://github.com/fishtown-analytics/dbt/pull/1871))
- Fix for missing quotes in incremental model build queries ([#1847](https://github.com/fishtown-analytics/dbt/issues/1847), [#1888](https://github.com/fishtown-analytics/dbt/pull/1888))
- Fix for incorrect log level in `printer.print_run_result_error` ([#1818](https://github.com/fishtown-analytics/dbt/issues/1818), [#1823](https://github.com/fishtown-analytics/dbt/pull/1823))

### Docs
- Show seeds and snapshots in the Project and Database views ([docs#37](https://github.com/fishtown-analytics/dbt-docs/issues/37), [docs#25](https://github.com/fishtown-analytics/dbt-docs/issues/25), [docs#52](https://github.com/fishtown-analytics/dbt-docs/pull/52))
- Show sources in the Database tree view ([docs#20](https://github.com/fishtown-analytics/dbt-docs/issues/20), [docs#52](https://github.com/fishtown-analytics/dbt-docs/pull/52))
- Show edges in the DAG between models and seeds ([docs#15](https://github.com/fishtown-analytics/dbt-docs/issues/15), [docs#52](https://github.com/fishtown-analytics/dbt-docs/pull/52))
- Show Accepted Values tests and custom schema tests in the column list for models ([docs#52](https://github.com/fishtown-analytics/dbt-docs/pull/52))
- Fix links for "Refocus on node" and "View documentation" in DAG context menu for seeds ([docs#52](https://github.com/fishtown-analytics/dbt-docs/pull/52))

### Server
- Support docs generation ([#1781](https://github.com/fishtown-analytics/dbt/issues/1781), [#1801](https://github.com/fishtown-analytics/dbt/pull/1801))
- Support custom tags ([#1822](https://github.com/fishtown-analytics/dbt/issues/1822), [#1828](https://github.com/fishtown-analytics/dbt/pull/1828))
- Support invoking `deps` on the rpc server ([#1834](https://github.com/fishtown-analytics/dbt/issues/1834), [#1837](https://github.com/fishtown-analytics/dbt/pull/1837))
- Support invoking `run-operation` and `snapshot` on the rpc server ([#1875](https://github.com/fishtown-analytics/dbt/issues/1875), [#1878](https://github.com/fishtown-analytics/dbt/pull/1878))
- Suppport `--threads` argument to `cli_args` method ([#1897](https://github.com/fishtown-analytics/dbt/issues/1897), [#1909](https://github.com/fishtown-analytics/dbt/pull/1909))
- Support reloading the manifest when a SIGHUP signal is received ([#1684](https://github.com/fishtown-analytics/dbt/issues/1684), [#1699](https://github.com/fishtown-analytics/dbt/pull/1699))
- Support invoking `compile`, `run`, `test`, and `seed` on the rpc server ([#1488](https://github.com/fishtown-analytics/dbt/issues/1488), [#1652](https://github.com/fishtown-analytics/dbt/pull/1652))
- Support returning compilation logs from the last compile in the `status` method ([#1703](https://github.com/fishtown-analytics/dbt/issues/1703), [#1775](https://github.com/fishtown-analytics/dbt/pull/1715))
- Support asyncronous `compile_sql` and `run_sql` methods ([#1706](https://github.com/fishtown-analytics/dbt/issues/1706), [#1735](https://github.com/fishtown-analytics/dbt/pull/1735))
- Improve re-compilation performance ([#1824](https://github.com/fishtown-analytics/dbt/issues/1824), [#1830](https://github.com/fishtown-analytics/dbt/pull/1830))

### Postgres / Redshift
- Support running dbt against schemas which contain materialized views on Postgres ([#1698](https://github.com/fishtown-analytics/dbt/issues/1698), [#1833](https://github.com/fishtown-analytics/dbt/pull/1833))
- Support distyle AUTO in Redshift model configs ([#1882](https://github.com/fishtown-analytics/dbt/issues/1882), [#1885](https://github.com/fishtown-analytics/dbt/pull/1885)) ([docs](https://docs.getdbt.com/v0.15/docs/redshift-configs#section-using-sortkey-and-distkey))
- Fix for internal errors when run against mixed-case logical databases ([#1800](https://github.com/fishtown-analytics/dbt/issues/1800), [#1936](https://github.com/fishtown-analytics/dbt/pull/1936))

### Snowflake
- Support `copy grants` option in Snowflake model configs ([#1744](https://github.com/fishtown-analytics/dbt/issues/1744), [#1747](https://github.com/fishtown-analytics/dbt/pull/1747)) ([docs](https://docs.getdbt.com/v0.15/docs/snowflake-configs#section-copying-grants))
- Support warehouse configuration in Snowflake model configs ([#1358](https://github.com/fishtown-analytics/dbt/issues/1358), [#1899](https://github.com/fishtown-analytics/dbt/issues/1899), [#1788](https://github.com/fishtown-analytics/dbt/pull/1788), [#1901](https://github.com/fishtown-analytics/dbt/pull/1901)) ([docs](https://docs.getdbt.com/v0.15/docs/snowflake-configs#section-configuring-virtual-warehouses))
- Support secure views in Snowflake model configs ([#1730](https://github.com/fishtown-analytics/dbt/issues/1730), [#1743](https://github.com/fishtown-analytics/dbt/pull/1743)) ([docs](https://docs.getdbt.com/v0.15/docs/snowflake-configs#section-secure-views))
- Fix for unclosed connections preventing dbt from exiting when Snowflake is used with client_session_keep_alive ([#1271](https://github.com/fishtown-analytics/dbt/issues/1271), [#1749](https://github.com/fishtown-analytics/dbt/pull/1749))
- Fix for errors on Snowflake when dbt schemas contain `LOCAL TEMPORARY` tables ([#1869](https://github.com/fishtown-analytics/dbt/issues/1869), [#1872](https://github.com/fishtown-analytics/dbt/pull/1872))

### BigQuery
- Support KMS Encryption in BigQuery model configs ([#1829](https://github.com/fishtown-analytics/dbt/issues/1829), [#1851](https://github.com/fishtown-analytics/dbt/issues/1829)) ([docs](https://docs.getdbt.com/v0.15/docs/bigquery-configs#section-managing-kms-encryption))
- Improve docs generation speed by leveraging the information schema ([#1576](https://github.com/fishtown-analytics/dbt/issues/1576), [#1795](https://github.com/fishtown-analytics/dbt/pull/1795))
- Fix for cache errors on BigQuery when dataset names are capitalized ([#1810](https://github.com/fishtown-analytics/dbt/issues/1810), [#1881](https://github.com/fishtown-analytics/dbt/pull/1881))
- Fix for invalid query generation when multiple `options` are provided to a `create table|view` query ([#1786](https://github.com/fishtown-analytics/dbt/issues/1786), [#1787](https://github.com/fishtown-analytics/dbt/pull/1787))
- Use `client.delete_dataset` to drop BigQuery datasets atomically ([#1887](https://github.com/fishtown-analytics/dbt/issues/1887), [#1881](https://github.com/fishtown-analytics/dbt/pull/1881))

### Under the Hood
#### Dependencies
- Drop support for `networkx 1.x` ([#1577](https://github.com/fishtown-analytics/dbt/issues/1577), [#1814](https://github.com/fishtown-analytics/dbt/pull/1814))
- Upgrade `werkzeug` to 0.15.6 ([#1697](https://github.com/fishtown-analytics/dbt/issues/1697), [#1814](https://github.com/fishtown-analytics/dbt/pull/1814))
- Pin `psycopg2` dependency to 2.8.x to prevent segfaults ([#1221](https://github.com/fishtown-analytics/dbt/issues/1221), [#1898](https://github.com/fishtown-analytics/dbt/pull/1898))
- Set a strict upper bound for `jsonschema` dependency ([#1817](https://github.com/fishtown-analytics/dbt/issues/1817), [#1821](https://github.com/fishtown-analytics/dbt/pull/1821), [#1932](https://github.com/fishtown-analytics/dbt/pull/1932))
#### Everything else
- Provide test names and kwargs in the manifest ([#1154](https://github.com/fishtown-analytics/dbt/issues/1154), [#1816](https://github.com/fishtown-analytics/dbt/pull/1816))
- Replace JSON Schemas with data classes ([#1447](https://github.com/fishtown-analytics/dbt/issues/1447), [#1589](https://github.com/fishtown-analytics/dbt/pull/1589))
- Include test name and kwargs in test nodes in the manifest ([#1154](https://github.com/fishtown-analytics/dbt/issues/1154), [#1816](https://github.com/fishtown-analytics/dbt/pull/1816))
- Remove logic around handling `archive` blocks in the `dbt_project.yml` file ([#1580](https://github.com/fishtown-analytics/dbt/issues/1580), [#1581](https://github.com/fishtown-analytics/dbt/pull/1581))
- Remove the APIObject class ([#1762](https://github.com/fishtown-analytics/dbt/issues/1762), [#1780](https://github.com/fishtown-analytics/dbt/pull/1780))

## Contributors
Thanks all for your contributions to dbt! :tada:

- [@captainEli](https://github.com/captainEli) ([#1809](https://github.com/fishtown-analytics/dbt/pull/1809))
- [@clausherther](https://github.com/clausherther) ([#1876](https://github.com/fishtown-analytics/dbt/pull/1876))
- [@jtcohen6](https://github.com/jtcohen6) ([#1784](https://github.com/fishtown-analytics/dbt/pull/1784))
- [@tbescherer](https://github.com/tbescherer) ([#1515](https://github.com/fishtown-analytics/dbt/pull/1515))
- [@aminamos](https://github.com/aminamos) ([#1609](https://github.com/fishtown-analytics/dbt/pull/1609))
- [@JusLarsen](https://github.com/JusLarsen) ([#1903](https://github.com/fishtown-analytics/dbt/pull/1903))
- [@heisencoder](https://github.com/heisencoder) ([#1823](https://github.com/fishtown-analytics/dbt/pull/1823))
- [@tjengel](https://github.com/tjengel) ([#1885](https://github.com/fishtown-analytics/dbt/pull/1885))
- [@Carolus-Holman](https://github.com/tjengel) ([#1747](https://github.com/fishtown-analytics/dbt/pull/1747), [#1743](https://github.com/fishtown-analytics/dbt/pull/1743))
- [@kconvey](https://github.com/tjengel) ([#1851](https://github.com/fishtown-analytics/dbt/pull/1851))
- [@darrenhaken](https://github.com/darrenhaken) ([#1787](https://github.com/fishtown-analytics/dbt/pull/1787))


## dbt 0.14.4 (November 8, 2019)

This release changes the version ranges of some of dbt's dependencies. These changes address installation issues in 0.14.3 when dbt is installed from pip. You can view the full list of dependency version changes [in this commit](https://github.com/fishtown-analytics/dbt/commit/b4dd265cb433480a59bbd15d140d46ebf03644eb).

Note: If you are installing dbt into an environment alongside other Python libraries, you can install individual dbt plugins with:
```
pip install dbt-postgres
pip install dbt-redshift
pip install dbt-snowflake
pip install dbt-bigquery
```

Installing specific plugins may help mitigate issues regarding incompatible versions of dependencies between dbt and other libraries.

### Fixes:
 - Fix dependency issues caused by a bad release of `snowflake-connector-python` ([#1892](https://github.com/fishtown-analytics/dbt/issues/1892), [#1895](https://github.com/fishtown-analytics/dbt/pull/1895/files))


## dbt 0.14.3 (October 10, 2019)

This is a bugfix release.

### Fixes:
- Fix for `dictionary changed size during iteration` race condition ([#1740](https://github.com/fishtown-analytics/dbt/issues/1740), [#1750](https://github.com/fishtown-analytics/dbt/pull/1750))
- Fix upper bound on jsonschema dependency to 3.1.1 ([#1817](https://github.com/fishtown-analytics/dbt/issues/1817), [#1819](https://github.com/fishtown-analytics/dbt/pull/1819))

### Under the hood:
- Provide a programmatic method for validating profile targets ([#1754](https://github.com/fishtown-analytics/dbt/issues/1754), [#1775](https://github.com/fishtown-analytics/dbt/pull/1775))

## dbt 0.14.2 (September 13, 2019)

### Overview

This is a bugfix release.

### Fixes:
- Fix for dbt hanging at the end of execution in `dbt source snapshot-freshness` tasks ([#1728](https://github.com/fishtown-analytics/dbt/issues/1728), [#1729](https://github.com/fishtown-analytics/dbt/pull/1729))
- Fix for broken "packages" and "tags" selector dropdowns in the dbt Documentation website ([docs#47](https://github.com/fishtown-analytics/dbt-docs/issues/47), [#1726](https://github.com/fishtown-analytics/dbt/pull/1726))


## dbt 0.14.1 (September 3, 2019)

### Overview

This is primarily a bugfix release which contains a few minor improvements too. Note: this release includes an important change in how the `check` snapshot strategy works. See [#1614](https://github.com/fishtown-analytics/dbt/pull/1614) for more information. If you are using snapshots with the `check` strategy on dbt v0.14.0, it is strongly recommended that you upgrade to 0.14.1 at your soonest convenience.

### Breaking changes
 - The undocumented `macros` attribute was removed from the `graph` context variable ([#1615](https://github.com/fishtown-analytics/dbt/pull/1615))

### Features:
 - Summarize warnings at the end of dbt runs ([#1597](https://github.com/fishtown-analytics/dbt/issues/1597), [#1654](https://github.com/fishtown-analytics/dbt/pull/1654))
 - Speed up catalog generation on postgres by using avoiding use of the `information_schema` ([#1540](https://github.com/fishtown-analytics/dbt/pull/1540))
 - Docs site updates ([#1621](https://github.com/fishtown-analytics/dbt/issues/1621))
   - Fix for incorrect node selection logic in DAG view ([docs#38](https://github.com/fishtown-analytics/dbt-docs/pull/38))
   - Update page title, meta tags, and favicon ([docs#39](https://github.com/fishtown-analytics/dbt-docs/pull/39))
   - Bump the version of `dbt-styleguide`, changing file tree colors from orange to black :)
 - Add environment variables for macro debugging flags ([#1628](https://github.com/fishtown-analytics/dbt/issues/1628), [#1629](https://github.com/fishtown-analytics/dbt/pull/1629))
 - Speed up node selection by making it linear, rather than quadratic, in complexity ([#1611](https://github.com/fishtown-analytics/dbt/issues/1611), [#1615](https://github.com/fishtown-analytics/dbt/pull/1615))
 - Specify the `application` field in Snowflake connections ([#1622](https://github.com/fishtown-analytics/dbt/issues/1622), [#1623](https://github.com/fishtown-analytics/dbt/pull/1623))
 - Add support for clustering on Snowflake ([#634](https://github.com/fishtown-analytics/dbt/issues/634), [#1591](https://github.com/fishtown-analytics/dbt/pull/1591), [#1689](https://github.com/fishtown-analytics/dbt/pull/1689)) ([docs](https://docs.getdbt.com/docs/snowflake-configs#section-configuring-table-clustering))
 - Add support for job priority on BigQuery ([#1456](https://github.com/fishtown-analytics/dbt/issues/1456), [#1673](https://github.com/fishtown-analytics/dbt/pull/1673)) ([docs](https://docs.getdbt.com/docs/profile-bigquery#section-priority))
 - Add `node.config` and `node.tags` to the `generate_schema_name` and `generate_alias_name` macro context ([#1700](https://github.com/fishtown-analytics/dbt/issues/1700), [#1701](https://github.com/fishtown-analytics/dbt/pull/1701))

### Fixes:
 - Fix for reused `check_cols` values in snapshots ([#1614](https://github.com/fishtown-analytics/dbt/pull/1614), [#1709](https://github.com/fishtown-analytics/dbt/pull/1709))
 - Fix for rendering column descriptions in sources ([#1619](https://github.com/fishtown-analytics/dbt/issues/1619), [#1633](https://github.com/fishtown-analytics/dbt/pull/1633))
 - Fix for `is_incremental()` returning True for models that are not materialized as incremental models ([#1249](https://github.com/fishtown-analytics/dbt/issues/1249), [#1608](https://github.com/fishtown-analytics/dbt/pull/1608))
 - Fix for serialization of BigQuery results which contain nested or repeated records ([#1626](https://github.com/fishtown-analytics/dbt/issues/1626), [#1638](https://github.com/fishtown-analytics/dbt/pull/1638))
 - Fix for loading seed files which contain non-ascii characters ([#1632](https://github.com/fishtown-analytics/dbt/issues/1632), [#1644](https://github.com/fishtown-analytics/dbt/pull/1644))
 - Fix for creation of user cookies in incorrect directories when `--profile-dir` or `$DBT_PROFILES_DIR` is provided ([#1645](https://github.com/fishtown-analytics/dbt/issues/1645), [#1656](https://github.com/fishtown-analytics/dbt/pull/1656))
 - Fix for error handling when transactions are being rolled back ([#1647](https://github.com/fishtown-analytics/dbt/pull/1647))
 - Fix for incorrect references to `dbt.exceptions` in jinja code ([#1569](https://github.com/fishtown-analytics/dbt/issues/1569), [#1609](https://github.com/fishtown-analytics/dbt/pull/1609))
 - Fix for duplicated schema creation due to case-sensitive comparison ([#1651](https://github.com/fishtown-analytics/dbt/issues/1651), [#1663](https://github.com/fishtown-analytics/dbt/pull/1663))
 - Fix for "schema stub" created automatically by dbt ([#913](https://github.com/fishtown-analytics/dbt/issues/913), [#1663](https://github.com/fishtown-analytics/dbt/pull/1663))
 - Fix for incremental merge query on old versions of postgres (<=9.6) ([#1665](https://github.com/fishtown-analytics/dbt/issues/1665), [#1666](https://github.com/fishtown-analytics/dbt/pull/1666))
 - Fix for serializing results of queries which return `TIMESTAMP_TZ` columns on Snowflake in the RPC server ([#1670](https://github.com/fishtown-analytics/dbt/pull/1670))
 - Fix typo in InternalException ([#1640](https://github.com/fishtown-analytics/dbt/issues/1640), [#1672](https://github.com/fishtown-analytics/dbt/pull/1672))
 - Fix typo in CLI help for snapshot migration subcommand ([#1664](https://github.com/fishtown-analytics/dbt/pull/1664))
 - Fix for error handling logic when empty queries are submitted on Snowflake ([#1693](https://github.com/fishtown-analytics/dbt/issues/1693), [#1694](https://github.com/fishtown-analytics/dbt/pull/1694))
 - Fix for non-atomic column expansion logic in Snowflake incremental models and snapshots ([#1687](https://github.com/fishtown-analytics/dbt/issues/1687), [#1690](https://github.com/fishtown-analytics/dbt/pull/1690))
 - Fix for unprojected `count(*)` expression injected by custom data tests ([#1688](https://github.com/fishtown-analytics/dbt/pull/1688))
 - Fix for `dbt run` and `dbt docs generate` commands when running against Panoply Redshift ([#1479](https://github.com/fishtown-analytics/dbt/issues/1479), [#1686](https://github.com/fishtown-analytics/dbt/pull/1686))


 ### Contributors:
Thanks for your contributions to dbt!

- [@levimalott](https://github.com/levimalott) ([#1647](https://github.com/fishtown-analytics/dbt/pull/1647))
- [@aminamos](https://github.com/aminamos) ([#1609](https://github.com/fishtown-analytics/dbt/pull/1609))
- [@elexisvenator](https://github.com/elexisvenator) ([#1540](https://github.com/fishtown-analytics/dbt/pull/1540))
- [@edmundyan](https://github.com/edmundyan) ([#1663](https://github.com/fishtown-analytics/dbt/pull/1663))
- [@vitorbaptista](https://github.com/vitorbaptista) ([#1664](https://github.com/fishtown-analytics/dbt/pull/1664))
- [@sjwhitworth](https://github.com/sjwhitworth) ([#1672](https://github.com/fishtown-analytics/dbt/pull/1672), [#1673](https://github.com/fishtown-analytics/dbt/pull/1673))
- [@mikaelene](https://github.com/mikaelene) ([#1688](https://github.com/fishtown-analytics/dbt/pull/1688), [#1709](https://github.com/fishtown-analytics/dbt/pull/1709))
- [@bastienboutonnet](https://github.com/bastienboutonnet) ([#1591](https://github.com/fishtown-analytics/dbt/pull/1591), [#1689](https://github.com/fishtown-analytics/dbt/pull/1689))


## dbt 0.14.0 - Wilt Chamberlain (July 10, 2019)

### Overview
- Replace Archives with Snapshots ([docs](https://docs.getdbt.com/v0.14/docs/snapshots), [migration guide](https://docs.getdbt.com/v0.14/docs/upgrading-to-014))
- Add three new top-level commands:
  - `dbt ls` ([docs](https://docs.getdbt.com/v0.14/docs/list))
  - `dbt run-operation` ([docs](https://docs.getdbt.com/v0.14/docs/run-operation))
  - `dbt rpc` ([docs](https://docs.getdbt.com/v0.14/docs/rpc))
- Support the specification of severity levels for schema and data tests ([docs](https://docs.getdbt.com/v0.14/docs/testing#section-test-severity))
- Many new quality of life improvements and bugfixes

### Breaking changes
- Stub out adapter methods at parse-time to speed up parsing ([#1413](https://github.com/fishtown-analytics/dbt/pull/1413))
- Removed support for the `--non-destructive` flag ([#1419](https://github.com/fishtown-analytics/dbt/pull/1419), [#1415](https://github.com/fishtown-analytics/dbt/issues/1415))
- Removed support for the `sql_where` config to incremental models ([#1408](https://github.com/fishtown-analytics/dbt/pull/1408), [#1351](https://github.com/fishtown-analytics/dbt/issues/1351))
- Changed `expand_target_column_types` to take a Relation instead of a string ([#1478](https://github.com/fishtown-analytics/dbt/pull/1478))
- Replaced Archives with Snapshots
  - Normalized meta-column names in Snapshot tables ([#1361](https://github.com/fishtown-analytics/dbt/pull/1361), [#251](https://github.com/fishtown-analytics/dbt/issues/251))

### Features
- Add `run-operation` command which invokes macros directly from the CLI ([#1328](https://github.com/fishtown-analytics/dbt/pull/1328)) ([docs](https://docs.getdbt.com/v0.14/docs/run-operation))
- Add a `dbt ls` command which lists resources in your project ([#1436](https://github.com/fishtown-analytics/dbt/pull/1436), [#467](https://github.com/fishtown-analytics/dbt/issues/467)) ([docs](https://docs.getdbt.com/v0.14/docs/list))
- Add Snapshots, an improvement over Archives ([#1361](https://github.com/fishtown-analytics/dbt/pull/1361), [#1175](https://github.com/fishtown-analytics/dbt/issues/1175)) ([docs](https://docs.getdbt.com/v0.14/docs/snapshots))
  - Add the 'check' snapshot strategy ([#1361](https://github.com/fishtown-analytics/dbt/pull/1361), [#706](https://github.com/fishtown-analytics/dbt/issues/706))
  - Support Snapshots across logical databases ([#1455](https://github.com/fishtown-analytics/dbt/issues/1455))
  - Implement Snapshots using a merge statement where supported ([#1478](https://github.com/fishtown-analytics/dbt/pull/1478))
  - Support Snapshot selection using `--select` ([#1520](https://github.com/fishtown-analytics/dbt/pull/1520), [#1512](https://github.com/fishtown-analytics/dbt/issues/1512))
- Add an RPC server via `dbt rpc` ([#1301](https://github.com/fishtown-analytics/dbt/pull/1301), [#1274](https://github.com/fishtown-analytics/dbt/issues/1274)) ([docs](https://docs.getdbt.com/v0.14/docs/rpc))
  - Add `ps` and `kill` commands to the rpc server ([#1380](https://github.com/fishtown-analytics/dbt/pull/1380/), [#1369](https://github.com/fishtown-analytics/dbt/issues/1369), [#1370](https://github.com/fishtown-analytics/dbt/issues/1370))
  - Add support for ephemeral nodes to the rpc server ([#1373](https://github.com/fishtown-analytics/dbt/pull/1373), [#1368](https://github.com/fishtown-analytics/dbt/issues/1368))
  - Add support for inline macros to the rpc server ([#1375](https://github.com/fishtown-analytics/dbt/pull/1375), [#1372](https://github.com/fishtown-analytics/dbt/issues/1372), [#1348](https://github.com/fishtown-analytics/dbt/pull/1348))
  - Improve error handling in the rpc server ([#1341](https://github.com/fishtown-analytics/dbt/pull/1341), [#1309](https://github.com/fishtown-analytics/dbt/issues/1309), [#1310](https://github.com/fishtown-analytics/dbt/issues/1310))
- Made printer width configurable ([#1026](https://github.com/fishtown-analytics/dbt/issues/1026), [#1247](https://github.com/fishtown-analytics/dbt/pull/1247)) ([docs](https://docs.getdbt.com/v0.14/docs/configure-your-profile#section-additional-profile-configurations))
- Retry package downloads from the hub.getdbt.com ([#1451](https://github.com/fishtown-analytics/dbt/issues/1451), [#1491](https://github.com/fishtown-analytics/dbt/pull/1491))
- Add a test "severity" level, presented as a keyword argument to schema tests ([#1410](https://github.com/fishtown-analytics/dbt/pull/1410), [#1005](https://github.com/fishtown-analytics/dbt/issues/1005)) ([docs](https://docs.getdbt.com/v0.14/docs/testing#section-test-severity))
- Add a `generate_alias_name` macro to configure alias names dynamically ([#1363](https://github.com/fishtown-analytics/dbt/pull/1363)) ([docs](https://docs.getdbt.com/v0.14/docs/using-custom-aliases#section-generate_alias_name))
- Add a `node` argument to `generate_schema_name` to configure schema names dynamically ([#1483](https://github.com/fishtown-analytics/dbt/pull/1483), [#1463](https://github.com/fishtown-analytics/dbt/issues/1463)) ([docs](https://docs.getdbt.com/v0.14/docs/using-custom-schemas#section-generate_schema_name-arguments))
- Use `create or replace` on Snowflake to rebuild tables and views atomically ([#1101](https://github.com/fishtown-analytics/dbt/issues/1101), [#1409](https://github.com/fishtown-analytics/dbt/pull/1409))
- Use `merge` statement for incremental models on Snowflake ([#1414](https://github.com/fishtown-analytics/dbt/issues/1414), [#1307](https://github.com/fishtown-analytics/dbt/pull/1307), [#1409](https://github.com/fishtown-analytics/dbt/pull/1409)) ([docs](https://docs.getdbt.com/v0.14/docs/snowflake-configs#section-merge-behavior-incremental-models-))
- Add support seed CSV files that start with a UTF-8 Byte Order Mark (BOM) ([#1452](https://github.com/fishtown-analytics/dbt/pull/1452), [#1177](https://github.com/fishtown-analytics/dbt/issues/1177))
- Add a warning when git packages are not pinned to a version ([#1453](https://github.com/fishtown-analytics/dbt/pull/1453), [#1446](https://github.com/fishtown-analytics/dbt/issues/1446))
- Add logging for `on-run-start` and `on-run-end hooks` to console output ([#1440](https://github.com/fishtown-analytics/dbt/pull/1440), [#696](https://github.com/fishtown-analytics/dbt/issues/696))
- Add modules and tracking information to the rendering context for configuration files ([#1441](https://github.com/fishtown-analytics/dbt/pull/1441), [#1320](https://github.com/fishtown-analytics/dbt/issues/1320))
- Add support for `null` vars, and distinguish `null` vars from unset vars ([#1426](https://github.com/fishtown-analytics/dbt/pull/1426), [#608](https://github.com/fishtown-analytics/dbt/issues/608))
- Add support for the `search_path` configuration in Postgres/Redshift profiles ([#1477](https://github.com/fishtown-analytics/dbt/issues/1477), [#1476](https://github.com/fishtown-analytics/dbt/pull/1476)) ([docs (postgres)](https://docs.getdbt.com/v0.14/docs/profile-postgres), [docs (redshift)](https://docs.getdbt.com/v0.14/docs/profile-redshift))
- Add support for persisting documentation as `descriptions` for tables and views on BigQuery ([#1031](https://github.com/fishtown-analytics/dbt/issues/1031), [#1285](https://github.com/fishtown-analytics/dbt/pull/1285)) ([docs](https://docs.getdbt.com/v0.14/docs/bigquery-configs#section-persisting-model-descriptions))
- Add a `--project-dir` path which will invoke dbt in the specified directory ([#1549](https://github.com/fishtown-analytics/dbt/pull/1549), [#1544](https://github.com/fishtown-analytics/dbt/issues/1544))

### dbt docs Changes
- Add searching by tag name ([#32](https://github.com/fishtown-analytics/dbt-docs/pull/32))
- Add context menu link to export graph viz as a PNG ([#34](https://github.com/fishtown-analytics/dbt-docs/pull/34))
- Fix for clicking models in left-nav while search results are open ([#31](https://github.com/fishtown-analytics/dbt-docs/pull/31))

### Fixes
- Fix for unduly long timeouts when anonymous event tracking is blocked ([#1445](https://github.com/fishtown-analytics/dbt/pull/1445), [#1063](https://github.com/fishtown-analytics/dbt/issues/1063))
- Fix for error with mostly-duplicate git urls in packages, picking the one that came first. ([#1428](https://github.com/fishtown-analytics/dbt/pull/1428), [#1084](https://github.com/fishtown-analytics/dbt/issues/1084))
- Fix for unrendered `description` field as jinja in top-level Source specification ([#1484](https://github.com/fishtown-analytics/dbt/issues/1484), [#1494](https://github.com/fishtown-analytics/dbt/issues/1494))
- Fix for API error when very large temp tables are created in BigQuery ([#1423](https://github.com/fishtown-analytics/dbt/issues/1423), [#1478](https://github.com/fishtown-analytics/dbt/pull/1478))
- Fix for compiler errors that occurred if jinja code was present outside of a docs blocks in .md files ([#1513](https://github.com/fishtown-analytics/dbt/pull/1513), [#988](https://github.com/fishtown-analytics/dbt/issues/988))
- Fix `TEXT` handling on postgres and redshift ([#1420](https://github.com/fishtown-analytics/dbt/pull/1420), [#781](https://github.com/fishtown-analytics/dbt/issues/781))
- Fix for compiler error when vars are undefined but only used in disabled models ([#1429](https://github.com/fishtown-analytics/dbt/pull/1429), [#434](https://github.com/fishtown-analytics/dbt/issues/434))
- Improved the error message when iterating over the results of a macro that doesn't exist ([#1425](https://github.com/fishtown-analytics/dbt/pull/1425), [#1424](https://github.com/fishtown-analytics/dbt/issues/1424))
- Improved the error message when tests have invalid parameter definitions ([#1427](https://github.com/fishtown-analytics/dbt/pull/1427), [#1325](https://github.com/fishtown-analytics/dbt/issues/1325))
- Improved the error message when a user tries to archive a non-existent table ([#1361](https://github.com/fishtown-analytics/dbt/pull/1361), [#1066](https://github.com/fishtown-analytics/dbt/issues/1066))
- Fix for archive logic which tried to create already-existing destination schemas ([#1398](https://github.com/fishtown-analytics/dbt/pull/1398), [#758](https://github.com/fishtown-analytics/dbt/issues/758))
- Fix for incorrect error codes when Operations exit with an error ([#1406](https://github.com/fishtown-analytics/dbt/pull/1406), [#1377](https://github.com/fishtown-analytics/dbt/issues/1377))
- Fix for missing compiled SQL when the rpc server encounters a database error ([#1381](https://github.com/fishtown-analytics/dbt/pull/1381), [#1371](https://github.com/fishtown-analytics/dbt/issues/1371))
- Fix for broken link in the profile.yml generated by `dbt init` ([#1366](https://github.com/fishtown-analytics/dbt/pull/1366), [#1344](https://github.com/fishtown-analytics/dbt/issues/1344))
- Fix the sample test.env file's redshift password field ([#1364](https://github.com/fishtown-analytics/dbt/pull/1364))
- Fix collisions on models running concurrently that have duplicate names but have distinguishing aliases ([#1342](https://github.com/fishtown-analytics/dbt/pull/1342), [#1321](https://github.com/fishtown-analytics/dbt/issues/1321))
- Fix for a bad error message when a `version` is missing from a package spec in `packages.yml` ([#1551](https://github.com/fishtown-analytics/dbt/pull/1551), [#1546](https://github.com/fishtown-analytics/dbt/issues/1546))
- Fix for wrong package scope when the two-arg method of `ref` is used ([#1515](https://github.com/fishtown-analytics/dbt/pull/1515), [#1504](https://github.com/fishtown-analytics/dbt/issues/1504))
- Fix missing import in test suite ([#1572](https://github.com/fishtown-analytics/dbt/pull/1572))
- Fix for a Snowflake error when an external table exists in a schema that dbt operates on ([#1571](https://github.com/fishtown-analytics/dbt/pull/1571), [#1505](https://github.com/fishtown-analytics/dbt/issues/1505))


### Under the hood
- Use pytest for tests ([#1417](https://github.com/fishtown-analytics/dbt/pull/1417))
- Use flake8 for linting ([#1361](https://github.com/fishtown-analytics/dbt/pull/1361), [#1333](https://github.com/fishtown-analytics/dbt/issues/1333))
- Added a flag for wrapping models and tests in jinja blocks ([#1407](https://github.com/fishtown-analytics/dbt/pull/1407), [#1400](https://github.com/fishtown-analytics/dbt/issues/1400))
- Connection management: Bind connections threads rather than to names ([#1336](https://github.com/fishtown-analytics/dbt/pull/1336), [#1312](https://github.com/fishtown-analytics/dbt/issues/1312))
- Add deprecation warning for dbt users on Python2 ([#1534](https://github.com/fishtown-analytics/dbt/pull/1534), [#1531](https://github.com/fishtown-analytics/dbt/issues/1531))
- Upgrade networkx to v2.x ([#1509](https://github.com/fishtown-analytics/dbt/pull/1509), [#1496](https://github.com/fishtown-analytics/dbt/issues/1496))
- Anonymously track adapter type and rpc requests when tracking is enabled ([#1575](https://github.com/fishtown-analytics/dbt/pull/1575), [#1574](https://github.com/fishtown-analytics/dbt/issues/1574))
- Fix for test warnings and general test suite cleanup ([#1578](https://github.com/fishtown-analytics/dbt/pull/1578))

### Contributors:
Over a dozen contributors wrote code for this release of dbt! Thanks for taking the time, and nice work y'all! :)

- [@nydnarb](https://github.com/nydnarb) ([#1363](https://github.com/fishtown-analytics/dbt/issues/1363))
- [@emilieschario](https://github.com/emilieschario) ([#1366](https://github.com/fishtown-analytics/dbt/pull/1366))
- [@bastienboutonnet](https://github.com/bastienboutonnet) ([#1409](https://github.com/fishtown-analytics/dbt/pull/1409))
- [@kasanchez](https://github.com/kasanchez) ([#1247](https://github.com/fishtown-analytics/dbt/pull/1247))
- [@Blakewell](https://github.com/Blakewell) ([#1307](https://github.com/fishtown-analytics/dbt/pull/1307))
- [@buremba](https://github.com/buremba) ([#1476](https://github.com/fishtown-analytics/dbt/pull/1476))
- [@darrenhaken](https://github.com/darrenhaken) ([#1285](https://github.com/fishtown-analytics/dbt/pull/1285))
- [@tbescherer](https://github.com/tbescherer) ([#1504](https://github.com/fishtown-analytics/dbt/issues/1504))
- [@heisencoder](https://github.com/heisencoder) ([#1509](https://github.com/fishtown-analytics/dbt/pull/1509), [#1549](https://github.com/fishtown-analytics/dbt/pull/1549). [#1578](https://github.com/fishtown-analytics/dbt/pull/1578))
- [@cclauss](https://github.com/cclauss) ([#1572](https://github.com/fishtown-analytics/dbt/pull/1572))
- [@josegalarza](https://github.com/josegalarza) ([#1571](https://github.com/fishtown-analytics/dbt/pull/1571))
- [@rmgpinto](https://github.com/rmgpinto) ([docs#31](https://github.com/fishtown-analytics/dbt-docs/pull/31), [docs#32](https://github.com/fishtown-analytics/dbt-docs/pull/32))
- [@groodt](https://github.com/groodt) ([docs#34](https://github.com/fishtown-analytics/dbt-docs/pull/34))
- [@dcereijodo](https://github.com/dcereijodo) ([#2341](https://github.com/fishtown-analytics/dbt/pull/2341))


## dbt 0.13.1 (May 13, 2019)

### Overview
This is a bugfix release.

### Bugfixes
- Add "MaterializedView" relation type to the Snowflake adapter ([#1430](https://github.com/fishtown-analytics/dbt/issues/1430), [#1432](https://github.com/fishtown-analytics/dbt/pull/1432)) ([@adriank-convoy](https://github.com/adriank-convoy))
- Quote databases properly ([#1396](https://github.com/fishtown-analytics/dbt/issues/1396), [#1402](https://github.com/fishtown-analytics/dbt/pull/1402))
- Use "ilike" instead of "=" for database equality when listing schemas ([#1411](https://github.com/fishtown-analytics/dbt/issues/1411), [#1412](https://github.com/fishtown-analytics/dbt/pull/1412))
- Pass the model name along in get_relations ([#1384](https://github.com/fishtown-analytics/dbt/issues/1384), [#1388](https://github.com/fishtown-analytics/dbt/pull/1388))
- Add logging to dbt clean ([#1261](https://github.com/fishtown-analytics/dbt/issues/1261), [#1383](https://github.com/fishtown-analytics/dbt/pull/1383), [#1391](https://github.com/fishtown-analytics/dbt/pull/1391)) ([@emilieschario](https://github.com/emilieschario))

### dbt Docs
- Search by columns ([dbt-docs#23](https://github.com/fishtown-analytics/dbt-docs/pull/23)) ([rmgpinto](https://github.com/rmgpinto))
- Support @ selector ([dbt-docs#27](https://github.com/fishtown-analytics/dbt-docs/pull/27))
- Fix number formatting on Snowflake and BQ in table stats ([dbt-docs#28](https://github.com/fishtown-analytics/dbt-docs/pull/28))

### Contributors:
Thanks for your contributions to dbt!

- [@emilieschario](https://github.com/emilieschario)
- [@adriank-convoy](https://github.com/adriank-convoy)
- [@rmgpinto](https://github.com/rmgpinto)


## dbt 0.13.0 - Stephen Girard (March 21, 2019)

### Overview

This release provides [a stable API for building new adapters](https://docs.getdbt.com/v0.13/docs/building-a-new-adapter) and reimplements dbt's adapters as "plugins". Additionally, a new adapter for [Presto](https://github.com/fishtown-analytics/dbt-presto) was added using this architecture. Beyond adapters, this release of dbt also includes [Sources](https://docs.getdbt.com/v0.13/docs/using-sources) which can be used to document and test source data tables. See the full list of features added in 0.13.0 below.

### Breaking Changes
- version 1 schema.yml specs are no longer implemented. Please use the version 2 spec instead ([migration guide](https://docs.getdbt.com/docs/upgrading-from-0-10-to-0-11#section-schema-yml-v2-syntax))
- `{{this}}` is no longer implemented for `on-run-start` and `on-run-end` hooks. Use `{{ target }}` or an [`on-run-end` context variable](https://docs.getdbt.com/docs/on-run-end-context#section-schemas) instead ([#1176](https://github.com/fishtown-analytics/dbt/pull/1176), implementing [#878](https://github.com/fishtown-analytics/dbt/issues/878))
- A number of materialization-specific adapter methods have changed in breaking ways. If you use these adapter methods in your macros or materializations, you may need to update your code accordingly.
  - query_for_existing - **removed**, use [get_relation](https://docs.getdbt.com/v0.13/reference#adapter-get-relation) instead.
  - [get_missing_columns](https://docs.getdbt.com/v0.13/reference#adapter-get-missing-columns) - changed to take `Relation`s instead of schemas and identifiers
  - [expand_target_column_types](https://docs.getdbt.com/v0.13/reference#adapter-expand-target-column-types) - changed to take a `Relation` instead of schema, identifier
  - [get_relation](https://docs.getdbt.com/v0.13/reference#adapter-get-relation) - added a `database` argument
  - [create_schema](https://docs.getdbt.com/v0.13/reference#adapter-create-schema) - added a `database` argument
  - [drop_schema](https://docs.getdbt.com/v0.13/reference#adapter-drop-schema) - added a `database` argument

### Deprecations
- The following adapter methods are now deprecated, and will be removed in a future release:
  - get_columns_in_table - deprecated in favor of [get_columns_in_relation](https://docs.getdbt.com/v0.13/reference#adapter-get-columns-in-relation)
  - already_exists - deprecated in favor of [get_relation](https://docs.getdbt.com/v0.13/reference#adapter-get-relation)

### Features
- Add `source`s to dbt, use them to calculate source data freshness ([docs](https://docs.getdbt.com/v0.13/docs/using-sources) ) ([#814](https://github.com/fishtown-analytics/dbt/issues/814), [#1240](https://github.com/fishtown-analytics/dbt/issues/1240))
- Add support for Presto ([docs](https://docs.getdbt.com/v0.13/docs/profile-presto), [repo](https://github.com/fishtown-analytics/dbt-presto)) ([#1106](https://github.com/fishtown-analytics/dbt/issues/1106))
- Add `require-dbt-version` option to `dbt_project.yml` to state the supported versions of dbt for packages ([docs](https://docs.getdbt.com/v0.13/docs/requiring-dbt-versions)) ([#581](https://github.com/fishtown-analytics/dbt/issues/581))
- Add an output line indicating the installed version of dbt to every run ([#1134](https://github.com/fishtown-analytics/dbt/issues/1134))
- Add a new model selector (`@`) which build models, their children, and their children's parents ([docs](https://docs.getdbt.com/v0.13/reference#section-the-at-operator)) ([#1156](https://github.com/fishtown-analytics/dbt/issues/1156))
- Add support for Snowflake Key Pair Authentication ([docs](https://docs.getdbt.com/v0.13/docs/profile-snowflake#section-key-pair-authentication)) ([#1232](https://github.com/fishtown-analytics/dbt/pull/1232))
- Support SSO Authentication for Snowflake ([docs](https://docs.getdbt.com/v0.13/docs/profile-snowflake#section-sso-authentication)) ([#1172](https://github.com/fishtown-analytics/dbt/issues/1172))
- Add support for Snowflake's transient tables ([docs](https://docs.getdbt.com/v0.13/docs/snowflake-configs#section-transient-tables)) ([#946](https://github.com/fishtown-analytics/dbt/issues/946))
- Capture build timing data in `run_results.json` to visualize project performance ([#1179](https://github.com/fishtown-analytics/dbt/issues/1179))
- Add CLI flag to toggle warnings as errors ([docs](https://docs.getdbt.com/v0.13/reference#section-treat-warnings-as-errors)) ([#1243](https://github.com/fishtown-analytics/dbt/issues/1243))
- Add tab completion script for Bash ([docs](https://github.com/fishtown-analytics/dbt-completion.bash)) ([#1197](https://github.com/fishtown-analytics/dbt/issues/1197))
- Added docs on how to build a new adapter ([docs](https://docs.getdbt.com/v0.13/docs/building-a-new-adapter)) ([#560](https://github.com/fishtown-analytics/dbt/issues/560))
- Use new logo ([#1349](https://github.com/fishtown-analytics/dbt/pull/1349))

### Fixes
- Fix for Postgres character columns treated as string types ([#1194](https://github.com/fishtown-analytics/dbt/issues/1194))
- Fix for hard to reach edge case in which dbt could hang ([#1223](https://github.com/fishtown-analytics/dbt/issues/1223))
- Fix for `dbt deps` in non-English shells ([#1222](https://github.com/fishtown-analytics/dbt/issues/1222))
- Fix for over eager schema creation when models are run with `--models` ([#1239](https://github.com/fishtown-analytics/dbt/issues/1239))
- Fix for `dbt seed --show` ([#1288](https://github.com/fishtown-analytics/dbt/issues/1288))
- Fix for `is_incremental()` which should only return `True` if the target relation is a `table` ([#1292](https://github.com/fishtown-analytics/dbt/issues/1292))
- Fix for error in Snowflake table materializations with custom schemas ([#1316](https://github.com/fishtown-analytics/dbt/issues/1316))
- Fix errored out concurrent transactions on Redshift and Postgres ([#1356](https://github.com/fishtown-analytics/dbt/pull/1356))
- Fix out of order execution on model select ([#1354](https://github.com/fishtown-analytics/dbt/issues/1354), [#1355](https://github.com/fishtown-analytics/dbt/pull/1355))
- Fix adapter macro namespace issue ([#1352](https://github.com/fishtown-analytics/dbt/issues/1352), [#1353](https://github.com/fishtown-analytics/dbt/pull/1353))
- Re-add CLI flag to toggle warnings as errors ([#1347](https://github.com/fishtown-analytics/dbt/pull/1347))
- Fix release candidate regression that runs run hooks on test invocations ([#1346](https://github.com/fishtown-analytics/dbt/pull/1346))
- Fix Snowflake source quoting ([#1338](https://github.com/fishtown-analytics/dbt/pull/1338), [#1317](https://github.com/fishtown-analytics/dbt/issues/1317), [#1332](https://github.com/fishtown-analytics/dbt/issues/1332))
- Handle unexpected max_loaded_at types ([#1330](https://github.com/fishtown-analytics/dbt/pull/1330))

### Under the hood
- Replace all SQL in Python code with Jinja in macros ([#1204](https://github.com/fishtown-analytics/dbt/issues/1204))
- Loosen restrictions of boto3 dependency ([#1234](https://github.com/fishtown-analytics/dbt/issues/1234))
- Rewrote Postgres introspective queries to be faster on large databases ([#1192](https://github.com/fishtown-analytics/dbt/issues/1192)


### Contributors:
Thanks for your contributions to dbt!

- [@patrickgoss](https://github.com/patrickgoss) [#1193](https://github.com/fishtown-analytics/dbt/issues/1193)
- [@brianhartsock](https://github.com/brianhartsock) [#1191](https://github.com/fishtown-analytics/dbt/pull/1191)
- [@alexyer](https://github.com/alexyer) [#1232](https://github.com/fishtown-analytics/dbt/pull/1232)
- [@adriank-convoy](https://github.com/adriank-convoy) [#1224](https://github.com/fishtown-analytics/dbt/pull/1224)
- [@mikekaminsky](https://github.com/mikekaminsky) [#1216](https://github.com/fishtown-analytics/dbt/pull/1216)
- [@vijaykiran](https://github.com/vijaykiran) [#1198](https://github.com/fishtown-analytics/dbt/pull/1198), [#1199](https://github.com/fishtown-analytics/dbt/pull/1199)

## dbt 0.12.2 - Grace Kelly (January 8, 2019)

### Overview

This release reduces the runtime of dbt projects by improving dbt's approach to model running. Additionally, a number of workflow improvements have been added.

### Deprecations
- Deprecate `sql_where` ([#744](https://github.com/fishtown-analytics/dbt/issues/744)) ([docs](https://docs.getdbt.com/v0.12/docs/configuring-incremental-models))

### Features
- More intelligently order and execute nodes in the graph. This _significantly_ speeds up the runtime of most dbt projects ([#813](https://github.com/fishtown-analytics/dbt/issues/813))
- Add `-m` flag as an alias for `--models` ([#1160](https://github.com/fishtown-analytics/dbt/issues/1160))
- Add `post_hook` and `pre_hook` as aliases for `post-hook` and `pre-hook`, respectively ([#1124](https://github.com/fishtown-analytics/dbt/issues/1124)) ([docs](https://docs.getdbt.com/v0.12/docs/using-hooks))
- Better handling of git errors in `dbt deps` + full support for Windows ([#994](https://github.com/fishtown-analytics/dbt/issues/994), [#778](https://github.com/fishtown-analytics/dbt/issues/778), [#895](https://github.com/fishtown-analytics/dbt/issues/895))
- Add support for specifying a `location` in BigQuery datasets ([#969](https://github.com/fishtown-analytics/dbt/issues/969)) ([docs](https://docs.getdbt.com/v0.12/docs/supported-databases#section-dataset-locations))
- Add support for Jinja expressions using the `{% do ... %}` block ([#1113](https://github.com/fishtown-analytics/dbt/issues/1113))
- The `dbt debug` command is actually useful now ([#1061](https://github.com/fishtown-analytics/dbt/issues/1061))
- The `config` function can now be called multiple times in a model ([#558](https://github.com/fishtown-analytics/dbt/issues/558))
- Source the latest version of dbt from PyPi instead of GitHub ([#1122](https://github.com/fishtown-analytics/dbt/issues/1122))
- Add a peformance profiling mechnanism to dbt ([#1001](https://github.com/fishtown-analytics/dbt/issues/1001))
- Add caching for dbt's macros-only manifest to speedup parsing ([#1098](https://github.com/fishtown-analytics/dbt/issues/1098))

### Fixes
- Fix for custom schemas used alongside the `generate_schema_name` macro ([#801](https://github.com/fishtown-analytics/dbt/issues/801))
- Fix for silent failure of tests that reference nonexistent models ([#968](https://github.com/fishtown-analytics/dbt/issues/968))
- Fix for `generate_schema_name` macros that return whitespace-padded schema names ([#1074](https://github.com/fishtown-analytics/dbt/issues/1074))
- Fix for incorrect relation type for backup tables on Snowflake ([#1103](https://github.com/fishtown-analytics/dbt/issues/1103))
- Fix for incorrectly cased values in the relation cache ([#1140](https://github.com/fishtown-analytics/dbt/issues/1140))
- Fix for JSON decoding error on Python2 installed with Anaconda ([#1155](https://github.com/fishtown-analytics/dbt/issues/1155))
- Fix for unhandled exceptions that occur in anonymous event tracking ([#1180](https://github.com/fishtown-analytics/dbt/issues/1180))
- Fix for analysis files that contain `raw` tags ([#1152](https://github.com/fishtown-analytics/dbt/issues/1152))
- Fix for packages which reference the [hubsite](hub.getdbt.com) ([#1095](https://github.com/fishtown-analytics/dbt/issues/1095))

## dbt 0.12.1 - (November 15, 2018)

### Overview

This is a bugfix release.

### Fixes

- Fix for relation caching when views outside of a dbt schema depend on relations inside of a dbt schema ([#1119](https://github.com/fishtown-analytics/dbt/issues/1119))


## dbt 0.12.0 - Guion Bluford (November 12, 2018)

### Overview

This release adds caching for some introspective queries on all adapters. Additionally, custom tags can be supplied for models, along with many other minor improvements and bugfixes.

### Breaking Changes
- Support for the `repositories:` block in `dbt_project.yml` (deprecated in 0.10.0) was removed.

### tl;dr
- Make runs faster by caching introspective queries
- Support [model tags](https://docs.getdbt.com/v0.12/docs/tags)
- Add a list of [schemas](https://docs.getdbt.com/v0.12/reference#schemas) to the `on-run-end` context
- Set your [profiles directory](https://docs.getdbt.com/v0.12/docs/configure-your-profile#section-using-the-dbt_profiles_dir-environment-variable) with an environment variable

### Features

- Cache the existence of relations to speed up dbt runs ([#1025](https://github.com/fishtown-analytics/dbt/pull/1025))
- Add support for tag configuration and selection ([#1014](https://github.com/fishtown-analytics/dbt/pull/1014))
  - Add tags to the model and graph views in the docs UI ([#7](https://github.com/fishtown-analytics/dbt-docs/pull/7))
- Add the set of schemas that dbt built models into in the `on-run-end` hook context ([#908](https://github.com/fishtown-analytics/dbt/issues/908))
- Warn for unused resource config paths in dbt_project.yml ([#725](https://github.com/fishtown-analytics/dbt/pull/725))
- Add more information to the `dbt --help` output ([#1058](https://github.com/fishtown-analytics/dbt/issues/1058))
- Add support for configuring the profiles directory with an env var ([#1055](https://github.com/fishtown-analytics/dbt/issues/1055))
- Add support for cli and env vars in most `dbt_project.yml` and `profiles.yml` fields ([#1033](https://github.com/fishtown-analytics/dbt/pull/1033))
- Provide a better error message when seed file loading fails on BigQuery ([#1079](https://github.com/fishtown-analytics/dbt/pull/1079))
- Improved error handling and messaging on Redshift ([#997](https://github.com/fishtown-analytics/dbt/issues/997))
- Include datasets with underscores when listing BigQuery datasets ([#954](https://github.com/fishtown-analytics/dbt/pull/954))
- Forgo validating the user's profile for `dbt deps` and `dbt clean` commands ([#947](https://github.com/fishtown-analytics/dbt/issues/947), [#1022](https://github.com/fishtown-analytics/dbt/issues/1022))
- Don't read/parse CSV files outside of the `dbt seed` command ([#1046](https://github.com/fishtown-analytics/dbt/pull/1046))

### Fixes

- Fix for incorrect model selection with the `--models` CLI flag when projects and directories share the same name ([#1023](https://github.com/fishtown-analytics/dbt/issues/1023))
- Fix for table clustering configuration with multiple columns on BigQuery ([#1013](https://github.com/fishtown-analytics/dbt/issues/1013))
- Fix for incorrect output when a single row fails validation in `dbt test` ([#1040](https://github.com/fishtown-analytics/dbt/issues/1040))
- Fix for unwieldly Jinja errors regarding undefined variables at parse time ([#1086](https://github.com/fishtown-analytics/dbt/pull/1086), [#1080](https://github.com/fishtown-analytics/dbt/issues/1080), [#935](https://github.com/fishtown-analytics/dbt/issues/935))
- Fix for incremental models that have a line comment on the last line of the file ([#1018](https://github.com/fishtown-analytics/dbt/issues/1018))
- Fix for error messages when ephemeral models fail to compile ([#1053](https://github.com/fishtown-analytics/dbt/pull/1053))


### Under the hood
- Create adapters as singleton objects instead of classes ([#961](https://github.com/fishtown-analytics/dbt/issues/961))
- Combine project and profile into a single, coherent object ([#973](https://github.com/fishtown-analytics/dbt/pull/973))
- Investigate approaches for providing more complete compilation output ([#588](https://github.com/fishtown-analytics/dbt/issues/588))


### Contributors

Thanks for contributing!

- [@mikekaminsky](https://github.com/mikekaminsky) ([#1049](https://github.com/fishtown-analytics/dbt/pull/1049), [#1060](https://github.com/fishtown-analytics/dbt/pull/1060))
- [@joshtemple](https://github.com/joshtemple) ([#1079](https://github.com/fishtown-analytics/dbt/pull/1079))
- [@k4y3ff](https://github.com/k4y3ff) ([#954](https://github.com/fishtown-analytics/dbt/pull/954))
- [@elexisvenator](https://github.com/elexisvenator) ([#1019](https://github.com/fishtown-analytics/dbt/pull/1019))
- [@clrcrl](https://github.com/clrcrl) ([#725](https://github.com/fishtown-analytics/dbt/pull/725)


## dbt 0.11.1 - Lucretia Mott (September 18, 2018)

### Overview

This is a patch release containing a few bugfixes and one quality of life change for dbt docs.

### Features

- dbt
  - Add `--port` parameter to dbt docs serve ([#987](https://github.com/fishtown-analytics/dbt/pull/987))

### Fixes

- dbt
  - Fix hooks in model configs not running ([#985](https://github.com/fishtown-analytics/dbt/pull/985))
  - Fix integration test on redshift catalog generation ([#977](https://github.com/fishtown-analytics/dbt/pull/977))
  - Snowflake: Fix docs generation errors when QUOTED_IDENTIFIER_IGNORE_CASE is set ([#998](https://github.com/fishtown-analytics/dbt/pull/998))
  - Translate empty strings to null in seeds ([#995](https://github.com/fishtown-analytics/dbt/pull/995))
  - Filter out null schemas during catalog generation ([#992](https://github.com/fishtown-analytics/dbt/pull/992))
  - Fix quoting on drop, truncate, and rename ([#991](https://github.com/fishtown-analytics/dbt/pull/991))
- dbt-docs
  - Fix for non-existent column in schema.yml ([#3](https://github.com/fishtown-analytics/dbt-docs/pull/3))
  - Fixes for missing tests in docs UI when columns are upcased ([#2](https://github.com/fishtown-analytics/dbt-docs/pull/2))
  - Fix "copy to clipboard" ([#4](https://github.com/fishtown-analytics/dbt-docs/issues/4))

## dbt 0.11.0 - Isaac Asimov (September 6, 2018)

### Overview

This release adds support for auto-generated dbt documentation, adds a new syntax for `schema.yml` files, and fixes a number of minor bugs. With the exception of planned changes to Snowflake's default quoting strategy, this release should not contain any breaking changes. Check out the [blog post](https://blog.fishtownanalytics.com/using-dbt-docs-fae6137da3c3) for more information about this release.

### Breaking Changes
- Change default Snowflake quoting strategy to "unquoted" ([docs](https://docs.getdbt.com/v0.11/docs/configuring-quoting)) ([#824](https://github.com/fishtown-analytics/dbt/issues/824))

### Features

- Add autogenerated dbt project documentation ([docs](https://docs.getdbt.com/v0.11/docs/testing-and-documentation)) ([#375](https://github.com/fishtown-analytics/dbt/issues/375), [#863](https://github.com/fishtown-analytics/dbt/issues/863), [#941](https://github.com/fishtown-analytics/dbt/issues/941), [#815](https://github.com/fishtown-analytics/dbt/issues/815))
- Version 2 of schema.yml, which allows users to create table and column comments that end up in the manifest ([docs](https://docs.getdbt.com/v0.11/docs/schemayml-files)) ([#880](https://github.com/fishtown-analytics/dbt/pull/880))
- Extend catalog and manifest to also support Snowflake, BigQuery, and Redshift, in addition to existing Postgres support ([#866](https://github.com/fishtown-analytics/dbt/pull/866), [#857](https://github.com/fishtown-analytics/dbt/pull/857), [#849](https://github.com/fishtown-analytics/dbt/pull/849))
- Add a 'generated_at' field to both the manifest and the catalog. ([#887](https://github.com/fishtown-analytics/dbt/pull/877))
- Add `docs` blocks that users can put into `.md` files and `doc()` value for schema v2 description fields ([#888](https://github.com/fishtown-analytics/dbt/pull/888))
- Write out a 'run_results.json' after dbt invocations. ([#904](https://github.com/fishtown-analytics/dbt/pull/904))
- Type inference for interpreting CSV data is now less aggressive ([#905](https://github.com/fishtown-analytics/dbt/pull/905))
- Remove distinction between `this.table` and `this.schema` by refactoring materialization SQL ([#940](https://github.com/fishtown-analytics/dbt/pull/940))

### Fixes
- Fix for identifier clashes in BigQuery merge statements ([#914](https://github.com/fishtown-analytics/dbt/issues/914))
- Fix for unneccessary downloads of `bumpversion.cfg`, handle failures gracefully ([#907](https://github.com/fishtown-analytics/dbt/issues/907))
- Fix for incompatible `boto3` requirements ([#959](https://github.com/fishtown-analytics/dbt/issues/959))
- Fix for invalid `relationships` test when the parent column contains null values ([#921](https://github.com/fishtown-analytics/dbt/pull/921))

### Contributors

Thanks for contributing!

- [@rsmichaeldunn](https://github.com/rsmichaeldunn) ([#799](https://github.com/fishtown-analytics/dbt/pull/799))
- [@lewish](https://github.com/fishtown-analytics/dbt/pull/915) ([#915](https://github.com/fishtown-analytics/dbt/pull/915))
- [@MartinLue](https://github.com/MartinLue) ([#872](https://github.com/fishtown-analytics/dbt/pull/872))

## dbt 0.10.2 - Betsy Ross (August 3, 2018)

### Overview

This release makes it possible to alias relation names, rounds out support for BigQuery with incremental, archival, and hook support, adds the IAM Auth method for Redshift, and builds the foundation for autogenerated dbt project documentation, to come in the next release.

Additionally, a number of bugs have been fixed including intermittent BigQuery 404 errors, Redshift "table dropped by concurrent query" errors, and a probable fix for Redshift connection timeout issues.

### Contributors

We want to extend a big thank you to our outside contributors for this release! You all are amazing.

- [@danielchalef](https://github.com/danielchalef) ([#818](https://github.com/fishtown-analytics/dbt/pull/818))
- [@mjumbewu](https://github.com/mjumbewu) ([#796](https://github.com/fishtown-analytics/dbt/pull/796))
- [@abelsonlive](https://github.com/abelsonlive) ([#800](https://github.com/fishtown-analytics/dbt/pull/800))
- [@jon-rtr](https://github.com/jon-rtr) ([#800](https://github.com/fishtown-analytics/dbt/pull/800))
- [@mturzanska](https://github.com/mturzanska) ([#797](https://github.com/fishtown-analytics/dbt/pull/797))
- [@cpdean](https://github.com/cpdean) ([#780](https://github.com/fishtown-analytics/dbt/pull/780))

### Features

- BigQuery
  - Support incremental models ([#856](https://github.com/fishtown-analytics/dbt/pull/856)) ([docs](https://docs.getdbt.com/docs/configuring-models#section-configuring-incremental-models))
  - Support archival ([#856](https://github.com/fishtown-analytics/dbt/pull/856)) ([docs](https://docs.getdbt.com/docs/archival))
  - Add pre/post hook support ([#836](https://github.com/fishtown-analytics/dbt/pull/836)) ([docs](https://docs.getdbt.com/docs/using-hooks))
- Redshift: IAM Auth ([#818](https://github.com/fishtown-analytics/dbt/pull/818)) ([docs](https://docs.getdbt.com/docs/supported-databases#section-iam-authentication))
- Model aliases ([#800](https://github.com/fishtown-analytics/dbt/pull/800))([docs](https://docs.getdbt.com/docs/using-custom-aliases))
- Write JSON manifest file to disk during compilation ([#761](https://github.com/fishtown-analytics/dbt/pull/761))
- Add forward and backward graph edges to the JSON manifest file ([#762](https://github.com/fishtown-analytics/dbt/pull/762))
- Add a 'dbt docs generate' command to generate a JSON catalog file ([#774](https://github.com/fishtown-analytics/dbt/pull/774), [#808](https://github.com/fishtown-analytics/dbt/pull/808))

### Bugfixes

- BigQuery: fix concurrent relation loads ([#835](https://github.com/fishtown-analytics/dbt/pull/835))
- BigQuery: support external relations ([#828](https://github.com/fishtown-analytics/dbt/pull/828))
- Redshift: set TCP keepalive on connections ([#826](https://github.com/fishtown-analytics/dbt/pull/826))
- Redshift: fix "table dropped by concurrent query" ([#825](https://github.com/fishtown-analytics/dbt/pull/825))
- Fix the error handling for profiles.yml validation ([#820](https://github.com/fishtown-analytics/dbt/pull/820))
- Make the `--threads` parameter actually change the number of threads used ([#819](https://github.com/fishtown-analytics/dbt/pull/819))
- Ensure that numeric precision of a column is not `None` ([#796](https://github.com/fishtown-analytics/dbt/pull/796))
- Allow for more complex version comparison ([#797](https://github.com/fishtown-analytics/dbt/pull/797))

### Changes

- Use a subselect instead of CTE when building incremental models ([#787](https://github.com/fishtown-analytics/dbt/pull/787))
- Internals
  - Improved dependency selection, rip out some unused dependencies ([#848](https://github.com/fishtown-analytics/dbt/pull/848))
  - Stop tracking `run_error` in tracking code ([#817](https://github.com/fishtown-analytics/dbt/pull/817))
  - Use Mapping instead of dict as the base class for APIObject ([#756](https://github.com/fishtown-analytics/dbt/pull/756))
  - Split out parsers ([#809](https://github.com/fishtown-analytics/dbt/pull/809))
  - Fix `__all__` parameter in submodules ([#780](https://github.com/fishtown-analytics/dbt/pull/780))
  - Switch to CircleCI 2.0 ([#843](https://github.com/fishtown-analytics/dbt/pull/843), [#850](https://github.com/fishtown-analytics/dbt/pull/850))
  - Added tox environments that have the user specify what tests should be run ([#837](https://github.com/fishtown-analytics/dbt/pull/837))

## dbt 0.10.1 (May 18, 2018)

This release focuses on achieving functional parity between all of dbt's adapters. With this release, most dbt functionality should work on every adapter except where noted [here](https://docs.getdbt.com/v0.10/docs/supported-databases#section-caveats).

### tl;dr
 - Configure model schema and name quoting in your `dbt_project.yml` file ([Docs](https://docs.getdbt.com/v0.10/docs/configuring-quoting))
 - Add a `Relation` object to the context to simplify model quoting [Docs](https://docs.getdbt.com/v0.10/reference#relation)
 - Implement BigQuery materializations using new `create table as (...)` syntax, support `partition by` clause ([Docs](https://docs.getdbt.com/v0.10/docs/warehouse-specific-configurations#section-partition-clause))
 - Override seed column types ([Docs](https://docs.getdbt.com/v0.10/reference#section-override-column-types))
 - Add `get_columns_in_table` context function for BigQuery ([Docs](https://docs.getdbt.com/v0.10/reference#get_columns_in_table))

### Changes
 - Consistent schema and identifier quoting ([#727](https://github.com/fishtown-analytics/dbt/pull/727))
   - Configure quoting settings in the `dbt_project.yml` file ([#742](https://github.com/fishtown-analytics/dbt/pull/742))
   - Add a `Relation` object to the context to make quoting consistent and simple ([#742](https://github.com/fishtown-analytics/dbt/pull/742))
 - Use the new `create table as (...)` syntax on BigQuery ([#717](https://github.com/fishtown-analytics/dbt/pull/717))
   - Support `partition by` clause
 - CSV Updates:
   - Use floating point as default seed column type to avoid issues with type inference ([#694](https://github.com/fishtown-analytics/dbt/pull/694))
   - Provide a mechanism for overriding seed column types in the `dbt_project.yml` file ([#708](https://github.com/fishtown-analytics/dbt/pull/708))
   - Fix seeding for files with more than 16k rows on Snowflake ([#694](https://github.com/fishtown-analytics/dbt/pull/694))
   - Implement seeds using a materialization
 - Improve `get_columns_in_table` context function ([#709](https://github.com/fishtown-analytics/dbt/pull/709))
   - Support numeric types on Redshift, Postgres
   - Support BigQuery (including nested columns in `struct` types)
   - Support cross-database `information_schema` queries for Snowflake
   - Retain column ordinal positions

### Bugfixes
 - Fix for incorrect var precendence when using `--vars` on the CLI ([#739](https://github.com/fishtown-analytics/dbt/pull/739))
 - Fix for closed connections in `on-run-end` hooks for long-running dbt invocations ([#693](https://github.com/fishtown-analytics/dbt/pull/693))
 - Fix: don't try to run empty hooks ([#620](https://github.com/fishtown-analytics/dbt/issues/620), [#693](https://github.com/fishtown-analytics/dbt/pull/693))
 - Fix: Prevent seed data from being serialized into `graph.gpickle` file ([#720](https://github.com/fishtown-analytics/dbt/pull/720))
 - Fix: Disallow seed and model files with the same name ([#737](https://github.com/fishtown-analytics/dbt/pull/737))

## dbt 0.10.0 (March 8, 2018)

This release overhauls dbt's package management functionality, makes seeding csv files work across all adapters, and adds date partitioning support for BigQuery.

### Upgrading Instructions:
 - Check out full installation and upgrading instructions [here](https://docs.getdbt.com/docs/installation)
 - Transition the `repositories:` section of your `dbt_project.yml` file to a `packages.yml` file as described [here](https://docs.getdbt.com/docs/package-management)
 - You may need to clear out your `dbt_modules` directory if you use packages like [dbt-utils](https://github.com/fishtown-analytics/dbt-utils). Depending how your project is configured, you can do this by running `dbt clean`.
 - We're using a new CSV parsing library, `agate`, so be sure to check that all of your seed tables are parsed as you would expect!


### Changes
- Support for variables defined on the CLI with `--vars` ([#640](https://github.com/fishtown-analytics/dbt/pull/640)) ([docs](https://docs.getdbt.com/docs/using-variables))
- Improvements to `dbt seed` ([docs](https://docs.getdbt.com/v0.10/reference#seed))
  - Support seeding csv files on all adapters ([#618](https://github.com/fishtown-analytics/dbt/pull/618))
  - Make seed csv's `ref()`-able in models ([#668](https://github.com/fishtown-analytics/dbt/pull/668))
  - Support seed file configuration (custom schemas, enabled / disabled) in the `dbt_project.yml` file ([#561](https://github.com/fishtown-analytics/dbt/issues/561))
  - Support `--full-refresh` instead of `--drop-existing` (deprecated) for seed files ([#515](https://github.com/fishtown-analytics/dbt/issues/515))
  - Add `--show` argument to `dbt seed` to display a sample of data in the CLI ([#74](https://github.com/fishtown-analytics/dbt/issues/74))
- Improvements to package management ([docs](https://docs.getdbt.com/docs/package-management))
  - Deprecated `repositories:` config option in favor of `packages:` ([#542](https://github.com/fishtown-analytics/dbt/pull/542))
  - Deprecated package listing in `dbt_project.yml` in favor of `packages.yml` ([#681](https://github.com/fishtown-analytics/dbt/pull/681))
  - Support stating local file paths as dependencies ([#542](https://github.com/fishtown-analytics/dbt/pull/542))
- Support date partitioning in BigQuery ([#641](https://github.com/fishtown-analytics/dbt/pull/641)) ([docs](https://docs.getdbt.com/docs/creating-date-partitioned-tables))
- Move schema creation to _after_ `on-run-start` hooks ([#652](https://github.com/fishtown-analytics/dbt/pull/652))
- Replace `csvkit` dependency with `agate` ([#598](https://github.com/fishtown-analytics/dbt/issues/598))
- Switch snowplow endpoint to pipe directly to Fishtown Analytics ([#682](https://github.com/fishtown-analytics/dbt/pull/682))

### Bugfixes
- Throw a compilation exception if a required test macro is not present in the context ([#655](https://github.com/fishtown-analytics/dbt/issues/655))
- Make the `adapter_macro` use the `return()` function ([#635](https://github.com/fishtown-analytics/dbt/issues/635))
- Fix bug for introspective query on late binding views (redshift) ([#647](https://github.com/fishtown-analytics/dbt/pull/647))
- Disable any non-dbt log output on the CLI ([#663](https://github.com/fishtown-analytics/dbt/pull/663))


## dbt 0.9.1 (January 2, 2018)

This release fixes bugs and adds supports for late binding views on Redshift.

### Changes
- Support late binding views on Redshift ([#614](https://github.com/fishtown-analytics/dbt/pull/614)) ([docs](https://docs.getdbt.com/docs/warehouse-specific-configurations#section-late-binding-views))
- Make `run_started_at` timezone-aware ([#553](https://github.com/fishtown-analytics/dbt/pull/553)) (Contributed by [@mturzanska](https://github.com/mturzanska)) ([docs](https://docs.getdbt.com/v0.9/reference#run_started_at))

### Bugfixes

- Include hook run time in reported model run time ([#607](https://github.com/fishtown-analytics/dbt/pull/607))
- Add warning for missing test constraints ([#600](https://github.com/fishtown-analytics/dbt/pull/600))
- Fix for schema tests used or defined in packages ([#599](https://github.com/fishtown-analytics/dbt/pull/599))
- Run hooks in defined order ([#601](https://github.com/fishtown-analytics/dbt/pull/601))
- Skip tests that depend on nonexistent models ([#617](https://github.com/fishtown-analytics/dbt/pull/617))
- Fix for `adapter_macro` called within a package ([#630](https://github.com/fishtown-analytics/dbt/pull/630))


## dbt 0.9.0 (October 25, 2017)

This release focuses on improvements to macros, materializations, and package management. Check out [the blog post](https://blog.fishtownanalytics.com/whats-new-in-dbt-0-9-0-dd36f3572ac6) to learn more about what's possible in this new version of dbt.

### Installation

Full installation instructions for macOS, Windows, and Linux can be found [here](https://docs.getdbt.com/v0.9/docs/installation). If you use Windows or Linux, installation works the same as with previous versions of dbt. If you use macOS and Homebrew to install dbt, note that installation instructions have changed:

#### macOS Installation Instructions
```bash
brew update
brew tap fishtown-analytics/dbt
brew install dbt
```

### Overview

- More powerful macros and materializations
- Custom model schemas
- BigQuery improvements
- Bugfixes
- Documentation (0.9.0 docs can be found [here](https://docs.getdbt.com/v0.9/))


### Breaking Changes
- `adapter` functions must be namespaced to the `adapter` context variable. To fix this error, use `adapter.already_exists` instead of just `already_exists`, or similar for other [adapter functions](https://docs.getdbt.com/docs/adapter).


### Bugfixes
- Handle lingering `__dbt_tmp` relations ([#511](https://github.com/fishtown-analytics/dbt/pull/511))
- Run tests defined in an ephemeral directory ([#509](https://github.com/fishtown-analytics/dbt/pull/509))


### Changes
- use `adapter`, `ref`, and `var` inside of macros ([#466](https://github.com/fishtown-analytics/dbt/pull/466/files))
- Build custom tests and materializations in dbt packages ([#466](https://github.com/fishtown-analytics/dbt/pull/466/files))
- Support pre- and post- hooks that run outside of a transaction ([#510](https://github.com/fishtown-analytics/dbt/pull/510))
- Support table materializations for BigQuery ([#507](https://github.com/fishtown-analytics/dbt/pull/507))
- Support querying external data sources in BigQuery ([#507](https://github.com/fishtown-analytics/dbt/pull/507))
- Override which schema models are materialized in ([#522](https://github.com/fishtown-analytics/dbt/pull/522)) ([docs](https://docs.getdbt.com/v0.9/docs/using-custom-schemas))
- Make `{{ ref(...) }}` return the same type of object as `{{ this }} `([#530](https://github.com/fishtown-analytics/dbt/pull/530))
- Replace schema test CTEs with subqueries to speed them up for Postgres ([#536](https://github.com/fishtown-analytics/dbt/pull/536)) ([@ronnyli](https://github.com/ronnyli))
 - Bump Snowflake dependency, remove pyasn1 ([#570](https://github.com/fishtown-analytics/dbt/pull/570))


### Documentation
- Document how to [create a package](https://docs.getdbt.com/v0.9/docs/building-packages)
- Document how to [make a materialization](https://docs.getdbt.com/v0.9/docs/creating-new-materializations)
- Document how to [make custom schema tests](https://docs.getdbt.com/v0.9/docs/custom-schema-tests)
- Document how to [use hooks to vacuum](https://docs.getdbt.com/v0.9/docs/using-hooks#section-using-hooks-to-vacuum)
- Document [all context variables](https://docs.getdbt.com/v0.9/reference)


### New Contributors
- [@ronnyli](https://github.com/ronnyli) ([#536](https://github.com/fishtown-analytics/dbt/pull/536))


## dbt 0.9.0 Alpha 5 (October 24, 2017)

### Overview
 - Bump Snowflake dependency, remove pyasn1 ([#570](https://github.com/fishtown-analytics/dbt/pull/570))

## dbt 0.9.0 Alpha 4 (October 3, 2017)

### Bugfixes
 - Fix for federated queries on BigQuery with Service Account json credentials ([#547](https://github.com/fishtown-analytics/dbt/pull/547))

## dbt 0.9.0 Alpha 3 (October 3, 2017)

### Overview
 - Bugfixes
 - Faster schema tests on Postgres
 - Fix for broken environment variables

### Improvements

- Replace schema test CTEs with subqueries to speed them up for Postgres ([#536](https://github.com/fishtown-analytics/dbt/pull/536)) ([@ronnyli](https://github.com/ronnyli))

### Bugfixes
- Fix broken integration tests ([#539](https://github.com/fishtown-analytics/dbt/pull/539))
- Fix for `--non-destructive` on views ([#539](https://github.com/fishtown-analytics/dbt/pull/539))
- Fix for package models materialized in the wrong schema ([#538](https://github.com/fishtown-analytics/dbt/pull/538))
- Fix for broken environment variables ([#543](https://github.com/fishtown-analytics/dbt/pull/543))

### New Contributors

- [@ronnyli](https://github.com/ronnyli)
  - https://github.com/fishtown-analytics/dbt/pull/536

## dbt 0.9.0 Alpha 2 (September 20, 2017)

### Overview

- Custom model schemas
- BigQuery updates
- `ref` improvements

### Bugfixes
- Parity for `statement` interface on BigQuery ([#526](https://github.com/fishtown-analytics/dbt/pull/526))

### Changes
- Override which schema models are materialized in ([#522](https://github.com/fishtown-analytics/dbt/pull/522)) ([docs](https://docs.getdbt.com/v0.9/docs/using-custom-schemas))
- Make `{{ ref(...) }}` return the same type of object as `{{ this }} `([#530](https://github.com/fishtown-analytics/dbt/pull/530))


## dbt 0.9.0 Alpha 1 (August 29, 2017)

### Overview

- More powerful macros
- BigQuery improvements
- Bugfixes
- Documentation (0.9.0 docs can be found [here](https://docs.getdbt.com/v0.9/))

### Breaking Changes
dbt 0.9.0 Alpha 1 introduces a number of new features intended to help dbt-ers write flexible, reusable code. The majority of these changes involve the `macro` and `materialization` Jinja blocks. As this is an alpha release, there may exist bugs or incompatibilites, particularly surrounding these two blocks. A list of known breaking changes is provided below. If you find new bugs, or have questions about dbt 0.9.0, please don't hesitate to reach out in [slack](http://community.getdbt.com/) or [open a new issue](https://github.com/fishtown-analytics/dbt/issues/new?milestone=0.9.0+alpha-1).

##### 1. Adapter functions must be namespaced to the `adapter` context variable
This will manifest as a compilation error that looks like:
```
Compilation Error in model {your_model} (models/path/to/your_model.sql)
  'already_exists' is undefined
```

To fix this error, use `adapter.already_exists` instead of just `already_exists`, or similar for other [adapter functions](https://docs.getdbt.com/docs/adapter).

### Bugfixes
- Handle lingering `__dbt_tmp` relations ([#511](https://github.com/fishtown-analytics/dbt/pull/511))
- Run tests defined in an ephemeral directory ([#509](https://github.com/fishtown-analytics/dbt/pull/509))

### Changes
- use `adapter`, `ref`, and `var` inside of macros ([#466](https://github.com/fishtown-analytics/dbt/pull/466/files))
- Build custom tests and materializations in dbt packages ([#466](https://github.com/fishtown-analytics/dbt/pull/466/files))
- Support pre- and post- hooks that run outside of a transaction ([#510](https://github.com/fishtown-analytics/dbt/pull/510))
- Support table materializations for BigQuery ([#507](https://github.com/fishtown-analytics/dbt/pull/507))
- Support querying external data sources in BigQuery ([#507](https://github.com/fishtown-analytics/dbt/pull/507))

### Documentation
- Document how to [create a package](https://docs.getdbt.com/v0.8/docs/building-packages)
- Document how to [make a materialization](https://docs.getdbt.com/v0.8/docs/creating-new-materializations)
- Document how to [make custom schema tests](https://docs.getdbt.com/v0.8/docs/custom-schema-tests)

## dbt 0.8.3 (July 14, 2017)

### Overview

- Add suppport for Google BigQuery
- Significant exit codes
- Load credentials from environment variables

### Bugfixes

- Fix errant warning for `dbt archive` commands ([#476](https://github.com/fishtown-analytics/dbt/pull/476))
- Show error (instead of backtrace) for failed hook statements ([#478](https://github.com/fishtown-analytics/dbt/pull/478))
- `dbt init` no longer leaves the repo in an invalid state ([#487](https://github.com/fishtown-analytics/dbt/pull/487))
- Fix bug which ignored git tag specs for package repos ([#463](https://github.com/fishtown-analytics/dbt/issues/463))

### Changes

- Support BigQuery as a target ([#437](https://github.com/fishtown-analytics/dbt/issues/437)) ([#438](https://github.com/fishtown-analytics/dbt/issues/438))
- Make dbt exit codes significant (0 = success, 1/2 = error) ([#297](https://github.com/fishtown-analytics/dbt/issues/297))
- Add context function to pull in environment variables ([#450](https://github.com/fishtown-analytics/dbt/issues/450))

### Documentation
- Document target configuration for BigQuery [here](https://docs.getdbt.com/v0.8/docs/supported-databases#section-bigquery)
- Document dbt exit codes [here](https://docs.getdbt.com/v0.8/reference#exit-codes)
- Document environment variable usage [here](https://docs.getdbt.com/v0.8/reference#env_var)

## dbt 0.8.2 (May 31, 2017)

### Overview

- UI/UX improvements (colorized output, failures summary, better error messages)
- Cancel running queries on ctrl+c
- Bugfixes
- Docs

### Bugfixes

- Fix bug for interleaved sort keys on Redshift ([#430](https://github.com/fishtown-analytics/dbt/pull/430))

### Changes
- Don't try to create schema if it already exists ([#446](https://github.com/fishtown-analytics/dbt/pull/446))
- Summarize failures for dbt invocations ([#443](https://github.com/fishtown-analytics/dbt/pull/443))
- Colorized dbt output ([#441](https://github.com/fishtown-analytics/dbt/pull/441))
- Cancel running queries on ctrl-c ([#444](https://github.com/fishtown-analytics/dbt/pull/444))
- Better error messages for common failure modes ([#445](https://github.com/fishtown-analytics/dbt/pull/445))
- Upgrade dependencies ([#431](https://github.com/fishtown-analytics/dbt/pull/431))
- Improvements to `dbt init` and first time dbt usage experience ([#439](https://github.com/fishtown-analytics/dbt/pull/439))

### Documentation
- Document full-refresh requirements for incremental models ([#417](https://github.com/fishtown-analytics/dbt/issues/417))
- Document archival ([#433](https://github.com/fishtown-analytics/dbt/issues/433))
- Document the two-version variant of `ref` ([#432](https://github.com/fishtown-analytics/dbt/issues/432))


## dbt 0.8.1 (May 10, 2017)


### Overview
- Bugfixes
- Reintroduce `compile` command
- Moved docs to [readme.io](https://docs.getdbt.com/)


### Bugfixes

- Fix bug preventing overriding a disabled package model in the current project ([#391](https://github.com/fishtown-analytics/dbt/pull/391))
- Fix bug which prevented multiple sort keys (provided as an array) on Redshift ([#397](https://github.com/fishtown-analytics/dbt/pull/397))
- Fix race condition while compiling schema tests in an empty `target` directory ([#398](https://github.com/fishtown-analytics/dbt/pull/398))

### Changes

- Reintroduce dbt `compile` command ([#407](https://github.com/fishtown-analytics/dbt/pull/407))
- Compile `on-run-start` and `on-run-end` hooks to a file ([#412](https://github.com/fishtown-analytics/dbt/pull/412))

### Documentation
- Move docs to readme.io ([#414](https://github.com/fishtown-analytics/dbt/pull/414))
- Add docs for event tracking opt-out ([#399](https://github.com/fishtown-analytics/dbt/issues/399))


## dbt 0.8.0 (April 17, 2017)


### Overview

- Bugfixes
- True concurrency
- More control over "advanced" incremental model configurations [more info](http://dbt.readthedocs.io/en/master/guide/configuring-models/)

### Bugfixes

- Fix ephemeral load order bug ([#292](https://github.com/fishtown-analytics/dbt/pull/292), [#285](https://github.com/fishtown-analytics/dbt/pull/285))
- Support composite unique key in archivals ([#324](https://github.com/fishtown-analytics/dbt/pull/324))
- Fix target paths ([#331](https://github.com/fishtown-analytics/dbt/pull/331), [#329](https://github.com/fishtown-analytics/dbt/issues/329))
- Ignore commented-out schema tests ([#330](https://github.com/fishtown-analytics/dbt/pull/330), [#328](https://github.com/fishtown-analytics/dbt/issues/328))
- Fix run levels ([#343](https://github.com/fishtown-analytics/dbt/pull/343), [#340](https://github.com/fishtown-analytics/dbt/issues/340), [#338](https://github.com/fishtown-analytics/dbt/issues/338))
- Fix concurrency, open a unique transaction per model ([#345](https://github.com/fishtown-analytics/dbt/pull/345), [#336](https://github.com/fishtown-analytics/dbt/issues/336))
- Handle concurrent `DROP ... CASCADE`s in Redshift ([#349](https://github.com/fishtown-analytics/dbt/pull/349))
- Always release connections (use `try .. finally`) ([#354](https://github.com/fishtown-analytics/dbt/pull/354))

### Changes

- Changed: different syntax for "relationships" schema tests ([#339](https://github.com/fishtown-analytics/dbt/pull/339))
- Added: `already_exists` context function ([#372](https://github.com/fishtown-analytics/dbt/pull/372))
- Graph refactor: fix common issues with load order ([#292](https://github.com/fishtown-analytics/dbt/pull/292))
- Graph refactor: multiple references to an ephemeral models should share a CTE ([#316](https://github.com/fishtown-analytics/dbt/pull/316))
- Graph refactor: macros in flat graph ([#332](https://github.com/fishtown-analytics/dbt/pull/332))
- Refactor: factor out jinja interactions ([#309](https://github.com/fishtown-analytics/dbt/pull/309))
- Speedup: detect cycles at the end of compilation ([#307](https://github.com/fishtown-analytics/dbt/pull/307))
- Speedup: write graph file with gpickle instead of yaml ([#306](https://github.com/fishtown-analytics/dbt/pull/306))
- Clone dependencies with `--depth 1` to make them more compact ([#277](https://github.com/fishtown-analytics/dbt/issues/277), [#342](https://github.com/fishtown-analytics/dbt/pull/342))
- Rewrite materializations as macros ([#356](https://github.com/fishtown-analytics/dbt/pull/356))

## dbt 0.7.1 (February 28, 2017)

### Overview

- [Improved graph selection](http://dbt.readthedocs.io/en/master/guide/usage/#run)
- A new home for dbt
- Snowflake improvements

#### New Features

- improved graph selection for `dbt run` and `dbt test` ([more information](http://dbt.readthedocs.io/en/master/guide/usage/#run)) ([#279](https://github.com/fishtown-analytics/dbt/pull/279))
- profiles.yml now supports Snowflake `role` as an option ([#291](https://github.com/fishtown-analytics/dbt/pull/291))

#### A new home for dbt

In v0.7.1, dbt was moved from the analyst-collective org to the fishtown-analytics org ([#300](https://github.com/fishtown-analytics/dbt/pull/300))

#### Bugfixes

- nicer error if `run-target` was not changed to `target` during upgrade to dbt>=0.7.0


## dbt 0.7.0 (February 9, 2017)

### Overview

- Snowflake Support
- Deprecations

### Snowflake Support

dbt now supports [Snowflake](https://www.snowflake.net/) as a target in addition to Postgres and Redshift! All dbt functionality is supported in this new warehouse. There is a sample snowflake profile in [sample.profiles.yml](https://github.com/fishtown-analytics/dbt/blob/development/sample.profiles.yml) -- you can start using it right away.

### Deprecations

There are a few deprecations in 0.7:

 - `run-target` in profiles.yml is no longer supported. Use `target` instead.
 - Project names (`name` in dbt_project.yml) can now only contain letters, numbers, and underscores, and must start with a letter. Previously they could contain any character.
 - `--dry-run` is no longer supported.

### Notes

#### New Features

- dbt now supports [Snowflake](https://www.snowflake.net/) as a warehouse ([#259](https://github.com/fishtown-analytics/dbt/pull/259))

#### Bugfixes

- use adapter for sort/dist ([#274](https://github.com/fishtown-analytics/dbt/pull/274))

#### Deprecations

- run-target and name validations ([#280](https://github.com/fishtown-analytics/dbt/pull/280))
- dry-run removed ([#281](https://github.com/fishtown-analytics/dbt/pull/281))

#### Changes

- fixed a typo in the docs related to post-run hooks ([#271](https://github.com/fishtown-analytics/dbt/pull/271))
- refactored tracking code to refresh invocation id in a multi-run context ([#273](https://github.com/fishtown-analytics/dbt/pull/273))
- added unit tests for the graph ([#270](https://github.com/fishtown-analytics/dbt/pull/270))

## dbt 0.6.2 (January 16, 2017)

#### Changes

- condense error output when `--debug` is not set ([#265](https://github.com/fishtown-analytics/dbt/pull/265))

## dbt 0.6.1 (January 11, 2017)

#### Bugfixes

- respect `config` options in profiles.yml ([#255](https://github.com/fishtown-analytics/dbt/pull/255))
- use correct `on-run-end` option for post-run hooks ([#261](https://github.com/fishtown-analytics/dbt/pull/261))

#### Changes

- add `--debug` flag, replace calls to `print()` with a global logger ([#256](https://github.com/fishtown-analytics/dbt/pull/256))
- add pep8 check to continuous integration tests and bring codebase into compliance ([#257](https://github.com/fishtown-analytics/dbt/pull/257))

## dbt release 0.6.0

### tl;dr
 - Macros
 - More control over how models are materialized
 - Minor improvements
 - Bugfixes
 - Connor McArthur

### Macros

Macros are snippets of SQL that can be called like functions in models. Macros make it possible to re-use SQL between models
in keeping with the engineering principle of DRY (Dont Repeat Yourself). Moreover, packages can expose Macros that you can use in your own dbt project.

For detailed information on how to use Macros, check out the pull request [here](https://github.com/fishtown-analytics/dbt/pull/245)


### Runtime Materialization Configs
DBT Version 0.6.0 introduces two new ways to control the materialization of models:

#### Non-destructive dbt run [more info](https://github.com/fishtown-analytics/dbt/issues/137)

If you provide the `--non-destructive` argument to `dbt run`, dbt will minimize the amount of time during which your models are unavailable. Specfically, dbt
will
 1. Ignore models materialized as `views`
 2. Truncate tables and re-insert data instead of dropping and re-creating

This flag is useful for recurring jobs which only need to update table models and incremental models.

```bash
dbt run --non-destructive
```

#### Incremental Model Full Refresh [more info](https://github.com/fishtown-analytics/dbt/issues/140)

If you provide the `--full-refresh` argument to `dbt run`, dbt will treat incremental models as table models. This is useful when

1. An incremental model schema changes and you need to recreate the table accordingly
2. You want to reprocess the entirety of the incremental model because of new logic in the model code

```bash
dbt run --full-refresh
```

Note that `--full-refresh` and `--non-destructive` can be used together!

For more information, run
```
dbt run --help
```

### Minor improvements [more info](https://github.com/fishtown-analytics/dbt/milestone/15?closed=1)

#### Add a `{{ target }}` variable to the dbt runtime [more info](https://github.com/fishtown-analytics/dbt/issues/149)
Use `{{ target }}` to interpolate profile variables into your model definitions. For example:

```sql
-- only use the last week of data in development
select * from events

{% if target.name == 'dev' %}
where created_at > getdate() - interval '1 week'
{% endif %}
```

#### User-specified `profiles.yml` dir [more info](https://github.com/fishtown-analytics/dbt/issues/213)
DBT looks for a file called `profiles.yml` in the `~/.dbt/` directory. You can now overide this directory with
```bash
$ dbt run --profiles-dir /path/to/my/dir
```
#### Add timestamp to console output [more info](https://github.com/fishtown-analytics/dbt/issues/125)
Informative _and_ pretty

#### Run dbt from subdirectory of project root [more info](https://github.com/fishtown-analytics/dbt/issues/129)
A story in three parts:
```bash
cd models/snowplow/sessions
vim sessions.sql
dbt run # it works!
```

#### Pre and post run hooks [more info](https://github.com/fishtown-analytics/dbt/issues/226)
```yaml
# dbt_project.yml
name: ...
version: ...

...

# supply either a string, or a list of strings
on-run-start: "create table public.cool_table (id int)"
on-run-end:
  - insert into public.cool_table (id) values (1), (2), (3)
  - insert into public.cool_table (id) values (4), (5), (6)
```

### Bug fixes

We fixed 10 bugs in this release! See the full list [here](https://github.com/fishtown-analytics/dbt/milestone/11?closed=1)

---

## dbt release 0.5.4

### tl;dr
- added support for custom SQL data tests
  - SQL returns 0 results --> pass
  - SQL returns > 0 results --> fail
- dbt-core integration tests
  - running in Continuous Integration environments
    - windows ([appveyor](https://ci.appveyor.com/project/DrewBanin/dbt/branch/development))
    - linux ([circle](https://circleci.com/gh/fishtown-analytics/dbt/tree/master))
  - with [code coverage](https://circleci.com/api/v1/project/fishtown-analytics/dbt/latest/artifacts/0/$CIRCLE_ARTIFACTS/htmlcov/index.html?branch=development)


### Custom SQL data tests

Schema tests have proven to be an essential part of a modern analytical workflow. These schema tests validate basic constraints about your data. Namely: not null, unique, accepted value, and foreign key relationship properties can be asserted using schema tests.

With dbt v0.5.4, you can now write your own custom "data tests". These data tests are SQL SELECT statements that return 0 rows on success, or > 0 rows on failure. A typical data test might look like:

```sql
-- tests/assert_less_than_5_pct_event_cookie_ids_are_null.sql

-- If >= 5% of cookie_ids are null, then the test returns 1 row (failure).
-- If < 5% of cookie_ids are null, then the test returns 0 rows (success)

with calc as (

    select
      sum(case when cookie_id is null then 1 else 0 end)::float / count(*)::float as fraction
    from {{ ref('events') }}

)

select * from calc where fraction < 0.05
```

To enable data tests, add the `test-paths` config to your `dbt_project.yml` file:

```yml
name: 'Vandelay Industries`
version: '1.0'

source-paths: ["models"]
target-path: "target"
test-paths: ["tests"]        # look for *.sql files in the "tests" directory
....
```

Any `.sql` file found in the `test-paths` director(y|ies) will be evaluated as data tests. These tests can be run with:

```bash
dbt test # run schema + data tests
dbt test --schema # run only schema tests
dbt test --data # run only data tests
dbt test --data --schema # run schema + data tests

# For more information, try
dbt test -h
```

### DBT-core integration tests

With the dbt 0.5.4 release, dbt now features a robust integration test suite. These integration tests will help mitigate the risk of software regressions, and in so doing, will help us develop dbt more quickly. You can check out the tests [here](https://github.com/fishtown-analytics/dbt/tree/development/test/integration), and the test results [here (linux/osx)](https://circleci.com/gh/fishtown-analytics/dbt/tree/master) and [here (windows)](https://ci.appveyor.com/project/DrewBanin/dbt/branch/development).


### The Future

You can check out the DBT roadmap [here](https://github.com/fishtown-analytics/dbt/milestones). In the next few weeks, we'll be working on [bugfixes](https://github.com/fishtown-analytics/dbt/milestone/11), [minor features](https://github.com/fishtown-analytics/dbt/milestone/15), [improved macro support](https://github.com/fishtown-analytics/dbt/milestone/14), and  [expanded control over runtime materialization configs](https://github.com/fishtown-analytics/dbt/milestone/9).

As always, feel free to reach out to us on [Slack](http://community.getdbt.com/) with any questions or comments!

---

## dbt release 0.5.3

Bugfix release.

Fixes regressions introduced in 0.5.1 and 0.5.2.

### Fixed 0.5.1 regressions
Incremental models were broken by the new column expansion feature. Column expansion is implemented as
```sql
alter table ... add column tmp_col varchar({new_size});
update ... set tmp_col = existing_col
alter table ... drop column existing_col
alter table ... rename tmp_col to existing_col
```

This has the side-effect of moving the `existing_col` to the "end" of the table. When an incremental model tries to
```sql
insert into {table} (
   select * from tmp_table
)
```
suddenly the columns in `{table}` are incongruent with the columns in `tmp_table`. This insert subsequently fails.

The fix for this issue is twofold:

1. If the incremental model table DOES NOT already exist, avoid inserts altogether. Instead, run a `create table as (...)` statement
2. If the incremental model table DOES already exist, query for the columns in the existing table and use those to build the insert statement, eg:

```sql
insert into "dbt_dbanin"."sessions" ("session_end_tstamp", "session_start_tstamp", ...)
(
    select "session_end_tstamp", "session_start_tstamp", ...
    from "sessions__dbt_incremental_tmp"
);
```

In this way, the source and destination columns are guaranteed to be in the same order!

### Fixed 0.5.2 regressions

We attempted to refactor the way profiles work in dbt. Previously, a default `user` profile was loaded, and the profiles specified in `dbt_project.yml` or on the command line (`with --profile`) would be applied on top of the `user` config. This implementation is [some of the earliest code](https://github.com/fishtown-analytics/dbt/commit/430d12ad781a48af6a754442693834efdf98ffb1) that was committed to dbt.

As `dbt` has grown, we found this implementation to be a little unwieldy and hard to maintain. The 0.5.2 release made it so that only one profile could be loaded at a time. This profile needed to be specified in either `dbt_project.yml` or on the command line with `--profile`. A bug was errantly introduced during this change which broke the handling of dependency projects.

### The future

The additions of automated testing and a more comprehensive manual testing process will go a long way to ensuring the future stability of dbt. We're going to get started on these tasks soon, and you can follow our progress here: https://github.com/fishtown-analytics/dbt/milestone/16 .

As always, feel free to [reach out to us on Slack](http://community.getdbt.com/) with any questions or concerns:




---

## dbt release 0.5.2

Patch release fixing a bug that arises when profiles are overridden on the command line with the `--profile` flag.

See https://github.com/fishtown-analytics/dbt/releases/tag/v0.5.1

---

## dbt release 0.5.1

### 0. tl;dr

1. Raiders of the Lost Archive -- version your raw data to make historical queries more accurate
2. Column type resolution for incremental models (no more `Value too long for character type` errors)
3. Postgres support
4. Top-level configs applied to your project + all dependencies
5. --threads CLI option + better multithreaded output

### 1. Source table archival https://github.com/fishtown-analytics/dbt/pull/183

Commonly, analysts need to "look back in time" at some previous state of data in their mutable tables. Imagine a `users` table which is synced to your data warehouse from a production database. This `users` table is a representation of what your users look like _now_. Consider what happens if you need to look at revenue by city for each of your users trended over time. Specifically, what happens if a user moved from, say, Philadelphia to New York? To do this correctly, you need to archive snapshots of the `users` table on a recurring basis. With this release, dbt now provides an easy mechanism to store such snapshots.

To use this new feature, declare the tables you want to archive in your `dbt_project.yml` file:

```yaml
archive:
    - source_schema: synced_production_data  # schema to look for tables in (declared below)
      target_schema: dbt_archive             # where to archive the data to
      tables:                                # list of tables to archive
        - source_table: users                # table to archive
          target_table: users_archived       # table to insert archived data into
          updated_at: updated_at             # used to determine when data has changed
          unique_key: id                     # used to generate archival query

        - source_table: some_other_table
           target_table: some_other_table_archive
           updated_at: "updatedAt"
           unique_key: "expressions || work || LOWER(too)"

    - source_schema: some_other_schema
      ....
```

The archived tables will mirror the schema of the source tables they're generated from. In addition, three fields are added to the archive table:

1. `valid_from`: The timestamp when this archived row was inserted (and first considered valid)
1. `valid_to`: The timestamp when this archived row became invalidated. The first archived record for a given `unique_key` has `valid_to = NULL`. When newer data is archived for that `unique_key`, the `valid_to` field of the old record is set to the `valid_from` field of the new record!
1. `scd_id`: A unique key generated for each archive record. Scd = [Slowly Changing Dimension](https://en.wikipedia.org/wiki/Slowly_changing_dimension#Type_2:_add_new_row).

dbt models can be built on top of these archived tables. The most recent record for a given `unique_key` is the one where `valid_to` is `null`.

To run this archive process, use the command `dbt archive`. After testing and confirming that the archival works, you should schedule this process through cron (or similar).

### 2. Incremental column expansion https://github.com/fishtown-analytics/dbt/issues/175

Incremental tables are a powerful dbt feature, but there was at least one edge case which makes working with them difficult. During the first run of an incremental model, Redshift will infer a type for every column in the table. Subsequent runs can insert new data which does not conform to the expected type. One example is a `varchar(16)` field which is inserted into a `varchar(8)` field.
In practice, this error looks like:

```
Value too long for character type
DETAIL:
  -----------------------------------------------
  error:  Value too long for character type
  code:      8001
  context:   Value too long for type character varying(8)
  query:     3743263
  location:  funcs_string.hpp:392
  process:   query4_35 [pid=18194]
  -----------------------------------------------
```

With this release, dbt will detect when column types are incongruent and will attempt to reconcile these different types if possible. Specifically, dbt will alter the incremental model table schema from `character varying(x)` to `character varying(y)` for some `y > x`. This should drastically reduce the occurrence of this class of error.

### 3. First-class Postgres support https://github.com/fishtown-analytics/dbt/pull/183

With this release, Postgres became a first-class dbt target. You can configure a postgres database target in your `~/.dbt/profiles.yml` file:

```yaml
warehouse:
  outputs:
    dev:
      type: postgres    # configure a target for Postgres
      host: localhost
      user: Drew
      ....
  run-target: dev
```

While Redshift is built on top of Postgres, the two are subtly different. For instance, Redshift supports sort and dist keys, while Postgres does not! dbt will use the database target `type` parameter to generate the appropriate SQL for the target database.

### 4. Root-level configs https://github.com/fishtown-analytics/dbt/issues/161

Configurations in `dbt_project.yml` can now be declared at the `models:` level. These configurations will apply to the primary project, as well as any dependency projects. This feature is particularly useful for setting pre- or post- hooks that run for *every* model. In practice, this looks like:

```yaml
name: 'My DBT Project'

models:
    post-hook:
        - "grant select on {{this}} to looker_user"     # Applied to 'My DBT Project' and 'Snowplow' dependency
    'My DBT Project':
        enabled: true
    'Snowplow':
        enabled: true
```

### 5. --threads CLI option https://github.com/fishtown-analytics/dbt/issues/143

The number of threads that DBT uses can now be overridden with a CLI argument. The number of threads used must be between 1 and 8.

```bash
dbt run --threads 1    # fine
# or
dbt run --threads 4    # great
# or
dbt run --threads 42    # too many!
```

In addition to this new CLI argument, the output from multi-threaded dbt runs should be a little more orderly now. Models won't show as `START`ed until they're actually queued to run. Previously, the output here was a little confusing. Happy threading!

### Upgrading

To upgrade to version 0.5.1 of dbt, run:

``` bash
pip install --upgrade dbt
```

### And another thing

- Join us on [slack](http://community.getdbt.com/) with questions or comments

Made with ♥️ by 🐟🏙  📈

---

### 0. tl;dr

- use a temp table when executing incremental models
- arbitrary configuration (using config variables)
- specify branches for dependencies
- more & better docs

### 1. new incremental model generation https://github.com/fishtown-analytics/dbt/issues/138

In previous versions of dbt, an edge case existed which caused the `sql_where` query to select different rows in the `delete` and `insert` steps. As a result, it was possible to construct incremental models which would insert duplicate records into the specified table. With this release, DBT uses a temp table which will 1) circumvent this issue and 2) improve query performance. For more information, check out the GitHub issue: https://github.com/fishtown-analytics/dbt/issues/138

### 2. Arbitrary configuration https://github.com/fishtown-analytics/dbt/issues/146

Configuration in dbt is incredibly powerful: it is what allows models to change their behavior without changing their code. Previously, all configuration was done using built-in parameters, but that actually limits the user in the power of configuration.

With this release, you can inject variables from `dbt_project.yml` into your top-level and dependency models. In practice, variables work like this:

```yml
# dbt_project.yml

models:
  my_project:
    vars:
      exclude_ip: '192.168.1.1'
```

```sql
-- filtered_events.sql

-- source code
select * from public.events where ip_address != '{{ var("exclude_ip") }}'

-- compiles to
select * from public.events where ip_address != '192.168.1.1'
```

The `vars` parameter in `dbt_project.yml` is compiled, so you can use jinja templating there as well! The primary use case for this is specifying "input" models to a dependency.

Previously, dependencies used `ref(...)` to select from a project's base models. That interface was brittle, and the idea that dependency code had unbridled access to all of your top-level models made us a little uneasy. As of this release, we're deprecating the ability for dependencies to `ref(...)` top-level models. Instead, the recommended way for this to work is with vars! An example:

```sql
-- dbt_modules/snowplow/models/events.sql

select * from {{ var('snowplow_events_table') }}
```

and

```yml
models:
  Snowplow:
    vars:
      snowplow_events_table: "{{ ref('base_events') }}"
```

This effectively mirrors the previous behavior, but it much more explicit about what's happening under the hood!

### 3. specify a dependency branch https://github.com/fishtown-analytics/dbt/pull/165

With this release, you can point DBT to a specific branch of a dependency repo. The syntax looks like this:

```
repositories:
    - https://github.com/fishtown-analytics/dbt-audit.git@development # use the "development" branch
```

### 4. More & Better Docs!

Check em out! And let us know if there's anything you think we can improve upon!


### Upgrading

To upgrade to version 0.5.0 of dbt, run:

``` bash
pip install --upgrade dbt
```

---

### 0. tl;dr

- `--version` command
- pre- and post- run hooks
- windows support
- event tracking


### 1. --version https://github.com/fishtown-analytics/dbt/issues/135

The `--version` command was added to help aid debugging. Further, organizations can use it to ensure that everyone in their org is up-to-date with dbt.

```bash
$ dbt --version
installed version: 0.4.7
   latest version: 0.4.7
Up to date!
```

### 2. pre-and-post-hooks https://github.com/fishtown-analytics/dbt/pull/147

With this release, you can now specify `pre-` and `post-` hooks that are run before and after a model is run, respectively. Hooks are useful for running `grant` statements, inserting a log of runs into an audit table, and more! Here's an example of a grant statement implemented using a post-hook:

```yml
models:
  my_project:
    post-hook: "grant select on table {{this}} to looker_user"
    my_model:
       materialized: view
    some_model:
      materialized: table
      post-hook: "insert into my_audit_table (model_name, run_at) values ({{this.name}}, getdate())"
```

Hooks are recursively appended, so the `my_model` model will only receive the `grant select...` hook, whereas the `some_model` model will receive _both_ the `grant select...` and `insert into...` hooks.

Finally, note that the `grant` statement uses the (hopefully familiar) `{{this}}` syntax whereas the `insert` statement uses the `{{this.name}}` syntax. When DBT creates a model:
 - A temp table is created
 - The original model is dropped
 - The temp table is renamed to the final model name

DBT will intelligently uses the right table/view name when you invoke `{{this}}`, but you have a couple of more specific options available if you need them:

```
{{this}} : "schema"."table__dbt_tmp"
{{this.schema}}: "schema"
{{this.table}}: "table__dbt_tmp"
{{this.name}}: "table"
```

### 3. Event tracking https://github.com/fishtown-analytics/dbt/issues/89

We want to build the best version of DBT possible, and a crucial part of that is understanding how users work with DBT. To this end, we've added some really simple event tracking to DBT (using Snowplow). We do not track credentials, model contents or model names (we consider these private, and frankly none of our business). This release includes basic event tracking that reports 1) when dbt is invoked 2) when models are run, and 3) basic platform information (OS + python version). The schemas for these events can be seen [here](https://github.com/fishtown-analytics/dbt/tree/development/events/schemas/com.fishtownanalytics)

You can opt out of event tracking at any time by adding the following to the top of you `~/.dbt/profiles.yml` file:

```yaml
config:
    send_anonymous_usage_stats: False
```

### 4. Windows support https://github.com/fishtown-analytics/dbt/pull/154

![windows](https://pbs.twimg.com/profile_images/571398080688181248/57UKydQS.png)

---

dbt v0.4.1 provides improvements to incremental models, performance improvements, and ssh support for db connections.

### 0. tl;dr

- slightly modified dbt command structure
- `unique_key` setting for incremental models
- connect to your db over ssh
- no more model-defaults
- multithreaded schema tests

If you encounter an SSL/cryptography error while upgrading to this version of dbt, check that your version of pip is up-to-date

```bash
pip install -U pip
pip install -U dbt
```

### 1. new dbt command structure https://github.com/fishtown-analytics/dbt/issues/109
```bash
# To run models
dbt run # same as before

# to dry-run models
dbt run --dry # previously dbt test

# to run schema tests
dbt test # previously dbt test --validate
```

### 2. Incremental model improvements https://github.com/fishtown-analytics/dbt/issues/101

Previously, dbt calculated "new" incremental records to insert by querying for rows which matched some `sql_where` condition defined in the model configuration. This works really well for atomic datasets like a clickstream event log -- once inserted, these records will never change. Other datasets, like a sessions table comprised of many pageviews for many users, can change over time. Consider the following scenario:

User 1 Session 1 Event 1 @ 12:00
User 1 Session 1 Event 2 @ 12:01
-- dbt run --
User 1 Session 1 Event 3 @ 12:02

In this scenario, there are two possible outcomes depending on the `sql_where` chosen: 1) Event 3 does not get included in the Session 1 record for User 1 (bad), or 2) Session 1 is duplicated in the sessions table (bad). Both of these outcomes are inadequate!

With this release, you can now add a `unique_key` expression to an incremental model config. Records matching the `unique_key` will be `delete`d from the incremental table, then `insert`ed as usual. This makes it possible to maintain data accuracy without recalculating the entire table on every run.

The `unique_key` can be any expression which uniquely defines the row, eg:
```yml
sessions:
  materialized: incremental
  sql_where: "session_end_tstamp > (select max(session_end_tstamp) from {{this}})"
  unique_key: user_id || session_index
```

### 3. Run schema validations concurrently https://github.com/fishtown-analytics/dbt/issues/100

The `threads` run-target config now applies to schema validations too. Try it with `dbt test`

### 4. Connect to database over ssh https://github.com/fishtown-analytics/dbt/issues/93

Add an `ssh-host` parameter to a run-target to connect to a database over ssh. The `ssh-host` parameter should be the name of a `Host` in your `~/.ssh/config` file [more info](http://nerderati.com/2011/03/17/simplify-your-life-with-an-ssh-config-file/)

```yml
warehouse:
  outputs:
    dev:
      type: redshift
      host: my-redshift.amazonaws.com
      port: 5439
      user: my-user
      pass: my-pass
      dbname: my-db
      schema: dbt_dbanin
      threads: 8
      ssh-host: ssh-host-name  # <------ Add this line
  run-target: dev
```

### Remove the model-defaults config https://github.com/fishtown-analytics/dbt/issues/111

The `model-defaults` config doesn't make sense in a dbt world with dependencies. To apply default configs to your package, add the configs immediately under the package definition:

```yml
models:
    My_Package:
        enabled: true
        materialized: table
        snowplow:
            ...
```

---

## dbt v0.4.0

dbt v0.4.0 provides new ways to materialize models in your database.

### 0. tl;dr
 - new types of materializations: `incremental` and `ephemeral`
 - if upgrading, change `materialized: true|false` to `materialized: table|view|incremental|ephemeral`
 - optionally specify model configs within the SQL file

### 1. Feature: `{{this}}` template variable https://github.com/fishtown-analytics/dbt/issues/81
The `{{this}}` template variable expands to the name of the model being compiled. For example:

```sql
-- my_model.sql
select 'the fully qualified name of this model is {{ this }}'
-- compiles to
select 'the fully qualified name of this model is "the_schema"."my_model"'
```

### 2. Feature: `materialized: incremental` https://github.com/fishtown-analytics/dbt/pull/90

After initially creating a table, incremental models will `insert` new records into the table on subsequent runs. This drastically speeds up execution time for large, append-only datasets.

Each execution of dbt run will:
 - create the model table if it doesn't exist
 - insert new records into the table

New records are identified by a `sql_where` model configuration option. In practice, this looks like:

```yml

sessions:
    materialized: incremental
    sql_where: "session_start_time > (select max(session_start_time) from {{this}})"
```

There are a couple of new things here. Previously, `materialized` could either be set to `true` or `false`. Now, the valid options include `view`, `table,` `incremental`, and `ephemeral` (more on this last one below). Also note that incremental models generally require use of the {{this}} template variable to identify new records.

The `sql_where` field is supplied as a `where` condition on a subquery containing the model definition. This resultset is then inserted into the target model. This looks something like:

```sql
insert into schema.model (
    select * from (
        -- compiled model definition
    ) where {{sql_where}}
)
```

### 3. Feature: `materialized: ephemeral` https://github.com/fishtown-analytics/dbt/issues/78

Ephemeral models are injected as CTEs (`with` statements) into any model that `ref`erences them. Ephemeral models are part of the dependency graph and generally function like any other model, except ephemeral models are not compiled to their own files or directly created in the database. This is useful for intermediary models which are shared by other downstream models, but shouldn't be queried directly from outside of dbt.

To make a model ephemeral:

```yml
employees:
    materialized: ephemeral
```

Suppose you wanted to exclude `employees` from your `users` table, but you don't want to clutter your analytics schema with an `employees` table.

```sql
-- employees.sql
select * from public.employees where is_deleted = false

-- users.sql
select *
from {{ref('users')}}
where email not in (select email from {{ref('employees')}})
```

The compiled SQL would look something like:
```sql
with __dbt__CTE__employees as (
  select * from public.employees where is_deleted = false
)
select *
from users
where email not in (select email from __dbt__CTE__employees)
```

Ephemeral models play nice with other ephemeral models, incremental models, and regular table/view models. Feel free to mix and match different materialization options to optimize for performance and simplicity.


### 4. Feature: In-model configs https://github.com/fishtown-analytics/dbt/issues/88

Configurations can now be specified directly inside of models. These in-model configs work exactly the same as configs inside of the dbt_project.yml file.

An in-model-config looks like this:

```sql
-- users.sql

-- python function syntax
{{ config(materialized="incremental", sql_where="id > (select max(id) from {{this}})") }}
-- OR json syntax
{{
    config({"materialized:" "incremental", "sql_where" : "id > (select max(id) from {{this}})"})
}}

select * from public.users
```

The config resolution order is:
  1. dbt_project.yml `model-defaults`
  2. in-model config
  3. dbt_project.yml `models` config

### 5. Fix: dbt seed null values https://github.com/fishtown-analytics/dbt/issues/102

Previously, `dbt seed` would insert empty CSV cells as `"None"`, whereas they should have been `NULL`. Not anymore!


---

## dbt v0.3.0

Version 0.3.0 comes with the following updates:

#### 1. Parallel model creation https://github.com/fishtown-analytics/dbt/pull/83
dbt will analyze the model dependency graph and can create models in parallel if possible. In practice, this can significantly speed up the amount of time it takes to complete `dbt run`. The number of threads dbt uses must be between 1 and 8. To configure the number of threads dbt uses, add the `threads` key to your dbt target in `~/.dbt/profiles.yml`, eg:

```yml
user:
  outputs:
    my-redshift:
      type: redshift
      threads: 4         # execute up to 4 models concurrently
      host: localhost
      ...
  run-target: my-redshift
```

For a complete example, check out [a sample profiles.yml file](https://github.com/fishtown-analytics/dbt/blob/master/sample.profiles.yml)

#### 2. Fail only within a single dependency chain https://github.com/fishtown-analytics/dbt/issues/63
If a model cannot be created, it won't crash the entire `dbt run` process. The errant model will fail and all of its descendants will be "skipped". Other models which do not depend on the failing model (or its descendants) will still be created.

#### 3. Logging https://github.com/fishtown-analytics/dbt/issues/64, https://github.com/fishtown-analytics/dbt/issues/65
dbt will log output from the `dbt run` and `dbt test` commands to a configurable logging directory. By default, this directory is called `logs/`. The log filename is `dbt.log` and it is rotated on a daily basic. Logs are kept for 7 days.

To change the name of the logging directory, add the following line to your `dbt_project.yml` file:
```yml
log-path: "my-logging-directory" # will write logs to my-logging-directory/dbt.log
```

#### 4. Minimize time models are unavailable in the database https://github.com/fishtown-analytics/dbt/issues/68
Previously, dbt would create models by:
1. dropping the existing model
2. creating the new model

This resulted in a significant amount of time in which the model was inaccessible to the outside world. Now, dbt creates models by:
1. creating a temporary model `{model-name}__dbt_tmp`
2. dropping the existing model
3. renaming the tmp model name to the actual model name

#### 5. Arbitrarily deep nesting https://github.com/fishtown-analytics/dbt/issues/50
Previously, all models had to be located in a directory matching `models/{model group}/{model_name}.sql`. Now, these models can be nested arbitrarily deeply within a given dbt project. For instance, `models/snowplow/sessions/transformed/transformed_sessions.sql` is a totally valid model location with this release.

To configure these deeply-nested models, just nest the config options within the `dbt_project.yml` file. The only caveat is that you need to specify the dbt project name as the first key under the `models` object, ie:

```yml
models:
  'Your Project Name':
    snowplow:
      sessions:
        transformed:
          transformed_sessions:
            enabled: true
```

More information is available on the [issue](https://github.com/fishtown-analytics/dbt/issues/50) and in the [sample dbt_project.yml file](https://github.com/fishtown-analytics/dbt/blob/master/sample.dbt_project.yml)

#### 6. don't try to create a schema if it already exists https://github.com/fishtown-analytics/dbt/issues/66
dbt run would execute `create schema if not exists {schema}`. This would fail if the dbt user didn't have sufficient permissions to create the schema, even if the schema already existed! Now, dbt checks for the schema existence and only attempts to create the schema if it doesn't already exist.

#### 7. Semantic Versioning
The previous release of dbt was v0.2.3.0 which isn't a semantic version. This and all future dbt releases will conform to semantic version in the format `{major}.{minor}.{patch}`.
---

## dbt v0.2.3.0
Version 0.2.3.0 of dbt comes with the following updates:

#### 1. Fix: Flip referential integrity arguments (breaking)
Referential integrity validations in a `schema.yml` file were previously defined relative to the *parent* table:
```yaml
account:
  constraints:
    relationships:
      - {from: id, to: people, field: account_id}
```

Now, these validations are specified relative to the *child* table
```yaml
people:
  constraints:
    relationships:
      - {from: account_id, to: accounts, field: id}
```

For more information, run `dbt test -h`

#### 2. Feature: seed tables from a CSV
Previously, auxiliary data needed to be shoehorned into a view comprised of union statements, eg.
```sql
select 22 as "type", 'Chat Transcript' as type_name, 'chatted via olark' as event_name union all
select 21, 'Custom Redirect', 'clicked a custom redirect' union all
select 6, 'Email', 'email sent' union all
...
```

That's not a scalable solution. Now you can load CSV files into your data warehouse:
1. Add a CSV file (with a header) to the `data/` directory
2. Run `dbt seed` to create a table from the CSV file!
3. The table name with be the filename (sans `.csv`) and it will be placed in your `run-target`'s schema

Subsequent calls to `dbt seed` will truncate the seeded tables (if they exist) and re-insert the data. If the table schema changes, you can run `dbt seed --drop-existing` to drop the table and recreate it.

For more information, run `dbt seed -h`

#### 3. Feature: compile analytical queries

Versioning your SQL models with dbt is a great practice, but did you know that you can also version your analyses? Any SQL files in the `analysis/` dir will be compiled (ie. table names will be interpolated) and placed in the `target/build-analysis/` directory. These analytical queries will _not_ be run against your data warehouse with `dbt run` -- you should copy/paste them into the data analysis tool of your choice.

#### 4. Feature: accepted values validation

In your `schema.yml` file, you can now add `accepted-values` validations:
```yaml
accounts:
  constraints:
    accepted-values:
      - {field: type, values: ['paid', 'free']}
```

This test will determine how many records in the `accounts` model have a `type` other than `paid` or `free`.

#### 5. Feature: switch profiles and targets on the command line

Switch between profiles with `--profile [profile-name]` and switch between run-targets with `--target [target-name]`.

Targets should be something like "prod" or "dev" and profiles should be something like "my-org" or "my-side-project"

```yaml
side-project:
  outputs:
    prod:
      type: redshift
      host: localhost
      port: 5439
      user: Drew
      pass:
      dbname: data_generator
      schema: ac_drew
    dev:
      type: redshift
      host: localhost
      port: 5439
      user: Drew
      pass:
      dbname: data_generator
      schema: ac_drew_dev
  run-target: dev
```

To compile models using the `dev` environment of my `side-project` profile:
`$ dbt compile --profile side-project --target dev`
or for `prod`:
`$ dbt compile --profile side-project --target prod`

You can also add a "profile' config to the `dbt_config.yml` file to fix a dbt project to a specific profile:

```yaml
...
test-paths: ["test"]
data-paths: ["data"]

# Fix this project to the "side-project" profile
# You can still use --target to switch between environments!
profile: "side-project"

model-defaults:
....
```<|MERGE_RESOLUTION|>--- conflicted
+++ resolved
@@ -39,15 +39,13 @@
 
 ## dbt 0.20.1 (Release TBD)
 
-<<<<<<< HEAD
 ### Feature enhacements
 - BigQuery copy materialization is enhaced ([#3570](https://github.com/dbt-labs/dbt/issues/3570), [#3606](https://github.com/dbt-labs/dbt/pull/3606)):
   - to simplify config (default usage of `copy_materialization='table'` if is is not found in config)
   - to let copy several source tables into single target table at a time
-=======
+
 ### Features
 - Adds `install-prerelease` parameter to hub packages in `packages.yml`. When set to `True`, allows prerelease packages to be installed. By default, this parameter is False unless explicitly set to True.
->>>>>>> 52ec7907
 
 ### Fixes
 - Fix `store_failures` config when defined as a modifier for `unique` and `not_null` tests ([#3575](https://github.com/fishtown-analytics/dbt/issues/3575), [#3577](https://github.com/fishtown-analytics/dbt/pull/3577))
