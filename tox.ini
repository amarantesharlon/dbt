--- conflicted
+++ resolved
@@ -27,10 +27,7 @@
 [testenv:{unit,py36,py37,py38,py39,py}]
 description = unit testing
 skip_install = true
-<<<<<<< HEAD
-=======
 passenv = DBT_* PYTEST_ADDOPTS
->>>>>>> ff9c8c8d
 commands = {envpython} -m pytest {posargs} test/unit
 deps =
   -rdev-requirements.txt
@@ -39,11 +36,7 @@
 [testenv:{integration,py36,py37,py38,py39,py}-{postgres,redshift,snowflake,bigquery}]
 description = adapter plugin integration testing
 skip_install = true
-<<<<<<< HEAD
-passenv = DBT_* REDSHIFT_TEST_* BIGQUERY_TEST_* SNOWFLAKE_TEST_* POSTGRES_TEST_*
-=======
 passenv = DBT_* REDSHIFT_TEST_* BIGQUERY_TEST_* SNOWFLAKE_TEST_* POSTGRES_TEST_* PYTEST_ADDOPTS
->>>>>>> ff9c8c8d
 commands =
   postgres: {envpython} -m pytest {posargs} -m profile_postgres test/integration
   postgres: {envpython} -m pytest {posargs} --profile=postgres test/rpc
