<<<<<<< HEAD
#!/usr/bin/env python
import argparse
import sys
from pathlib import Path

PROJECT_TEMPLATE = """
name: dbt_{adapter}
version: {version}
config-version: 2

macro-paths: ["macros"]
"""


SETUP_PY_TEMPLATE = '''
#!/usr/bin/env python
from setuptools import find_namespace_packages, setup

package_name = "dbt-{adapter}"
# make sure this always matches dbt/adapters/{adapter}/__version__.py
package_version = "{version}"
description = """The {adapter} adapter plugin for dbt"""

setup(
    name=package_name,
    version=package_version,
    description=description,
    long_description=description,
    author={author_name},
    author_email={author_email},
    url={url},
    packages=find_namespace_packages(include=['dbt', 'dbt.*']),
    include_package_data=True,
    install_requires=[
        "{dbt_core_str}",{dependencies}
    ]
)
'''.lstrip()


MANIFEST_IN_TEMPLATE = "recursive-include dbt/include *.sql *.yml *.md"


ADAPTER_INIT_TEMPLATE = """
from dbt.adapters.{adapter}.connections import {title_adapter}ConnectionManager
from dbt.adapters.{adapter}.connections import {title_adapter}Credentials
from dbt.adapters.{adapter}.impl import {title_adapter}Adapter

from dbt.adapters.base import AdapterPlugin
from dbt.include import {adapter}


Plugin = AdapterPlugin(
    adapter={title_adapter}Adapter,
    credentials={title_adapter}Credentials,
    include_path={adapter}.PACKAGE_PATH)
""".lstrip()


ADAPTER_CONNECTIONS_TEMPLATE = """
from dataclasses import dataclass

from dbt.adapters.base import Credentials
from dbt.adapters.{adapter_src} import {connection_cls}


@dataclass
class {title_adapter}Credentials(Credentials):
    # Add credentials members here, like:
    # host: str
    # port: int
    # username: str
    # password: str

    @property
    def type(self):
        return '{adapter}'

    def _connection_keys(self):
        # return an iterator of keys to pretty-print in 'dbt debug'.
        # Omit fields like 'password'!
        raise NotImplementedError


class {title_adapter}ConnectionManager({connection_cls}):
    TYPE = '{adapter}'
""".lstrip()


ADAPTER_IMPL_TEMPLATE = """
from dbt.adapters.{adapter_src} import {adapter_cls}
from dbt.adapters.{adapter} import {title_adapter}ConnectionManager


class {title_adapter}Adapter({adapter_cls}):
    ConnectionManager = {title_adapter}ConnectionManager
""".lstrip()


CATALOG_MACRO_TEMPLATE = """
{{% macro {adapter}__get_catalog(information_schema, schemas) -%}}

  {{% set msg -%}}
    get_catalog not implemented for {adapter}
  {{%- endset %}}

  {{{{ exceptions.raise_compiler_error(msg) }}}}
{{% endmacro %}}
"""


INCLUDE_INIT_TEXT = """
import os
PACKAGE_PATH = os.path.dirname(__file__)
""".lstrip()


SAMPLE_PROFILE_TEMPLATE = """
default:
  outputs:
    dev:
      type: {adapter}
      # Add sample credentials here, like:
      # host: <host>
      # port: <port_num>
      # username: <user>
      # password: <pass>
  target: dev
"""


DBTSPEC_TEMPLATE = """
# See https://github.com/dbt-labs/dbt-adapter-tests
# for installation and use

target:
  type: {adapter}
  # Add CI credentials here, like:
  # host: localhost
  # port: 5432
  # username: root
  # password: pass
sequences:
  test_dbt_empty: empty
  test_dbt_base: base
  test_dbt_ephemeral: ephemeral
  test_dbt_incremental: incremental
  test_dbt_snapshot_strategy_timestamp: snapshot_strategy_timestamp
  test_dbt_snapshot_strategy_check_cols: snapshot_strategy_check_cols
  test_dbt_data_test: data_test
  test_dbt_schema_test: schema_test
  test_dbt_ephemeral_data_tests: data_test_ephemeral_models
"""


class Builder:
    def __init__(self, args):
        self.args = args
        self.adapter = self.args.adapter
        self.dest = self.args.root / self.adapter
        # self.dbt_dir = self.dest / 'dbt'
        self.dbt_dir = Path("dbt")
        self.adapters = self.dbt_dir / "adapters" / self.adapter
        self.include = self.dbt_dir / "include" / self.adapter
        if self.dest.exists():
            raise Exception("path exists")

    def go(self):
        self.write_setup()
        self.write_adapter()
        self.write_include()
        self.write_test_spec()

    def include_paths(self):
        return [
            self.include / "macros" / "*.sql",
            self.include / "dbt_project.yml",
        ]

    def dest_path(self, *paths):
        return self.dest.joinpath(*paths)

    def write_setup(self):
        self.dest.mkdir(parents=True, exist_ok=True)

        dbt_core_str = "dbt-core=={}".format(self.args.dbt_core_version)

        setup_py_contents = SETUP_PY_TEMPLATE.format(
            adapter=self.adapter,
            version=self.args.package_version,
            author_name=self.args.author,
            author_email=self.args.email,
            url=self.args.url,
            dbt_core_str=dbt_core_str,
            dependencies=self.args.dependency,
        )
        self.dest_path("setup.py").write_text(setup_py_contents)
        self.dest_path("MANIFEST.in").write_text(MANIFEST_IN_TEMPLATE)

    def _make_adapter_kwargs(self):
        if self.args.sql:
            kwargs = {
                "adapter_src": "sql",
                "adapter_cls": "SQLAdapter",
                "connection_cls": "SQLConnectionManager",
            }
        else:
            kwargs = {
                "adapter_src": "base",
                "adapter_cls": "BaseAdapter",
                "connection_cls": "BaseConnectionManager",
            }
        kwargs.update(
            {
                "upper_adapter": self.adapter.upper(),
                "title_adapter": self.args.title_case,
                "adapter": self.adapter,
            }
        )

        return kwargs

    def write_adapter(self):
        adapters_dest = self.dest_path(self.adapters)
        adapters_dest.mkdir(parents=True, exist_ok=True)

        kwargs = self._make_adapter_kwargs()

        init_text = ADAPTER_INIT_TEMPLATE.format(
            adapter=self.adapter, title_adapter=self.args.title_case
        )
        version_text = f"{self.args.package_version}"
        connections_text = ADAPTER_CONNECTIONS_TEMPLATE.format(**kwargs)
        impl_text = ADAPTER_IMPL_TEMPLATE.format(**kwargs)

        (adapters_dest / "__init__.py").write_text(init_text)
        (adapters_dest / "__version__.py").write_text(version_text)
        (adapters_dest / "connections.py").write_text(connections_text)
        (adapters_dest / "impl.py").write_text(impl_text)

    def write_include(self):
        include_dest = self.dest_path(self.include)
        include_dest.mkdir(parents=True, exist_ok=True)
        macros_dest = include_dest / "macros"
        macros_dest.mkdir(exist_ok=True)

        dbt_project_text = PROJECT_TEMPLATE.format(
            adapter=self.adapter,
            version=self.args.project_version,
        )
        sample_profiles_text = SAMPLE_PROFILE_TEMPLATE.format(adapter=self.adapter)
        catalog_macro_text = CATALOG_MACRO_TEMPLATE.format(adapter=self.adapter)

        (include_dest / "__init__.py").write_text(INCLUDE_INIT_TEXT)
        (include_dest / "dbt_project.yml").write_text(dbt_project_text)
        (include_dest / "sample_profiles.yml").write_text(sample_profiles_text)
        # make sure something satisfies the 'include/macros/*.sql' in setup.py
        (macros_dest / "catalog.sql").write_text(catalog_macro_text)

    def write_test_spec(self):
        test_dest = self.dest_path("test")
        test_dest.mkdir(parents=True, exist_ok=True)
        spec_file = f"{self.adapter}.dbtspec"
        spec_text = DBTSPEC_TEMPLATE.format(adapter=self.adapter)
        (test_dest / spec_file).write_text(spec_text)


def parse_args(argv=None):
    if argv is None:
        argv = sys.argv[1:]
    parser = argparse.ArgumentParser()
    parser.add_argument("root", type=Path)
    parser.add_argument("adapter")
    parser.add_argument("--title-case", "-t", default=None)
    parser.add_argument("--dependency", action="append")
    parser.add_argument("--dbt-core-version", default="1.3.0a1")
    parser.add_argument("--email")
    parser.add_argument("--author")
    parser.add_argument("--url")
    parser.add_argument("--sql", action="store_true")
    parser.add_argument("--package-version", default="1.3.0a1")
    parser.add_argument("--project-version", default="1.0")
    parser.add_argument("--no-dependency", action="store_false", dest="set_dependency")
    parsed = parser.parse_args()

    if parsed.title_case is None:
        parsed.title_case = parsed.adapter.title()

    if parsed.set_dependency:

        prefix = "\n        "

        if parsed.dependency:
            # ['a', 'b'] => "'a',\n        'b'"; ['a'] -> "'a',"

            parsed.dependency = prefix + prefix.join("'{}',".format(d) for d in parsed.dependency)
        else:
            parsed.dependency = prefix + "<INSERT DEPENDENCIES HERE>"
    else:
        parsed.dependency = ""

    if parsed.email is not None:
        parsed.email = "'{}'".format(parsed.email)
    else:
        parsed.email = "<INSERT EMAIL HERE>"
    if parsed.author is not None:
        parsed.author = "'{}'".format(parsed.author)
    else:
        parsed.author = "<INSERT AUTHOR HERE>"
    if parsed.url is not None:
        parsed.url = "'{}'".format(parsed.url)
    else:
        parsed.url = "<INSERT URL HERE>"
    return parsed


def main():
    builder = Builder(parse_args())
    builder.go()


if __name__ == "__main__":
    main()
=======
# The create_adapter_plugins script is being replaced by a new interactive cookiecutter scaffold
# that can be found https://github.com/dbt-labs/dbt-database-adapter-scaffold
print(
    "This script has been deprecated, to create a new adapter please visit https://github.com/dbt-labs/dbt-database-adapter-scaffold"
)
>>>>>>> c521fa6b
<|MERGE_RESOLUTION|>--- conflicted
+++ resolved
@@ -1,331 +1,5 @@
-<<<<<<< HEAD
-#!/usr/bin/env python
-import argparse
-import sys
-from pathlib import Path
-
-PROJECT_TEMPLATE = """
-name: dbt_{adapter}
-version: {version}
-config-version: 2
-
-macro-paths: ["macros"]
-"""
-
-
-SETUP_PY_TEMPLATE = '''
-#!/usr/bin/env python
-from setuptools import find_namespace_packages, setup
-
-package_name = "dbt-{adapter}"
-# make sure this always matches dbt/adapters/{adapter}/__version__.py
-package_version = "{version}"
-description = """The {adapter} adapter plugin for dbt"""
-
-setup(
-    name=package_name,
-    version=package_version,
-    description=description,
-    long_description=description,
-    author={author_name},
-    author_email={author_email},
-    url={url},
-    packages=find_namespace_packages(include=['dbt', 'dbt.*']),
-    include_package_data=True,
-    install_requires=[
-        "{dbt_core_str}",{dependencies}
-    ]
-)
-'''.lstrip()
-
-
-MANIFEST_IN_TEMPLATE = "recursive-include dbt/include *.sql *.yml *.md"
-
-
-ADAPTER_INIT_TEMPLATE = """
-from dbt.adapters.{adapter}.connections import {title_adapter}ConnectionManager
-from dbt.adapters.{adapter}.connections import {title_adapter}Credentials
-from dbt.adapters.{adapter}.impl import {title_adapter}Adapter
-
-from dbt.adapters.base import AdapterPlugin
-from dbt.include import {adapter}
-
-
-Plugin = AdapterPlugin(
-    adapter={title_adapter}Adapter,
-    credentials={title_adapter}Credentials,
-    include_path={adapter}.PACKAGE_PATH)
-""".lstrip()
-
-
-ADAPTER_CONNECTIONS_TEMPLATE = """
-from dataclasses import dataclass
-
-from dbt.adapters.base import Credentials
-from dbt.adapters.{adapter_src} import {connection_cls}
-
-
-@dataclass
-class {title_adapter}Credentials(Credentials):
-    # Add credentials members here, like:
-    # host: str
-    # port: int
-    # username: str
-    # password: str
-
-    @property
-    def type(self):
-        return '{adapter}'
-
-    def _connection_keys(self):
-        # return an iterator of keys to pretty-print in 'dbt debug'.
-        # Omit fields like 'password'!
-        raise NotImplementedError
-
-
-class {title_adapter}ConnectionManager({connection_cls}):
-    TYPE = '{adapter}'
-""".lstrip()
-
-
-ADAPTER_IMPL_TEMPLATE = """
-from dbt.adapters.{adapter_src} import {adapter_cls}
-from dbt.adapters.{adapter} import {title_adapter}ConnectionManager
-
-
-class {title_adapter}Adapter({adapter_cls}):
-    ConnectionManager = {title_adapter}ConnectionManager
-""".lstrip()
-
-
-CATALOG_MACRO_TEMPLATE = """
-{{% macro {adapter}__get_catalog(information_schema, schemas) -%}}
-
-  {{% set msg -%}}
-    get_catalog not implemented for {adapter}
-  {{%- endset %}}
-
-  {{{{ exceptions.raise_compiler_error(msg) }}}}
-{{% endmacro %}}
-"""
-
-
-INCLUDE_INIT_TEXT = """
-import os
-PACKAGE_PATH = os.path.dirname(__file__)
-""".lstrip()
-
-
-SAMPLE_PROFILE_TEMPLATE = """
-default:
-  outputs:
-    dev:
-      type: {adapter}
-      # Add sample credentials here, like:
-      # host: <host>
-      # port: <port_num>
-      # username: <user>
-      # password: <pass>
-  target: dev
-"""
-
-
-DBTSPEC_TEMPLATE = """
-# See https://github.com/dbt-labs/dbt-adapter-tests
-# for installation and use
-
-target:
-  type: {adapter}
-  # Add CI credentials here, like:
-  # host: localhost
-  # port: 5432
-  # username: root
-  # password: pass
-sequences:
-  test_dbt_empty: empty
-  test_dbt_base: base
-  test_dbt_ephemeral: ephemeral
-  test_dbt_incremental: incremental
-  test_dbt_snapshot_strategy_timestamp: snapshot_strategy_timestamp
-  test_dbt_snapshot_strategy_check_cols: snapshot_strategy_check_cols
-  test_dbt_data_test: data_test
-  test_dbt_schema_test: schema_test
-  test_dbt_ephemeral_data_tests: data_test_ephemeral_models
-"""
-
-
-class Builder:
-    def __init__(self, args):
-        self.args = args
-        self.adapter = self.args.adapter
-        self.dest = self.args.root / self.adapter
-        # self.dbt_dir = self.dest / 'dbt'
-        self.dbt_dir = Path("dbt")
-        self.adapters = self.dbt_dir / "adapters" / self.adapter
-        self.include = self.dbt_dir / "include" / self.adapter
-        if self.dest.exists():
-            raise Exception("path exists")
-
-    def go(self):
-        self.write_setup()
-        self.write_adapter()
-        self.write_include()
-        self.write_test_spec()
-
-    def include_paths(self):
-        return [
-            self.include / "macros" / "*.sql",
-            self.include / "dbt_project.yml",
-        ]
-
-    def dest_path(self, *paths):
-        return self.dest.joinpath(*paths)
-
-    def write_setup(self):
-        self.dest.mkdir(parents=True, exist_ok=True)
-
-        dbt_core_str = "dbt-core=={}".format(self.args.dbt_core_version)
-
-        setup_py_contents = SETUP_PY_TEMPLATE.format(
-            adapter=self.adapter,
-            version=self.args.package_version,
-            author_name=self.args.author,
-            author_email=self.args.email,
-            url=self.args.url,
-            dbt_core_str=dbt_core_str,
-            dependencies=self.args.dependency,
-        )
-        self.dest_path("setup.py").write_text(setup_py_contents)
-        self.dest_path("MANIFEST.in").write_text(MANIFEST_IN_TEMPLATE)
-
-    def _make_adapter_kwargs(self):
-        if self.args.sql:
-            kwargs = {
-                "adapter_src": "sql",
-                "adapter_cls": "SQLAdapter",
-                "connection_cls": "SQLConnectionManager",
-            }
-        else:
-            kwargs = {
-                "adapter_src": "base",
-                "adapter_cls": "BaseAdapter",
-                "connection_cls": "BaseConnectionManager",
-            }
-        kwargs.update(
-            {
-                "upper_adapter": self.adapter.upper(),
-                "title_adapter": self.args.title_case,
-                "adapter": self.adapter,
-            }
-        )
-
-        return kwargs
-
-    def write_adapter(self):
-        adapters_dest = self.dest_path(self.adapters)
-        adapters_dest.mkdir(parents=True, exist_ok=True)
-
-        kwargs = self._make_adapter_kwargs()
-
-        init_text = ADAPTER_INIT_TEMPLATE.format(
-            adapter=self.adapter, title_adapter=self.args.title_case
-        )
-        version_text = f"{self.args.package_version}"
-        connections_text = ADAPTER_CONNECTIONS_TEMPLATE.format(**kwargs)
-        impl_text = ADAPTER_IMPL_TEMPLATE.format(**kwargs)
-
-        (adapters_dest / "__init__.py").write_text(init_text)
-        (adapters_dest / "__version__.py").write_text(version_text)
-        (adapters_dest / "connections.py").write_text(connections_text)
-        (adapters_dest / "impl.py").write_text(impl_text)
-
-    def write_include(self):
-        include_dest = self.dest_path(self.include)
-        include_dest.mkdir(parents=True, exist_ok=True)
-        macros_dest = include_dest / "macros"
-        macros_dest.mkdir(exist_ok=True)
-
-        dbt_project_text = PROJECT_TEMPLATE.format(
-            adapter=self.adapter,
-            version=self.args.project_version,
-        )
-        sample_profiles_text = SAMPLE_PROFILE_TEMPLATE.format(adapter=self.adapter)
-        catalog_macro_text = CATALOG_MACRO_TEMPLATE.format(adapter=self.adapter)
-
-        (include_dest / "__init__.py").write_text(INCLUDE_INIT_TEXT)
-        (include_dest / "dbt_project.yml").write_text(dbt_project_text)
-        (include_dest / "sample_profiles.yml").write_text(sample_profiles_text)
-        # make sure something satisfies the 'include/macros/*.sql' in setup.py
-        (macros_dest / "catalog.sql").write_text(catalog_macro_text)
-
-    def write_test_spec(self):
-        test_dest = self.dest_path("test")
-        test_dest.mkdir(parents=True, exist_ok=True)
-        spec_file = f"{self.adapter}.dbtspec"
-        spec_text = DBTSPEC_TEMPLATE.format(adapter=self.adapter)
-        (test_dest / spec_file).write_text(spec_text)
-
-
-def parse_args(argv=None):
-    if argv is None:
-        argv = sys.argv[1:]
-    parser = argparse.ArgumentParser()
-    parser.add_argument("root", type=Path)
-    parser.add_argument("adapter")
-    parser.add_argument("--title-case", "-t", default=None)
-    parser.add_argument("--dependency", action="append")
-    parser.add_argument("--dbt-core-version", default="1.3.0a1")
-    parser.add_argument("--email")
-    parser.add_argument("--author")
-    parser.add_argument("--url")
-    parser.add_argument("--sql", action="store_true")
-    parser.add_argument("--package-version", default="1.3.0a1")
-    parser.add_argument("--project-version", default="1.0")
-    parser.add_argument("--no-dependency", action="store_false", dest="set_dependency")
-    parsed = parser.parse_args()
-
-    if parsed.title_case is None:
-        parsed.title_case = parsed.adapter.title()
-
-    if parsed.set_dependency:
-
-        prefix = "\n        "
-
-        if parsed.dependency:
-            # ['a', 'b'] => "'a',\n        'b'"; ['a'] -> "'a',"
-
-            parsed.dependency = prefix + prefix.join("'{}',".format(d) for d in parsed.dependency)
-        else:
-            parsed.dependency = prefix + "<INSERT DEPENDENCIES HERE>"
-    else:
-        parsed.dependency = ""
-
-    if parsed.email is not None:
-        parsed.email = "'{}'".format(parsed.email)
-    else:
-        parsed.email = "<INSERT EMAIL HERE>"
-    if parsed.author is not None:
-        parsed.author = "'{}'".format(parsed.author)
-    else:
-        parsed.author = "<INSERT AUTHOR HERE>"
-    if parsed.url is not None:
-        parsed.url = "'{}'".format(parsed.url)
-    else:
-        parsed.url = "<INSERT URL HERE>"
-    return parsed
-
-
-def main():
-    builder = Builder(parse_args())
-    builder.go()
-
-
-if __name__ == "__main__":
-    main()
-=======
 # The create_adapter_plugins script is being replaced by a new interactive cookiecutter scaffold
 # that can be found https://github.com/dbt-labs/dbt-database-adapter-scaffold
 print(
     "This script has been deprecated, to create a new adapter please visit https://github.com/dbt-labs/dbt-database-adapter-scaffold"
-)
->>>>>>> c521fa6b
+)