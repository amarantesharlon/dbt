--- conflicted
+++ resolved
@@ -71,12 +71,8 @@
         "dbt-extractor~=0.5.0",
         "minimal-snowplow-tracker~=0.0.2",
         "dbt-semantic-interfaces~=0.5.0a2",
-<<<<<<< HEAD
-        "dbt-common<1.0",
+        "dbt-common~=0.1.0",
         "dbt-adapters~=0.1.0a1",
-=======
-        "dbt-common~=0.1.0",
->>>>>>> dc47f6b7
         # ----
         # Expect compatibility with all new versions of these packages, so lower bounds only.
         "packaging>20.9",
