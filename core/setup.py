#!/usr/bin/env python
import os
import sys

if sys.version_info < (3, 6):
    print('Error: dbt does not support this version of Python.')
    print('Please upgrade to Python 3.6 or higher.')
    sys.exit(1)


from setuptools import setup
try:
    from setuptools import find_namespace_packages
except ImportError:
    # the user has a downlevel version of setuptools.
    print('Error: dbt requires setuptools v40.1.0 or higher.')
    print('Please upgrade setuptools with "pip install --upgrade setuptools" '
          'and try again')
    sys.exit(1)


def read(fname):
    return open(os.path.join(os.path.dirname(__file__), fname)).read()


package_name = "dbt-core"
<<<<<<< HEAD
package_version = "0.19.1"
=======
package_version = "0.19.0"
>>>>>>> 749f8739
description = """dbt (data build tool) is a command line tool that helps \
analysts and engineers transform data in their warehouse more effectively"""


setup(
    name=package_name,
    version=package_version,
    description=description,
    long_description=description,
    author="Fishtown Analytics",
    author_email="info@fishtownanalytics.com",
    url="https://github.com/fishtown-analytics/dbt",
    packages=find_namespace_packages(include=['dbt', 'dbt.*']),
    package_data={
        'dbt': [
            'include/index.html',
            'include/global_project/dbt_project.yml',
            'include/global_project/docs/*.md',
            'include/global_project/macros/*.sql',
            'include/global_project/macros/**/*.sql',
            'include/global_project/macros/**/**/*.sql',
            'py.typed',
        ]
    },
    test_suite='test',
    entry_points={
        'console_scripts': [
            'dbt = dbt.main:main',
        ],
    },
    scripts=[
        'scripts/dbt',
    ],
    install_requires=[
        'Jinja2==2.11.2',
        'PyYAML>=3.11',
        'sqlparse>=0.2.3,<0.4',
        'networkx>=2.3,<3',
        'minimal-snowplow-tracker==0.0.2',
<<<<<<< HEAD
        'colorama>=0.3.9,<0.4.4',
=======
        'colorama>=0.3.9,<0.4.5',
>>>>>>> 749f8739
        'agate>=1.6,<1.6.2',
        'isodate>=0.6,<0.7',
        'json-rpc>=1.12,<2',
        'werkzeug>=0.15,<2.0',
        'dataclasses>=0.6,<0.9;python_version<"3.7"',
        'hologram==0.0.14',
        'logbook>=1.5,<1.6',
        'mashumaro==2.0',
        'typing-extensions>=3.7.4,<3.8',
        # the following are all to match snowflake-connector-python
<<<<<<< HEAD
        'requests>=2.18.0,<2.24.0',
        'idna<2.10',
        'cffi>=1.9,<1.15',
=======
        'requests<3.0.0',
        'idna>=2.5,<3',
        'cffi>=1.9,<2.0.0',
>>>>>>> 749f8739
    ],
    zip_safe=False,
    classifiers=[
        'Development Status :: 5 - Production/Stable',

        'License :: OSI Approved :: Apache Software License',

        'Operating System :: Microsoft :: Windows',
        'Operating System :: MacOS :: MacOS X',
        'Operating System :: POSIX :: Linux',

        'Programming Language :: Python :: 3.6',
        'Programming Language :: Python :: 3.7',
        'Programming Language :: Python :: 3.8',
        'Programming Language :: Python :: 3.9',
    ],
    python_requires=">=3.6.3",
)<|MERGE_RESOLUTION|>--- conflicted
+++ resolved
@@ -24,11 +24,7 @@
 
 
 package_name = "dbt-core"
-<<<<<<< HEAD
-package_version = "0.19.1"
-=======
 package_version = "0.19.0"
->>>>>>> 749f8739
 description = """dbt (data build tool) is a command line tool that helps \
 analysts and engineers transform data in their warehouse more effectively"""
 
@@ -68,11 +64,7 @@
         'sqlparse>=0.2.3,<0.4',
         'networkx>=2.3,<3',
         'minimal-snowplow-tracker==0.0.2',
-<<<<<<< HEAD
-        'colorama>=0.3.9,<0.4.4',
-=======
         'colorama>=0.3.9,<0.4.5',
->>>>>>> 749f8739
         'agate>=1.6,<1.6.2',
         'isodate>=0.6,<0.7',
         'json-rpc>=1.12,<2',
@@ -83,15 +75,9 @@
         'mashumaro==2.0',
         'typing-extensions>=3.7.4,<3.8',
         # the following are all to match snowflake-connector-python
-<<<<<<< HEAD
-        'requests>=2.18.0,<2.24.0',
-        'idna<2.10',
-        'cffi>=1.9,<1.15',
-=======
         'requests<3.0.0',
         'idna>=2.5,<3',
         'cffi>=1.9,<2.0.0',
->>>>>>> 749f8739
     ],
     zip_safe=False,
     classifiers=[
