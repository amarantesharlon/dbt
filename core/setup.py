#!/usr/bin/env python
import os
import sys

if sys.version_info < (3, 8):
    print("Error: dbt does not support this version of Python.")
    print("Please upgrade to Python 3.8 or higher.")
    sys.exit(1)


from setuptools import setup

try:
    from setuptools import find_namespace_packages
except ImportError:
    # the user has a downlevel version of setuptools.
    print("Error: dbt requires setuptools v40.1.0 or higher.")
    print('Please upgrade setuptools with "pip install --upgrade setuptools" ' "and try again")
    sys.exit(1)


this_directory = os.path.abspath(os.path.dirname(__file__))
with open(os.path.join(this_directory, "README.md")) as f:
    long_description = f.read()


package_name = "dbt-core"
package_version = "1.8.0a1"
description = """With dbt, data analysts and engineers can build analytics \
the way engineers build applications."""


setup(
    name=package_name,
    version=package_version,
    description=description,
    long_description=long_description,
    long_description_content_type="text/markdown",
    author="dbt Labs",
    author_email="info@dbtlabs.com",
    url="https://github.com/dbt-labs/dbt-core",
    packages=find_namespace_packages(include=["dbt", "dbt.*"]),
    include_package_data=True,
    test_suite="test",
    entry_points={
        "console_scripts": ["dbt = dbt.cli.main:cli"],
    },
    install_requires=[
        # ----
        # dbt-core uses these packages deeply, throughout the codebase, and there have been breaking changes in past patch releases (even though these are major-version-one).
        # Pin to the patch or minor version, and bump in each new minor version of dbt-core.
        "agate~=1.7.0",
        "Jinja2~=3.1.2",
        "mashumaro[msgpack]~=3.9",
        # ----
        # Legacy: This package has not been updated since 2019, and it is unused in dbt's logging system (since v1.0)
        # The dependency here will be removed along with the removal of 'legacy logging', in a future release of dbt-core
        "logbook>=1.5,<1.6",
        # ----
        # dbt-core uses these packages in standard ways. Pin to the major version, and check compatibility
        # with major versions in each new minor version of dbt-core.
        "click>=8.0.2,<9",
        "networkx>=2.3,<4",
        # ----
        # These packages are major-version-0. Keep upper bounds on upcoming minor versions (which could have breaking changes)
        # and check compatibility / bump in each new minor version of dbt-core.
        "colorama>=0.3.9,<0.5",
        "pathspec>=0.9,<0.12",
        "isodate>=0.6,<0.7",
        # ----
        "sqlparse>=0.2.3,<0.5",
        # ----
        # These are major-version-0 packages also maintained by dbt-labs. Accept patches.
        "dbt-extractor~=0.5.0",
        "minimal-snowplow-tracker~=0.0.2",
        "dbt-semantic-interfaces~=0.4.0",
        # ----
        # Expect compatibility with all new versions of these packages, so lower bounds only.
        "jsonschema>=3.0",
        "packaging>20.9",
        "protobuf>=4.0.0",
        "pytz>=2015.7",
        "pyyaml>=6.0",
<<<<<<< HEAD
        "typing-extensions>=3.7.4",
        "daff>=1.3.46",
=======
        "typing-extensions>=4.4",
>>>>>>> 436dae6b
        # ----
        # Match snowflake-connector-python, to ensure compatibility in dbt-snowflake
        "cffi>=1.9,<2.0.0",
        "idna>=2.5,<4",
        "requests<3.0.0",
        "urllib3~=1.0",
        # ----
    ],
    zip_safe=False,
    classifiers=[
        "Development Status :: 5 - Production/Stable",
        "License :: OSI Approved :: Apache Software License",
        "Operating System :: Microsoft :: Windows",
        "Operating System :: MacOS :: MacOS X",
        "Operating System :: POSIX :: Linux",
        "Programming Language :: Python :: 3.8",
        "Programming Language :: Python :: 3.9",
        "Programming Language :: Python :: 3.10",
        "Programming Language :: Python :: 3.11",
    ],
    python_requires=">=3.8",
)<|MERGE_RESOLUTION|>--- conflicted
+++ resolved
@@ -81,12 +81,8 @@
         "protobuf>=4.0.0",
         "pytz>=2015.7",
         "pyyaml>=6.0",
-<<<<<<< HEAD
-        "typing-extensions>=3.7.4",
         "daff>=1.3.46",
-=======
         "typing-extensions>=4.4",
->>>>>>> 436dae6b
         # ----
         # Match snowflake-connector-python, to ensure compatibility in dbt-snowflake
         "cffi>=1.9,<2.0.0",
