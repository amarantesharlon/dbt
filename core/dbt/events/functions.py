--- conflicted
+++ resolved
@@ -1,7 +1,7 @@
 import betterproto
 from dbt.constants import METADATA_ENV_PREFIX
 from dbt.events.base_types import BaseEvent, Cache, EventLevel, NoFile, NoStdOut, EventMsg
-from dbt.events.eventmgr import EventManager, LoggerConfig, LineFormat
+from dbt.events.eventmgr import EventManager, LoggerConfig, LineFormat, NoFilter
 from dbt.events.helpers import env_secrets, scrub_secrets
 from dbt.events.types import Formatting
 from dbt.flags import get_flags, ENABLE_LEGACY_LOGGER
@@ -18,30 +18,29 @@
 metadata_vars: Optional[Dict[str, str]] = None
 
 
-<<<<<<< HEAD
-def setup_event_logger(flags):
-=======
-def setup_event_logger(
-    log_path: str,
-    log_format: str,
-    use_colors: bool,
-    debug: bool,
-    log_cache_events: bool,
-    quiet: bool,
-) -> None:
->>>>>>> 05ecfbcc
+def setup_event_logger(flags) -> None:
     cleanup_event_logger()
     make_log_dir_if_missing(flags.LOG_PATH)
 
     if ENABLE_LEGACY_LOGGER:
-        EVENT_MANAGER.add_logger(_get_logbook_log_config(flags.DEBUG, flags.USE_COLORS))
+        EVENT_MANAGER.add_logger(
+            _get_logbook_log_config(
+                flags.DEBUG, flags.USE_COLORS, flags.LOG_CACHE_EVENTS, flags.QUIET
+            )
+        )
     else:
-<<<<<<< HEAD
         if flags.LOG_LEVEL != "none":
             log_format = _line_format_from_str(flags.LOG_FORMAT, LineFormat.PlainText)
             log_level = EventLevel.DEBUG if flags.DEBUG else EventLevel(flags.LOG_LEVEL)
             EVENT_MANAGER.add_logger(
-                _get_stdout_config(log_format, flags.DEBUG, flags.USE_COLORS, log_level)
+                _get_stdout_config(
+                    log_format,
+                    flags.DEBUG,
+                    flags.USE_COLORS,
+                    log_level,
+                    flags.LOG_CACHE_EVENTS,
+                    flags.QUIET,
+                )
             )
 
             if _CAPTURE_STREAM:
@@ -49,7 +48,12 @@
                 # being sent to stdout.
                 # debug here is true because we need to capture debug events, and we pass in false in main
                 capture_config = _get_stdout_config(
-                    log_format, flags.DEBUG, flags.USE_COLORS, log_level
+                    log_format,
+                    flags.DEBUG,
+                    flags.USE_COLORS,
+                    log_level,
+                    flags.LOG_CACHE_EVENTS,
+                    flags.QUIET,
                 )
                 capture_config.output_stream = _CAPTURE_STREAM
                 EVENT_MANAGER.add_logger(capture_config)
@@ -78,45 +82,14 @@
 
 
 def _get_stdout_config(
-    line_format: LineFormat, debug: bool, use_colors: bool, level: EventLevel
+    line_format: LineFormat,
+    debug: bool,
+    use_colors: bool,
+    level: EventLevel,
+    log_cache_events: bool,
+    quiet: bool,
 ) -> LoggerConfig:
-    flags = get_flags()
-    # We don't have access to these values when we need to setup the default stdout logger!
-    log_cache_events = (
-        bool(flags.LOG_CACHE_EVENTS) if hasattr(flags, "LOG_CACHE_EVENTS") else False
-    )
-    quiet = bool(flags.QUIET) if hasattr(flags, "QUIET") else False
-=======
-        EVENT_MANAGER.add_logger(
-            _get_stdout_config(log_format, debug, use_colors, log_cache_events, quiet)
-        )
-
-        if _CAPTURE_STREAM:
-            # Create second stdout logger to support test which want to know what's
-            # being sent to stdout.
-            # debug here is true because we need to capture debug events, and we pass in false in main
-            capture_config = _get_stdout_config(
-                log_format, True, use_colors, log_cache_events, quiet
-            )
-            capture_config.output_stream = _CAPTURE_STREAM
-            EVENT_MANAGER.add_logger(capture_config)
-
-        # create and add the file logger to the event manager
-        EVENT_MANAGER.add_logger(
-            _get_logfile_config(os.path.join(log_path, "dbt.log"), use_colors, log_format)
-        )
-
-
-def _get_stdout_config(
-    log_format: str, debug: bool, use_colors: bool, log_cache_events: bool, quiet: bool
-) -> LoggerConfig:
-    fmt = LineFormat.PlainText
-    if log_format == "json":
-        fmt = LineFormat.Json
-    elif debug:
-        fmt = LineFormat.DebugText
-    level = EventLevel.DEBUG if debug else EventLevel.INFO
->>>>>>> 05ecfbcc
+
     return LoggerConfig(
         name="stdout_log",
         level=level,
@@ -172,18 +145,19 @@
     )
 
 
-def _get_logbook_log_config(debug: bool, use_colors: bool) -> LoggerConfig:
-    # use the default one since this code should be removed when we remove logbook
-<<<<<<< HEAD
-    flags = get_flags()
+def _get_logbook_log_config(
+    debug: bool, use_colors: bool, log_cache_events: bool, quiet: bool
+) -> LoggerConfig:
     config = _get_stdout_config(
-        LineFormat.PlainText, debug, use_colors, EventLevel.DEBUG if debug else EventLevel.INFO
-    )
-=======
-    config = _get_stdout_config("", debug, False, False, False)
->>>>>>> 05ecfbcc
+        LineFormat.PlainText,
+        debug,
+        use_colors,
+        EventLevel.DEBUG if debug else EventLevel.INFO,
+        log_cache_events,
+        quiet,
+    )
     config.name = "logbook_log"
-    config.filter = lambda e: not isinstance(e.data, Cache)
+    config.filter = NoFilter if log_cache_events else lambda e: not isinstance(e.data, Cache)
     config.logger = GLOBAL_LOGGER
     config.output_stream = None
     return config
@@ -206,15 +180,9 @@
 # create a default configuration with default settings and no file output.
 EVENT_MANAGER: EventManager = EventManager()
 EVENT_MANAGER.add_logger(
-    _get_logbook_log_config(False, True)  # type: ignore
+    _get_logbook_log_config(False, True, False, False)  # type: ignore
     if ENABLE_LEGACY_LOGGER
-<<<<<<< HEAD
-    else _get_stdout_config(LineFormat.PlainText, False, True, EventLevel.INFO)
-=======
-    else _get_stdout_config(
-        log_format="text", debug=False, use_colors=True, log_cache_events=False, quiet=False
-    )  # type: ignore
->>>>>>> 05ecfbcc
+    else _get_stdout_config(LineFormat.PlainText, False, True, EventLevel.INFO, False, False)
 )
 
 # This global, and the following two functions for capturing stdout logs are
