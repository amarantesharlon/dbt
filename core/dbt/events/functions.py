
from colorama import Style
from datetime import datetime
import dbt.events.functions as this  # don't worry I hate it too.
from dbt.events.base_types import Cli, Event, File, ShowException
from dbt.events.types import T_Event
import dbt.flags as flags
# TODO this will need to move eventually
from dbt.logger import SECRET_ENV_PREFIX, make_log_dir_if_missing, GLOBAL_LOGGER
import json
import io
from io import StringIO, TextIOWrapper
import logbook
import logging
from logging import Logger
from logging.handlers import RotatingFileHandler
import os
import uuid
from typing import Any, Callable, Dict, List, Optional, Union
from dataclasses import _FIELD_BASE  # type: ignore[attr-defined]


# create the global file logger with no configuration
global FILE_LOG
FILE_LOG = logging.getLogger('default_file')
null_handler = logging.NullHandler()
FILE_LOG.addHandler(null_handler)

# set up logger to go to stdout with defaults
# setup_event_logger will be called once args have been parsed
global STDOUT_LOG
STDOUT_LOG = logging.getLogger('default_stdout')
STDOUT_LOG.setLevel(logging.INFO)
stdout_handler = logging.StreamHandler()
stdout_handler.setLevel(logging.INFO)
STDOUT_LOG.addHandler(stdout_handler)

format_color = True
format_json = False
invocation_id: Optional[str] = None


def setup_event_logger(log_path, level_override=None):
    make_log_dir_if_missing(log_path)
    this.format_json = flags.LOG_FORMAT == 'json'
    # USE_COLORS can be None if the app just started and the cli flags
    # havent been applied yet
    this.format_color = True if flags.USE_COLORS else False
    # TODO this default should live somewhere better
    log_dest = os.path.join(log_path, 'dbt.log')
    level = level_override or (logging.DEBUG if flags.DEBUG else logging.INFO)

    # overwrite the STDOUT_LOG logger with the configured one
    this.STDOUT_LOG = logging.getLogger('configured_std_out')
    this.STDOUT_LOG.setLevel(level)

    FORMAT = "%(message)s"
    stdout_passthrough_formatter = logging.Formatter(fmt=FORMAT)

    stdout_handler = logging.StreamHandler()
    stdout_handler.setFormatter(stdout_passthrough_formatter)
    stdout_handler.setLevel(level)
    # clear existing stdout TextIOWrapper stream handlers
    this.STDOUT_LOG.handlers = [
        h for h in this.STDOUT_LOG.handlers
        if not (hasattr(h, 'stream') and isinstance(h.stream, TextIOWrapper))  # type: ignore
    ]
    this.STDOUT_LOG.addHandler(stdout_handler)

    # overwrite the FILE_LOG logger with the configured one
    this.FILE_LOG = logging.getLogger('configured_file')
    this.FILE_LOG.setLevel(logging.DEBUG)  # always debug regardless of user input

    file_passthrough_formatter = logging.Formatter(fmt=FORMAT)

    file_handler = RotatingFileHandler(filename=log_dest, encoding='utf8')
    file_handler.setFormatter(file_passthrough_formatter)
    file_handler.setLevel(logging.DEBUG)  # always debug regardless of user input
    this.FILE_LOG.handlers.clear()
    this.FILE_LOG.addHandler(file_handler)


# used for integration tests
def capture_stdout_logs() -> StringIO:
    capture_buf = io.StringIO()
    stdout_capture_handler = logging.StreamHandler(capture_buf)
    stdout_handler.setLevel(logging.DEBUG)
    this.STDOUT_LOG.addHandler(stdout_capture_handler)
    return capture_buf


# used for integration tests
def stop_capture_stdout_logs() -> None:
    this.STDOUT_LOG.handlers = [
        h for h in this.STDOUT_LOG.handlers
        if not (hasattr(h, 'stream') and isinstance(h.stream, StringIO))  # type: ignore
    ]


def env_secrets() -> List[str]:
    return [
        v for k, v in os.environ.items()
        if k.startswith(SECRET_ENV_PREFIX)
    ]


def scrub_secrets(msg: str, secrets: List[str]) -> str:
    scrubbed = msg

    for secret in secrets:
        scrubbed = scrubbed.replace(secret, "*****")

    return scrubbed

# returns a dictionary representation of the event fields. You must specify which of the
# available messages you would like to use (i.e. - e.message, e.cli_msg(), e.file_msg())
# used for constructing json formatted events. includes secrets which must be scrubbed at
# the usage site.
def event_to_serializable_dict(
    e: T_Event, ts_fn: Callable[[datetime], str],
    msg_fn: Callable[[T_Event], str]
) -> Dict[str, Any]:
    data = dict()
    if hasattr(e, '__dataclass_fields__'):
        for field, value in e.__dataclass_fields__.items():
            if type(value._field_type) != _FIELD_BASE:
                _json_value = e.fields_to_json(value)

                if not isinstance(_json_value, Exception):
                    data[field] = _json_value
                else:
                    data[field] = f"JSON_SERIALIZE_FAILED: {type(value).__name__, 'NA'}" 

    return {
        'log_version': e.log_version,
        'ts': ts_fn(e.get_ts()),
        'pid': e.get_pid(),
        'msg': msg_fn(e),
<<<<<<< HEAD
        'level': e.level_tag(),
        'data': data,
        'invocation_id': e.get_invocation_id()
=======
        'level': level,
        'data': Optional[Dict[str, Any]],
        'event_data_serialized': True,
        'invocation_id': e.get_invocation_id(),
        'thread_name': e.get_thread_name()
>>>>>>> a6135562
    }


# translates an Event to a completely formatted text-based log line
# you have to specify which message you want. (i.e. - e.message, e.cli_msg(), e.file_msg())
# type hinting everything as strings so we don't get any unintentional string conversions via str()
def create_text_log_line(e: T_Event, msg_fn: Callable[[T_Event], str]) -> str:
    color_tag: str = '' if this.format_color else Style.RESET_ALL
    ts: str = e.get_ts().strftime("%H:%M:%S")
    scrubbed_msg: str = scrub_secrets(msg_fn(e), env_secrets())
    level: str = e.level_tag() if len(e.level_tag()) == 5 else f"{e.level_tag()} "
    log_line: str = f"{color_tag}{ts} | [ {level} ] | {scrubbed_msg}"
    return log_line


# translates an Event to a completely formatted json log line
# you have to specify which message you want. (i.e. - e.message(), e.cli_msg(), e.file_msg())
def create_json_log_line(e: T_Event, msg_fn: Callable[[T_Event], str]) -> str:
    values = event_to_serializable_dict(e, lambda dt: dt.isoformat(), lambda x: msg_fn(x))
    raw_log_line = json.dumps(values, sort_keys=True)
    return scrub_secrets(raw_log_line, env_secrets())


# calls create_text_log_line() or create_json_log_line() according to logger config
def create_log_line(e: T_Event, msg_fn: Callable[[T_Event], str]) -> str:
    return (
        create_json_log_line(e, msg_fn)
        if this.format_json else
        create_text_log_line(e, msg_fn)
    )


# allows for resuse of this obnoxious if else tree.
# do not use for exceptions, it doesn't pass along exc_info, stack_info, or extra
def send_to_logger(l: Union[Logger, logbook.Logger], level_tag: str, log_line: str):
    if level_tag == 'test':
        # TODO after implmenting #3977 send to new test level
        l.debug(log_line)
    elif level_tag == 'debug':
        l.debug(log_line)
    elif level_tag == 'info':
        l.info(log_line)
    elif level_tag == 'warn':
        l.warning(log_line)
    elif level_tag == 'error':
        l.error(log_line)
    else:
        raise AssertionError(
            f"While attempting to log {log_line}, encountered the unhandled level: {level_tag}"
        )


def send_exc_to_logger(
    l: Logger,
    level_tag: str,
    log_line: str,
    exc_info=True,
    stack_info=False,
    extra=False
):
    if level_tag == 'test':
        # TODO after implmenting #3977 send to new test level
        l.debug(
            log_line,
            exc_info=exc_info,
            stack_info=stack_info,
            extra=extra
        )
    elif level_tag == 'debug':
        l.debug(
            log_line,
            exc_info=exc_info,
            stack_info=stack_info,
            extra=extra
        )
    elif level_tag == 'info':
        l.info(
            log_line,
            exc_info=exc_info,
            stack_info=stack_info,
            extra=extra
        )
    elif level_tag == 'warn':
        l.warning(
            log_line,
            exc_info=exc_info,
            stack_info=stack_info,
            extra=extra
        )
    elif level_tag == 'error':
        l.error(
            log_line,
            exc_info=exc_info,
            stack_info=stack_info,
            extra=extra
        )
    else:
        raise AssertionError(
            f"While attempting to log {log_line}, encountered the unhandled level: {level_tag}"
        )


# top-level method for accessing the new eventing system
# this is where all the side effects happen branched by event type
# (i.e. - mutating the event history, printing to stdout, logging
# to files, etc.)
def fire_event(e: Event) -> None:
    # TODO manage history in phase 2:  EVENT_HISTORY.append(e)

    # backwards compatibility for plugins that require old logger (dbt-rpc)
    if flags.ENABLE_LEGACY_LOGGER:
        # using Event::message because the legacy logger didn't differentiate messages by
        # destination
        log_line = create_log_line(e, msg_fn=lambda x: x.message())

        send_to_logger(GLOBAL_LOGGER, e.level_tag(), log_line)
        return  # exit the function to avoid using the current logger as well

    # always logs debug level regardless of user input
    if isinstance(e, File):
        log_line = create_log_line(e, msg_fn=lambda x: x.file_msg())
        # doesn't send exceptions to exception logger
        send_to_logger(FILE_LOG, level_tag=e.level_tag(), log_line=log_line)

    if isinstance(e, Cli):
        # explicitly checking the debug flag here so that potentially expensive-to-construct
        # log messages are not constructed if debug messages are never shown.
        if e.level_tag() == 'debug' and not flags.DEBUG:
            return  # eat the message in case it was one of the expensive ones

        log_line = create_log_line(e, msg_fn=lambda x: x.cli_msg())
        if not isinstance(e, ShowException):
            send_to_logger(STDOUT_LOG, level_tag=e.level_tag(), log_line=log_line)
        # CliEventABC and ShowException
        else:
            send_exc_to_logger(
                STDOUT_LOG,
                level_tag=e.level_tag(),
                log_line=log_line,
                exc_info=e.exc_info,
                stack_info=e.stack_info,
                extra=e.extra
            )


def get_invocation_id() -> str:
    global invocation_id
    if invocation_id is None:
        invocation_id = str(uuid.uuid4())
    return invocation_id


def set_invocation_id() -> None:
    # This is primarily for setting the invocation_id for separate
    # commands in the dbt servers. It shouldn't be necessary for the CLI.
    global invocation_id
    invocation_id = str(uuid.uuid4())<|MERGE_RESOLUTION|>--- conflicted
+++ resolved
@@ -136,17 +136,10 @@
         'ts': ts_fn(e.get_ts()),
         'pid': e.get_pid(),
         'msg': msg_fn(e),
-<<<<<<< HEAD
         'level': e.level_tag(),
         'data': data,
-        'invocation_id': e.get_invocation_id()
-=======
-        'level': level,
-        'data': Optional[Dict[str, Any]],
-        'event_data_serialized': True,
         'invocation_id': e.get_invocation_id(),
         'thread_name': e.get_thread_name()
->>>>>>> a6135562
     }
 
 
