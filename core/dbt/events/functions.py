--- conflicted
+++ resolved
@@ -1,39 +1,19 @@
 import betterproto
-<<<<<<< HEAD
-from dbt.constants import SECRET_ENV_PREFIX, METADATA_ENV_PREFIX
+from dbt.constants import METADATA_ENV_PREFIX
 from dbt.events.base_types import BaseEvent, Cache, EventLevel, NoFile, NoStdOut
 from dbt.events.eventmgr import EventManager, LoggerConfig, LineFormat, NoFilter
+from dbt.events.helpers import env_secrets, scrub_secrets
+from dbt.events.proto_types import EventInfo
 from dbt.events.types import EmptyLine
 import dbt.flags as flags
 from dbt.logger import GLOBAL_LOGGER, make_log_dir_if_missing
 from functools import partial
-=======
-from colorama import Style
-
-from dbt.events.base_types import NoStdOut, BaseEvent, NoFile, Cache
-from dbt.events.types import EventBufferFull, MainReportVersion, EmptyLine
-from dbt.events.proto_types import EventInfo
-from dbt.events.helpers import env_secrets, scrub_secrets
-import dbt.flags as flags
-
-from dbt.constants import METADATA_ENV_PREFIX
-
-from dbt.logger import make_log_dir_if_missing, GLOBAL_LOGGER
-from datetime import datetime
->>>>>>> 98776485
 import json
 import os
 import sys
-from typing import Callable, Dict, List, Optional, TextIO
+from typing import Callable, Dict, Optional, TextIO
 import uuid
-<<<<<<< HEAD
-
-=======
-import threading
-from typing import Optional, Union, Callable, Dict
-
-from collections import deque
->>>>>>> 98776485
+
 
 LOG_VERSION = 3
 metadata_vars: Optional[Dict[str, str]] = None
@@ -88,8 +68,8 @@
     return (
         not isinstance(evt, NoStdOut)
         and (not isinstance(evt, Cache) or log_cache_events)
-        and (evt.level_tag() != EventLevel.DEBUG or debug_mode)
-        and (evt.level_tag() == EventLevel.ERROR or not quiet_mode)
+        and (evt.log_level() != EventLevel.DEBUG or debug_mode)
+        and (evt.log_level() == EventLevel.ERROR or not quiet_mode)
         and not (flags.LOG_FORMAT == "json" and type(evt) == EmptyLine)
     )
 
@@ -168,85 +148,6 @@
     return event_dict
 
 
-<<<<<<< HEAD
-=======
-# translates an Event to a completely formatted text-based log line
-# type hinting everything as strings so we don't get any unintentional string conversions via str()
-def reset_color() -> str:
-    global format_color
-    return "" if not format_color else Style.RESET_ALL
-
-
-def create_info_text_log_line(e: BaseEvent) -> str:
-    color_tag: str = reset_color()
-    ts: str = get_ts().strftime("%H:%M:%S")  # TODO: get this from the event.ts?
-    scrubbed_msg: str = scrub_secrets(e.message(), env_secrets())
-    log_line: str = f"{color_tag}{ts}  {scrubbed_msg}"
-    return log_line
-
-
-def create_debug_text_log_line(e: BaseEvent) -> str:
-    log_line: str = ""
-    # Create a separator if this is the beginning of an invocation
-    if type(e) == MainReportVersion:
-        separator = 30 * "="
-        log_line = f"\n\n{separator} {get_ts()} | {get_invocation_id()} {separator}\n"
-    color_tag: str = reset_color()
-    ts: str = get_ts().strftime("%H:%M:%S.%f")
-    scrubbed_msg: str = scrub_secrets(e.message(), env_secrets())
-    # Make the levels all 5 characters so they line up
-    level: str = f"{e.log_level():<5}"
-    thread = ""
-    if threading.current_thread().name:
-        thread_name = threading.current_thread().name
-        thread_name = thread_name[:10]
-        thread_name = thread_name.ljust(10, " ")
-        thread = f" [{thread_name}]:"
-    log_line = log_line + f"{color_tag}{ts} [{level}]{thread} {scrubbed_msg}"
-    return log_line
-
-
-# translates an Event to a completely formatted json log line
-def create_json_log_line(e: BaseEvent) -> Optional[str]:
-    if type(e) == EmptyLine:
-        return None  # will not be sent to logger
-    raw_log_line = event_to_json(e)
-    return scrub_secrets(raw_log_line, env_secrets())
-
-
-# calls create_stdout_text_log_line() or create_json_log_line() according to logger config
-def create_log_line(e: BaseEvent, file_output=False) -> Optional[str]:
-    global format_json
-    if format_json:
-        return create_json_log_line(e)  # json output, both console and file
-    elif file_output is True or flags.DEBUG:
-        return create_debug_text_log_line(e)  # default file output
-    else:
-        return create_info_text_log_line(e)  # console output
-
-
-# allows for reuse of this obnoxious if else tree.
-# do not use for exceptions, it doesn't pass along exc_info, stack_info, or extra
-def send_to_logger(l: Union[Logger, logbook.Logger], level: str, log_line: str):
-    if not log_line:
-        return
-    if level == "test":
-        # TODO after implmenting #3977 send to new test level
-        l.debug(log_line)
-    elif level == "debug":
-        l.debug(log_line)
-    elif level == "info":
-        l.info(log_line)
-    elif level == "warn":
-        l.warning(log_line)
-    elif level == "error":
-        l.error(log_line)
-    else:
-        raise AssertionError(
-            f"While attempting to log {log_line}, encountered the unhandled level: {level}"
-        )
-
-
 def warn_or_error(event, node=None):
     if flags.WARN_ERROR:
         from dbt.exceptions import raise_compiler_error
@@ -256,7 +157,6 @@
         fire_event(event)
 
 
->>>>>>> 98776485
 # an alternative to fire_event which only creates and logs the event value
 # if the condition is met. Does nothing otherwise.
 def fire_event_if(conditional: bool, lazy_e: Callable[[], BaseEvent]) -> None:
@@ -269,43 +169,7 @@
 # (i.e. - mutating the event history, printing to stdout, logging
 # to files, etc.)
 def fire_event(e: BaseEvent) -> None:
-<<<<<<< HEAD
     EVENT_MANAGER.fire_event(e)
-=======
-    # skip logs when `--log-cache-events` is not passed
-    if isinstance(e, Cache) and not flags.LOG_CACHE_EVENTS:
-        return
-
-    add_to_event_history(e)
-
-    # backwards compatibility for plugins that require old logger (dbt-rpc)
-    if flags.ENABLE_LEGACY_LOGGER:
-        # using Event::message because the legacy logger didn't differentiate messages by
-        # destination
-        log_line = create_log_line(e)
-        if log_line:
-            send_to_logger(GLOBAL_LOGGER, level=e.log_level(), log_line=log_line)
-        return  # exit the function to avoid using the current logger as well
-
-    # always logs debug level regardless of user input
-    if not isinstance(e, NoFile):
-        log_line = create_log_line(e, file_output=True)
-        # doesn't send exceptions to exception logger
-        if log_line:
-            send_to_logger(FILE_LOG, level=e.log_level(), log_line=log_line)
-
-    if not isinstance(e, NoStdOut):
-        # explicitly checking the debug flag here so that potentially expensive-to-construct
-        # log messages are not constructed if debug messages are never shown.
-        if e.log_level() == "debug" and not flags.DEBUG:
-            return  # eat the message in case it was one of the expensive ones
-        if e.log_level() != "error" and flags.QUIET:
-            return  # eat all non-exception messages in quiet mode
-
-        log_line = create_log_line(e)
-        if log_line:
-            send_to_logger(STDOUT_LOG, level=e.log_level(), log_line=log_line)
->>>>>>> 98776485
 
 
 def get_metadata_vars() -> Dict[str, str]:
@@ -331,41 +195,7 @@
 def set_invocation_id() -> None:
     # This is primarily for setting the invocation_id for separate
     # commands in the dbt servers. It shouldn't be necessary for the CLI.
-<<<<<<< HEAD
     EVENT_MANAGER.invocation_id = str(uuid.uuid4())
-=======
-    global invocation_id
-    invocation_id = str(uuid.uuid4())
-
-
-# exactly one time stamp per concrete event
-def get_ts() -> datetime:
-    ts = datetime.utcnow()
-    return ts
-
-
-# preformatted time stamp
-def get_ts_rfc3339() -> str:
-    ts = get_ts()
-    ts_rfc3339 = ts.strftime("%Y-%m-%dT%H:%M:%S.%fZ")
-    return ts_rfc3339
-
-
-def add_to_event_history(event):
-    if flags.EVENT_BUFFER_SIZE == 0:
-        return
-    global EVENT_HISTORY
-    if EVENT_HISTORY is None:
-        reset_event_history()
-    EVENT_HISTORY.append(event)
-    # We only set the EventBufferFull message for event buffers >= 10,000
-    if flags.EVENT_BUFFER_SIZE >= 10000 and len(EVENT_HISTORY) == (flags.EVENT_BUFFER_SIZE - 1):
-        fire_event(EventBufferFull())
-
-
-def reset_event_history():
-    global EVENT_HISTORY
-    EVENT_HISTORY = deque(maxlen=flags.EVENT_BUFFER_SIZE)
 
 
 # Currently used to set the level in EventInfo, so logging events can
@@ -373,5 +203,4 @@
 # more fields in EventInfo, once some of that information is no longer global
 def info(level="info"):
     info = EventInfo(level=level)
-    return info
->>>>>>> 98776485
+    return info