--- conflicted
+++ resolved
@@ -1,10 +1,6 @@
 from abc import ABCMeta, abstractmethod
 from dataclasses import dataclass
-<<<<<<< HEAD
-from typing import List
-=======
-from typing import Any
->>>>>>> 87b8ca96
+from typing import Any, List
 
 
 # types to represent log levels
@@ -118,7 +114,6 @@
 
 
 @dataclass
-<<<<<<< HEAD
 class GitSparseCheckoutSubdirectory(DebugLevel, CliEventABC):
     subdir: str
 
@@ -244,7 +239,7 @@
 
     def cli_msg(self) -> str:
         return f"command return code={self.code}"
-=======
+
 class MacroEventInfo(InfoLevel, CliEventABC):
     msg: str
 
@@ -258,7 +253,6 @@
 
     def cli_msg(self) -> str:
         return self.msg
->>>>>>> 87b8ca96
 
 
 # since mypy doesn't run on every file we need to suggest to mypy that every
@@ -278,7 +272,6 @@
     ManifestChecked()
     ManifestFlatGraphBuilt()
     ReportPerformancePath(path='')
-<<<<<<< HEAD
     GitSparseCheckoutSubdirectory(subdir='')
     GitProgressCheckoutRevision(revision='')
     GitProgressUpdatingExistingDependency(dir='')
@@ -292,7 +285,5 @@
     SystemStdOutMsg(bmsg=b'')
     SystemStdErrMsg(bmsg=b'')
     SystemReportReturnCode(code=0)
-=======
     MacroEventInfo(msg='')
-    MacroEventDebug(msg='')
->>>>>>> 87b8ca96
+    MacroEventDebug(msg='')