from dataclasses import dataclass
from dbt.ui import line_wrap_message, warning_tag, red, green, yellow
from dbt.constants import MAXIMUM_SEED_SIZE_NAME, PIN_PACKAGE_URL
from dbt.events.base_types import (
    DynamicLevel,
    NoFile,
    DebugLevel,
    InfoLevel,
    WarnLevel,
    ErrorLevel,
    Cache,
    AdapterEventStringFunctor,
    EventStringFunctor,
    EventLevel,
)
from dbt.events.format import format_fancy_output_line, pluralize

# The generated classes quote the included message classes, requiring the following lines
from dbt.events.proto_types import EventInfo, RunResultMsg, ListOfStrings  # noqa
from dbt.events.proto_types import NodeInfo, ReferenceKeyMsg, TimingInfoMsg  # noqa
from dbt.events import proto_types as pt

from dbt.node_types import NodeType


# The classes in this file represent the data necessary to describe a
# particular event to both human readable logs, and machine reliable
# event streams. classes extend superclasses that indicate what
# destinations they are intended for, which mypy uses to enforce
# that the necessary methods are defined.


# Event codes have prefixes which follow this table
#
# | Code |     Description     |
# |:----:|:-------------------:|
# | A    | Pre-project loading |
# | D    | Deprecations        |
# | E    | DB adapter          |
# | I    | Project parsing     |
# | M    | Deps generation     |
# | Q    | Node execution      |
# | W    | Node testing        |
# | Z    | Misc                |
# | T    | Test only           |
#
# The basic idea is that event codes roughly translate to the natural order of running a dbt task


def format_adapter_message(name, base_msg, args) -> str:
    # only apply formatting if there are arguments to format.
    # avoids issues like "dict: {k: v}".format() which results in `KeyError 'k'`
    msg = base_msg if len(args) == 0 else base_msg.format(*args)
    return f"{name} adapter: {msg}"


# =======================================================
# A - Pre-project loading
# =======================================================


@dataclass
class MainReportVersion(InfoLevel, pt.MainReportVersion):  # noqa
    def code(self):
        return "A001"

    def message(self):
        return f"Running with dbt{self.version}"


@dataclass
class MainReportArgs(DebugLevel, pt.MainReportArgs):  # noqa
    def code(self):
        return "A002"

    def message(self):
        return f"running dbt with arguments {str(self.args)}"


@dataclass
class MainTrackingUserState(DebugLevel, pt.MainTrackingUserState):
    def code(self):
        return "A003"

    def message(self):
        return f"Tracking: {self.user_state}"


@dataclass
class MergedFromState(DebugLevel, pt.MergedFromState):
    def code(self):
        return "A004"

    def message(self) -> str:
        return f"Merged {self.num_merged} items from state (sample: {self.sample})"


@dataclass
class MissingProfileTarget(InfoLevel, pt.MissingProfileTarget):
    def code(self):
        return "A005"

    def message(self) -> str:
        return f"target not specified in profile '{self.profile_name}', using '{self.target_name}'"


# Skipped A006, A007


@dataclass
class InvalidOptionYAML(ErrorLevel, pt.InvalidOptionYAML):
    def code(self):
        return "A008"

    def message(self) -> str:
        return f"The YAML provided in the --{self.option_name} argument is not valid."


@dataclass
class LogDbtProjectError(ErrorLevel, pt.LogDbtProjectError):
    def code(self):
        return "A009"

    def message(self) -> str:
        msg = "Encountered an error while reading the project:"
        if self.exc:
            msg += f"  ERROR: {str(self.exc)}"
        return msg


# Skipped A010


@dataclass
class LogDbtProfileError(ErrorLevel, pt.LogDbtProfileError):
    def code(self):
        return "A011"

    def message(self) -> str:
        msg = "Encountered an error while reading profiles:\n" f"  ERROR: {str(self.exc)}"
        if self.profiles:
            msg += "Defined profiles:\n"
            for profile in self.profiles:
                msg += f" - {profile}"
        else:
            msg += "There are no profiles defined in your profiles.yml file"

        msg += """
For more information on configuring profiles, please consult the dbt docs:

https://docs.getdbt.com/docs/configure-your-profile
"""
        return msg


@dataclass
class StarterProjectPath(DebugLevel, pt.StarterProjectPath):
    def code(self):
        return "A017"

    def message(self) -> str:
        return f"Starter project path: {self.dir}"


@dataclass
class ConfigFolderDirectory(InfoLevel, pt.ConfigFolderDirectory):
    def code(self):
        return "A018"

    def message(self) -> str:
        return f"Creating dbt configuration folder at {self.dir}"


@dataclass
class NoSampleProfileFound(InfoLevel, pt.NoSampleProfileFound):
    def code(self):
        return "A019"

    def message(self) -> str:
        return f"No sample profile found for {self.adapter}."


@dataclass
class ProfileWrittenWithSample(InfoLevel, pt.ProfileWrittenWithSample):
    def code(self):
        return "A020"

    def message(self) -> str:
        return (
            f"Profile {self.name} written to {self.path} "
            "using target's sample configuration. Once updated, you'll be able to "
            "start developing with dbt."
        )


@dataclass
class ProfileWrittenWithTargetTemplateYAML(InfoLevel, pt.ProfileWrittenWithTargetTemplateYAML):
    def code(self):
        return "A021"

    def message(self) -> str:
        return (
            f"Profile {self.name} written to {self.path} using target's "
            "profile_template.yml and your supplied values. Run 'dbt debug' to "
            "validate the connection."
        )


@dataclass
class ProfileWrittenWithProjectTemplateYAML(InfoLevel, pt.ProfileWrittenWithProjectTemplateYAML):
    def code(self):
        return "A022"

    def message(self) -> str:
        return (
            f"Profile {self.name} written to {self.path} using project's "
            "profile_template.yml and your supplied values. Run 'dbt debug' to "
            "validate the connection."
        )


@dataclass
class SettingUpProfile(InfoLevel, pt.SettingUpProfile):
    def code(self):
        return "A023"

    def message(self) -> str:
        return "Setting up your profile."


@dataclass
class InvalidProfileTemplateYAML(InfoLevel, pt.InvalidProfileTemplateYAML):
    def code(self):
        return "A024"

    def message(self) -> str:
        return "Invalid profile_template.yml in project."


@dataclass
class ProjectNameAlreadyExists(InfoLevel, pt.ProjectNameAlreadyExists):
    def code(self):
        return "A025"

    def message(self) -> str:
        return f"A project called {self.name} already exists here."


@dataclass
class ProjectCreated(InfoLevel, pt.ProjectCreated):
    def code(self):
        return "A026"

    def message(self) -> str:
        return f"""
Your new dbt project "{self.project_name}" was created!

For more information on how to configure the profiles.yml file,
please consult the dbt documentation here:

  {self.docs_url}

One more thing:

Need help? Don't hesitate to reach out to us via GitHub issues or on Slack:

  {self.slack_url}

Happy modeling!
"""


# =======================================================
# D - Deprecations
# =======================================================


@dataclass
class PackageRedirectDeprecation(WarnLevel, pt.PackageRedirectDeprecation):  # noqa
    def code(self):
        return "D001"

    def message(self):
        description = (
            f"The `{self.old_name}` package is deprecated in favor of `{self.new_name}`. Please "
            f"update your `packages.yml` configuration to use `{self.new_name}` instead."
        )
        return line_wrap_message(warning_tag(f"Deprecated functionality\n\n{description}"))


@dataclass
class PackageInstallPathDeprecation(WarnLevel, pt.PackageInstallPathDeprecation):  # noqa
    def code(self):
        return "D002"

    def message(self):
        description = """\
        The default package install path has changed from `dbt_modules` to `dbt_packages`.
        Please update `clean-targets` in `dbt_project.yml` and check `.gitignore` as well.
        Or, set `packages-install-path: dbt_modules` if you'd like to keep the current value.
        """
        return line_wrap_message(warning_tag(f"Deprecated functionality\n\n{description}"))


@dataclass
class ConfigSourcePathDeprecation(WarnLevel, pt.ConfigSourcePathDeprecation):  # noqa
    def code(self):
        return "D003"

    def message(self):
        description = (
            f"The `{self.deprecated_path}` config has been renamed to `{self.exp_path}`."
            "Please update your `dbt_project.yml` configuration to reflect this change."
        )
        return line_wrap_message(warning_tag(f"Deprecated functionality\n\n{description}"))


@dataclass
class ConfigDataPathDeprecation(WarnLevel, pt.ConfigDataPathDeprecation):  # noqa
    def code(self):
        return "D004"

    def message(self):
        description = (
            f"The `{self.deprecated_path}` config has been renamed to `{self.exp_path}`."
            "Please update your `dbt_project.yml` configuration to reflect this change."
        )
        return line_wrap_message(warning_tag(f"Deprecated functionality\n\n{description}"))


@dataclass
class AdapterDeprecationWarning(WarnLevel, pt.AdapterDeprecationWarning):  # noqa
    def code(self):
        return "D005"

    def message(self):
        description = (
            f"The adapter function `adapter.{self.old_name}` is deprecated and will be removed in "
            f"a future release of dbt. Please use `adapter.{self.new_name}` instead. "
            f"\n\nDocumentation for {self.new_name} can be found here:"
            f"\n\nhttps://docs.getdbt.com/docs/adapter"
        )
        return line_wrap_message(warning_tag(f"Deprecated functionality\n\n{description}"))


@dataclass
class MetricAttributesRenamed(WarnLevel, pt.MetricAttributesRenamed):  # noqa
    def code(self):
        return "D006"

    def message(self):
        description = (
            "dbt-core v1.3 renamed attributes for metrics:"
            "\n  'sql'              -> 'expression'"
            "\n  'type'             -> 'calculation_method'"
            "\n  'type: expression' -> 'calculation_method: derived'"
            f"\nPlease remove them from the metric definition of metric '{self.metric_name}'"
            "\nRelevant issue here: https://github.com/dbt-labs/dbt-core/issues/5849"
        )

        return warning_tag(f"Deprecated functionality\n\n{description}")


@dataclass
class ExposureNameDeprecation(WarnLevel, pt.ExposureNameDeprecation):  # noqa
    def code(self):
        return "D007"

    def message(self):
        description = (
            "Starting in v1.3, the 'name' of an exposure should contain only letters, "
            "numbers, and underscores. Exposures support a new property, 'label', which may "
            f"contain spaces, capital letters, and special characters. {self.exposure} does not "
            "follow this pattern. Please update the 'name', and use the 'label' property for a "
            "human-friendly title. This will raise an error in a future version of dbt-core."
        )
        return line_wrap_message(warning_tag(f"Deprecated functionality\n\n{description}"))


@dataclass
class InternalDeprecation(WarnLevel, pt.InternalDeprecation):
    def code(self):
        return "D008"

    def message(self):
        extra_reason = ""
        if self.reason:
            extra_reason = f"\n{self.reason}"
        msg = (
            f"`{self.name}` is deprecated and will be removed in dbt-core version {self.version}\n\n"
            f"Adapter maintainers can resolve this deprecation by {self.suggested_action}. {extra_reason}"
        )
        return warning_tag(msg)


# =======================================================
# E - DB Adapter
# =======================================================


@dataclass
class AdapterEventDebug(DebugLevel, AdapterEventStringFunctor, pt.AdapterEventDebug):  # noqa
    def code(self):
        return "E001"

    def message(self):
        return format_adapter_message(self.name, self.base_msg, self.args)


@dataclass
class AdapterEventInfo(InfoLevel, AdapterEventStringFunctor, pt.AdapterEventInfo):  # noqa
    def code(self):
        return "E002"

    def message(self):
        return format_adapter_message(self.name, self.base_msg, self.args)


@dataclass
class AdapterEventWarning(WarnLevel, AdapterEventStringFunctor, pt.AdapterEventWarning):  # noqa
    def code(self):
        return "E003"

    def message(self):
        return format_adapter_message(self.name, self.base_msg, self.args)


@dataclass
class AdapterEventError(ErrorLevel, AdapterEventStringFunctor, pt.AdapterEventError):  # noqa
    def code(self):
        return "E004"

    def message(self):
        return format_adapter_message(self.name, self.base_msg, self.args)


@dataclass
class NewConnection(DebugLevel, pt.NewConnection):
    def code(self):
        return "E005"

    def message(self) -> str:
        return f"Acquiring new {self.conn_type} connection '{self.conn_name}'"


@dataclass
class ConnectionReused(DebugLevel, pt.ConnectionReused):
    def code(self):
        return "E006"

    def message(self) -> str:
        return f"Re-using an available connection from the pool (formerly {self.orig_conn_name}, now {self.conn_name})"


@dataclass
class ConnectionLeftOpenInCleanup(DebugLevel, pt.ConnectionLeftOpenInCleanup):
    def code(self):
        return "E007"

    def message(self) -> str:
        return f"Connection '{self.conn_name}' was left open."


@dataclass
class ConnectionClosedInCleanup(DebugLevel, pt.ConnectionClosedInCleanup):
    def code(self):
        return "E008"

    def message(self) -> str:
        return f"Connection '{self.conn_name}' was properly closed."


@dataclass
class RollbackFailed(DebugLevel, pt.RollbackFailed):  # noqa
    def code(self):
        return "E009"

    def message(self) -> str:
        return f"Failed to rollback '{self.conn_name}'"


# TODO: can we combine this with ConnectionClosed?
@dataclass
class ConnectionClosed(DebugLevel, pt.ConnectionClosed):
    def code(self):
        return "E010"

    def message(self) -> str:
        return f"On {self.conn_name}: Close"


# TODO: can we combine this with ConnectionLeftOpen?
@dataclass
class ConnectionLeftOpen(DebugLevel, pt.ConnectionLeftOpen):
    def code(self):
        return "E011"

    def message(self) -> str:
        return f"On {self.conn_name}: No close available on handle"


@dataclass
class Rollback(DebugLevel, pt.Rollback):
    def code(self):
        return "E012"

    def message(self) -> str:
        return f"On {self.conn_name}: ROLLBACK"


@dataclass
class CacheMiss(DebugLevel, pt.CacheMiss):
    def code(self):
        return "E013"

    def message(self) -> str:
        return (
            f'On "{self.conn_name}": cache miss for schema '
            f'"{self.database}.{self.schema}", this is inefficient'
        )


@dataclass
class ListRelations(DebugLevel, pt.ListRelations):
    def code(self):
        return "E014"

    def message(self) -> str:
        return f"with database={self.database}, schema={self.schema}, relations={self.relations}"


@dataclass
class ConnectionUsed(DebugLevel, pt.ConnectionUsed):
    def code(self):
        return "E015"

    def message(self) -> str:
        return f'Using {self.conn_type} connection "{self.conn_name}"'


@dataclass
class SQLQuery(DebugLevel, pt.SQLQuery):
    def code(self):
        return "E016"

    def message(self) -> str:
        return f"On {self.conn_name}: {self.sql}"


@dataclass
class SQLQueryStatus(DebugLevel, pt.SQLQueryStatus):
    def code(self):
        return "E017"

    def message(self) -> str:
        return f"SQL status: {self.status} in {self.elapsed} seconds"


@dataclass
class SQLCommit(DebugLevel, pt.SQLCommit):
    def code(self):
        return "E018"

    def message(self) -> str:
        return f"On {self.conn_name}: COMMIT"


@dataclass
class ColTypeChange(DebugLevel, pt.ColTypeChange):
    def code(self):
        return "E019"

    def message(self) -> str:
        return f"Changing col type from {self.orig_type} to {self.new_type} in table {self.table}"


@dataclass
class SchemaCreation(DebugLevel, pt.SchemaCreation):
    def code(self):
        return "E020"

    def message(self) -> str:
        return f'Creating schema "{self.relation}"'


@dataclass
class SchemaDrop(DebugLevel, pt.SchemaDrop):
    def code(self):
        return "E021"

    def message(self) -> str:
        return f'Dropping schema "{self.relation}".'


@dataclass
class CacheAction(DebugLevel, Cache, pt.CacheAction):
    def code(self):
        return "E022"

    def message(self):
        if self.action == "add_link":
            return f"adding link, {self.ref_key} references {self.ref_key_2}"
        elif self.action == "add_relation":
            return f"adding relation: {str(self.ref_key)}"
        elif self.action == "drop_missing_relation":
            return f"dropped a nonexistent relationship: {str(self.ref_key)}"
        elif self.action == "drop_cascade":
            return f"drop {self.ref_key} is cascading to {self.ref_list}"
        elif self.action == "drop_relation":
            return f"Dropping relation: {self.ref_key}"
        elif self.action == "update_reference":
            return (
                f"updated reference from {self.ref_key} -> {self.ref_key_3} to "
                f"{self.ref_key_2} -> {self.ref_key_3}"
            )
        elif self.action == "temporary_relation":
            return f"old key {self.ref_key} not found in self.relations, assuming temporary"
        elif self.action == "rename_relation":
            return f"Renaming relation {self.ref_key} to {self.ref_key_2}"
        elif self.action == "uncached_relation":
            return (
                f"{self.ref_key_2} references {str(self.ref_key)} "
                f"but {self.ref_key.database}.{self.ref_key.schema}"
                "is not in the cache, skipping assumed external relation"
            )
        else:
            return f"{self.ref_key}"


# Skipping E023, E024, E025, E026, E027, E028, E029, E030


@dataclass
class CacheDumpGraph(DebugLevel, Cache, pt.CacheDumpGraph):
    def code(self):
        return "E031"

    def message(self) -> str:
        return f"{self.before_after} {self.action} : {self.dump}"


# Skipping E032, E033, E034


@dataclass
class AdapterImportError(InfoLevel, pt.AdapterImportError):
    def code(self):
        return "E035"

    def message(self) -> str:
        return f"Error importing adapter: {self.exc}"


@dataclass
class PluginLoadError(DebugLevel, pt.PluginLoadError):  # noqa
    def code(self):
        return "E036"

    def message(self):
        return f"{self.exc_info}"


@dataclass
class NewConnectionOpening(DebugLevel, pt.NewConnectionOpening):
    def code(self):
        return "E037"

    def message(self) -> str:
        return f"Opening a new connection, currently in state {self.connection_state}"


@dataclass
class CodeExecution(DebugLevel, pt.CodeExecution):
    def code(self):
        return "E038"

    def message(self) -> str:
        return f"On {self.conn_name}: {self.code_content}"


@dataclass
class CodeExecutionStatus(DebugLevel, pt.CodeExecutionStatus):
    def code(self):
        return "E039"

    def message(self) -> str:
        return f"Execution status: {self.status} in {self.elapsed} seconds"


@dataclass
class CatalogGenerationError(WarnLevel, pt.CatalogGenerationError):
    def code(self):
        return "E040"

    def message(self) -> str:
        return f"Encountered an error while generating catalog: {self.exc}"


@dataclass
class WriteCatalogFailure(ErrorLevel, pt.WriteCatalogFailure):
    def code(self):
        return "E041"

    def message(self) -> str:
        return (
            f"dbt encountered {self.num_exceptions} failure{(self.num_exceptions != 1) * 's'} "
            "while writing the catalog"
        )


@dataclass
class CatalogWritten(InfoLevel, pt.CatalogWritten):
    def code(self):
        return "E042"

    def message(self) -> str:
        return f"Catalog written to {self.path}"


@dataclass
class CannotGenerateDocs(InfoLevel, pt.CannotGenerateDocs):
    def code(self):
        return "E043"

    def message(self) -> str:
        return "compile failed, cannot generate docs"


@dataclass
class BuildingCatalog(InfoLevel, pt.BuildingCatalog):
    def code(self):
        return "E044"

    def message(self) -> str:
        return "Building catalog"


@dataclass
class DatabaseErrorRunningHook(InfoLevel, pt.DatabaseErrorRunningHook):
    def code(self):
        return "E045"

    def message(self) -> str:
        return f"Database error while running {self.hook_type}"


@dataclass
class HooksRunning(InfoLevel, pt.HooksRunning):
    def code(self):
        return "E046"

    def message(self) -> str:
        plural = "hook" if self.num_hooks == 1 else "hooks"
        return f"Running {self.num_hooks} {self.hook_type} {plural}"


@dataclass
class FinishedRunningStats(InfoLevel, pt.FinishedRunningStats):
    def code(self):
        return "E047"

    def message(self) -> str:
        return f"Finished running {self.stat_line}{self.execution} ({self.execution_time:0.2f}s)."


# =======================================================
# I - Project parsing
# =======================================================


# Skipping I001, I002, I003, I004, I005, I006, I007, I008, I009


@dataclass
class ParsePerfInfoPath(InfoLevel, pt.ParsePerfInfoPath):
    def code(self):
        return "I010"

    def message(self) -> str:
<<<<<<< HEAD
        return self.msg


@dataclass
class InputFileDiffError(DebugLevel, pt.InputFileDiffError):
    def code(self):
        return "I002"

    def message(self) -> str:
        return f"Error processing file diff: {self.category}, {self.file_id}"


# Skipping I002, I003, I004, I005, I006, I007, I008, I009, I010
=======
        return f"Performance info: {self.path}"
>>>>>>> f1087e57


@dataclass
class GenericTestFileParse(DebugLevel, pt.GenericTestFileParse):
    def code(self):
        return "I011"

    def message(self) -> str:
        return f"Parsing {self.path}"


@dataclass
class MacroFileParse(DebugLevel, pt.MacroFileParse):
    def code(self):
        return "I012"

    def message(self) -> str:
        return f"Parsing {self.path}"


# Skipping I013


@dataclass
class PartialParsingErrorProcessingFile(DebugLevel, pt.PartialParsingErrorProcessingFile):
    def code(self):
        return "I014"

    def message(self) -> str:
        return f"Partial parsing exception processing file {self.file}"


# Skipped I015


@dataclass
class PartialParsingError(DebugLevel, pt.PartialParsingError):
    def code(self):
        return "I016"

    def message(self) -> str:
        return f"PP exception info: {self.exc_info}"


@dataclass
class PartialParsingSkipParsing(DebugLevel, pt.PartialParsingSkipParsing):
    def code(self):
        return "I017"

    def message(self) -> str:
        return "Partial parsing enabled, no changes found, skipping parsing"


# Skipped I018, I019, I020, I021, I022, I023


@dataclass
class UnableToPartialParse(InfoLevel, pt.UnableToPartialParse):
    def code(self):
        return "I024"

    def message(self) -> str:
        return f"Unable to do partial parsing because {self.reason}"


@dataclass
class StateCheckVarsHash(DebugLevel, pt.StateCheckVarsHash):
    def code(self):
        return "I025"

    def message(self) -> str:
        return f"checksum: {self.checksum}, vars: {self.vars}, profile: {self.profile}, target: {self.target}, version: {self.version}"


# Skipped I025, I026, I026, I027


@dataclass
class PartialParsingNotEnabled(DebugLevel, pt.PartialParsingNotEnabled):
    def code(self):
        return "I028"

    def message(self) -> str:
        return "Partial parsing not enabled"


@dataclass
class ParsedFileLoadFailed(DebugLevel, pt.ParsedFileLoadFailed):  # noqa
    def code(self):
        return "I029"

    def message(self) -> str:
        return f"Failed to load parsed file from disk at {self.path}: {self.exc}"


# Skipped I030-I039


@dataclass
class PartialParsingEnabled(DebugLevel, pt.PartialParsingEnabled):
    def code(self):
        return "I040"

    def message(self) -> str:
        return (
            f"Partial parsing enabled: "
            f"{self.deleted} files deleted, "
            f"{self.added} files added, "
            f"{self.changed} files changed."
        )


@dataclass
class PartialParsingFile(DebugLevel, pt.PartialParsingFile):
    def code(self):
        return "I041"

    def message(self) -> str:
        return f"Partial parsing: {self.operation} file: {self.file_id}"


# Skipped I042, I043, I044, I045, I046, I047, I048, I049


@dataclass
class InvalidDisabledTargetInTestNode(DebugLevel, pt.InvalidDisabledTargetInTestNode):
    def code(self):
        return "I050"

    def message(self) -> str:
        target_package_string = ""

        if self.target_package != target_package_string:
            target_package_string = f"in package '{self.target_package}' "

        msg = (
            f"{self.resource_type_title} '{self.unique_id}' "
            f"({self.original_file_path}) depends on a {self.target_kind} "
            f"named '{self.target_name}' {target_package_string}which is disabled"
        )

        return warning_tag(msg)


@dataclass
class UnusedResourceConfigPath(WarnLevel, pt.UnusedResourceConfigPath):
    def code(self):
        return "I051"

    def message(self) -> str:
        path_list = "\n".join(f"- {u}" for u in self.unused_config_paths)
        msg = (
            "Configuration paths exist in your dbt_project.yml file which do not "
            "apply to any resources.\n"
            f"There are {len(self.unused_config_paths)} unused configuration paths:\n{path_list}"
        )
        return warning_tag(msg)


@dataclass
class SeedIncreased(WarnLevel, pt.SeedIncreased):
    def code(self):
        return "I052"

    def message(self) -> str:
        msg = (
            f"Found a seed ({self.package_name}.{self.name}) "
            f">{MAXIMUM_SEED_SIZE_NAME} in size. The previous file was "
            f"<={MAXIMUM_SEED_SIZE_NAME}, so it has changed"
        )
        return msg


@dataclass
class SeedExceedsLimitSamePath(WarnLevel, pt.SeedExceedsLimitSamePath):
    def code(self):
        return "I053"

    def message(self) -> str:
        msg = (
            f"Found a seed ({self.package_name}.{self.name}) "
            f">{MAXIMUM_SEED_SIZE_NAME} in size at the same path, dbt "
            f"cannot tell if it has changed: assuming they are the same"
        )
        return msg


@dataclass
class SeedExceedsLimitAndPathChanged(WarnLevel, pt.SeedExceedsLimitAndPathChanged):
    def code(self):
        return "I054"

    def message(self) -> str:
        msg = (
            f"Found a seed ({self.package_name}.{self.name}) "
            f">{MAXIMUM_SEED_SIZE_NAME} in size. The previous file was in "
            f"a different location, assuming it has changed"
        )
        return msg


@dataclass
class SeedExceedsLimitChecksumChanged(WarnLevel, pt.SeedExceedsLimitChecksumChanged):
    def code(self):
        return "I055"

    def message(self) -> str:
        msg = (
            f"Found a seed ({self.package_name}.{self.name}) "
            f">{MAXIMUM_SEED_SIZE_NAME} in size. The previous file had a "
            f"checksum type of {self.checksum_name}, so it has changed"
        )
        return msg


@dataclass
class UnusedTables(WarnLevel, pt.UnusedTables):
    def code(self):
        return "I056"

    def message(self) -> str:
        msg = [
            "During parsing, dbt encountered source overrides that had no target:",
        ]
        msg += self.unused_tables
        msg.append("")
        return warning_tag("\n".join(msg))


@dataclass
class WrongResourceSchemaFile(WarnLevel, pt.WrongResourceSchemaFile):
    def code(self):
        return "I057"

    def message(self) -> str:
        msg = line_wrap_message(
            f"""\
            '{self.patch_name}' is a {self.resource_type} node, but it is
            specified in the {self.yaml_key} section of
            {self.file_path}.
            To fix this error, place the `{self.patch_name}`
            specification under the {self.plural_resource_type} key instead.
            """
        )
        return warning_tag(msg)


@dataclass
class NoNodeForYamlKey(WarnLevel, pt.NoNodeForYamlKey):
    def code(self):
        return "I058"

    def message(self) -> str:
        msg = (
            f"Did not find matching node for patch with name '{self.patch_name}' "
            f"in the '{self.yaml_key}' section of "
            f"file '{self.file_path}'"
        )
        return warning_tag(msg)


@dataclass
class MacroNotFoundForPatch(WarnLevel, pt.MacroNotFoundForPatch):
    def code(self):
        return "I059"

    def message(self) -> str:
        msg = f'Found patch for macro "{self.patch_name}" which was not found'
        return warning_tag(msg)


@dataclass
class NodeNotFoundOrDisabled(WarnLevel, pt.NodeNotFoundOrDisabled):
    def code(self):
        return "I060"

    def message(self) -> str:
        # this is duplicated logic from exceptions.get_not_found_or_disabled_msg
        # when we convert exceptions to be stuctured maybe it can be combined?
        # convverting the bool to a string since None is also valid
        if self.disabled == "None":
            reason = "was not found or is disabled"
        elif self.disabled == "True":
            reason = "is disabled"
        else:
            reason = "was not found"

        target_package_string = ""

        if self.target_package is not None:
            target_package_string = f"in package '{self.target_package}' "

        msg = (
            f"{self.resource_type_title} '{self.unique_id}' "
            f"({self.original_file_path}) depends on a {self.target_kind} "
            f"named '{self.target_name}' {target_package_string}which {reason}"
        )

        return warning_tag(msg)


@dataclass
class JinjaLogWarning(WarnLevel, pt.JinjaLogWarning):
    def code(self):
        return "I061"

    def message(self) -> str:
        return self.msg


@dataclass
class JinjaLogInfo(InfoLevel, EventStringFunctor, pt.JinjaLogInfo):
    def code(self):
        return "I062"

    def message(self) -> str:
        # This is for the log method used in macros so msg cannot be built here
        return self.msg


@dataclass
class JinjaLogDebug(DebugLevel, EventStringFunctor, pt.JinjaLogDebug):
    def code(self):
        return "I063"

    def message(self) -> str:
        # This is for the log method used in macros so msg cannot be built here
        return self.msg


# =======================================================
# M - Deps generation
# =======================================================


@dataclass
class GitSparseCheckoutSubdirectory(DebugLevel, pt.GitSparseCheckoutSubdirectory):
    def code(self):
        return "M001"

    def message(self) -> str:
        return f"Subdirectory specified: {self.subdir}, using sparse checkout."


@dataclass
class GitProgressCheckoutRevision(DebugLevel, pt.GitProgressCheckoutRevision):
    def code(self):
        return "M002"

    def message(self) -> str:
        return f"Checking out revision {self.revision}."


@dataclass
class GitProgressUpdatingExistingDependency(DebugLevel, pt.GitProgressUpdatingExistingDependency):
    def code(self):
        return "M003"

    def message(self) -> str:
        return f"Updating existing dependency {self.dir}."


@dataclass
class GitProgressPullingNewDependency(DebugLevel, pt.GitProgressPullingNewDependency):
    def code(self):
        return "M004"

    def message(self) -> str:
        return f"Pulling new dependency {self.dir}."


@dataclass
class GitNothingToDo(DebugLevel, pt.GitNothingToDo):
    def code(self):
        return "M005"

    def message(self) -> str:
        return f"Already at {self.sha}, nothing to do."


@dataclass
class GitProgressUpdatedCheckoutRange(DebugLevel, pt.GitProgressUpdatedCheckoutRange):
    def code(self):
        return "M006"

    def message(self) -> str:
        return f"Updated checkout from {self.start_sha} to {self.end_sha}."


@dataclass
class GitProgressCheckedOutAt(DebugLevel, pt.GitProgressCheckedOutAt):
    def code(self):
        return "M007"

    def message(self) -> str:
        return f"Checked out at {self.end_sha}."


@dataclass
class RegistryProgressGETRequest(DebugLevel, pt.RegistryProgressGETRequest):
    def code(self):
        return "M008"

    def message(self) -> str:
        return f"Making package registry request: GET {self.url}"


@dataclass
class RegistryProgressGETResponse(DebugLevel, pt.RegistryProgressGETResponse):
    def code(self):
        return "M009"

    def message(self) -> str:
        return f"Response from registry: GET {self.url} {self.resp_code}"


@dataclass
class SelectorReportInvalidSelector(InfoLevel, pt.SelectorReportInvalidSelector):
    def code(self):
        return "M010"

    def message(self) -> str:
        return (
            f"The '{self.spec_method}' selector specified in {self.raw_spec} is "
            f"invalid. Must be one of [{self.valid_selectors}]"
        )


@dataclass
class DepsNoPackagesFound(InfoLevel, pt.DepsNoPackagesFound):
    def code(self):
        return "M013"

    def message(self) -> str:
        return "Warning: No packages were found in packages.yml"


@dataclass
class DepsStartPackageInstall(InfoLevel, pt.DepsStartPackageInstall):
    def code(self):
        return "M014"

    def message(self) -> str:
        return f"Installing {self.package_name}"


@dataclass
class DepsInstallInfo(InfoLevel, pt.DepsInstallInfo):
    def code(self):
        return "M015"

    def message(self) -> str:
        return f"Installed from {self.version_name}"


@dataclass
class DepsUpdateAvailable(InfoLevel, pt.DepsUpdateAvailable):
    def code(self):
        return "M016"

    def message(self) -> str:
        return f"Updated version available: {self.version_latest}"


@dataclass
class DepsUpToDate(InfoLevel, pt.DepsUpToDate):
    def code(self):
        return "M017"

    def message(self) -> str:
        return "Up to date!"


@dataclass
class DepsListSubdirectory(InfoLevel, pt.DepsListSubdirectory):
    def code(self):
        return "M018"

    def message(self) -> str:
        return f"and subdirectory {self.subdirectory}"


@dataclass
class DepsNotifyUpdatesAvailable(InfoLevel, pt.DepsNotifyUpdatesAvailable):
    def code(self):
        return "M019"

    def message(self) -> str:
        return f"Updates available for packages: {self.packages.value} \
                \nUpdate your versions in packages.yml, then run dbt deps"


@dataclass
class RetryExternalCall(DebugLevel, pt.RetryExternalCall):
    def code(self):
        return "M020"

    def message(self) -> str:
        return f"Retrying external call. Attempt: {self.attempt} Max attempts: {self.max}"


@dataclass
class RecordRetryException(DebugLevel, pt.RecordRetryException):
    def code(self):
        return "M021"

    def message(self) -> str:
        return f"External call exception: {self.exc}"


@dataclass
class RegistryIndexProgressGETRequest(DebugLevel, pt.RegistryIndexProgressGETRequest):
    def code(self):
        return "M022"

    def message(self) -> str:
        return f"Making package index registry request: GET {self.url}"


@dataclass
class RegistryIndexProgressGETResponse(DebugLevel, pt.RegistryIndexProgressGETResponse):
    def code(self):
        return "M023"

    def message(self) -> str:
        return f"Response from registry index: GET {self.url} {self.resp_code}"


@dataclass
class RegistryResponseUnexpectedType(DebugLevel, pt.RegistryResponseUnexpectedType):
    def code(self):
        return "M024"

    def message(self) -> str:
        return f"Response was None: {self.response}"


@dataclass
class RegistryResponseMissingTopKeys(DebugLevel, pt.RegistryResponseMissingTopKeys):
    def code(self):
        return "M025"

    def message(self) -> str:
        # expected/actual keys logged in exception
        return f"Response missing top level keys: {self.response}"


@dataclass
class RegistryResponseMissingNestedKeys(DebugLevel, pt.RegistryResponseMissingNestedKeys):
    def code(self):
        return "M026"

    def message(self) -> str:
        # expected/actual keys logged in exception
        return f"Response missing nested keys: {self.response}"


@dataclass
class RegistryResponseExtraNestedKeys(DebugLevel, pt.RegistryResponseExtraNestedKeys):
    def code(self):
        return "M027"

    def message(self) -> str:
        # expected/actual keys logged in exception
        return f"Response contained inconsistent keys: {self.response}"


@dataclass
class DepsSetDownloadDirectory(DebugLevel, pt.DepsSetDownloadDirectory):
    def code(self):
        return "M028"

    def message(self) -> str:
        return f"Set downloads directory='{self.path}'"


@dataclass
class DepsUnpinned(WarnLevel, pt.DepsUnpinned):
    def code(self):
        return "M029"

    def message(self) -> str:
        if self.revision == "HEAD":
            unpinned_msg = "not pinned, using HEAD (default branch)"
        elif self.revision in ("main", "master"):
            unpinned_msg = f'pinned to the "{self.revision}" branch'
        else:
            unpinned_msg = None

        msg = (
            f'The git package "{self.git}" \n\tis {unpinned_msg}.\n\tThis can introduce '
            f"breaking changes into your project without warning!\n\nSee {PIN_PACKAGE_URL}"
        )
        return yellow(f"WARNING: {msg}")


@dataclass
class NoNodesForSelectionCriteria(WarnLevel, pt.NoNodesForSelectionCriteria):
    def code(self):
        return "M030"

    def message(self) -> str:
        return f"The selection criterion '{self.spec_raw}' does not match any nodes"


# =======================================================
# Q - Node execution
# =======================================================


@dataclass
class RunningOperationCaughtError(ErrorLevel, pt.RunningOperationCaughtError):
    def code(self):
        return "Q001"

    def message(self) -> str:
        return f"Encountered an error while running operation: {self.exc}"


@dataclass
class CompileComplete(InfoLevel, pt.CompileComplete):
    def code(self):
        return "Q002"

    def message(self) -> str:
        return "Done."


@dataclass
class FreshnessCheckComplete(InfoLevel, pt.FreshnessCheckComplete):
    def code(self):
        return "Q003"

    def message(self) -> str:
        return "Done."


@dataclass
class SeedHeader(InfoLevel, pt.SeedHeader):
    def code(self):
        return "Q004"

    def message(self) -> str:
        return self.header


@dataclass
class SQLRunnerException(DebugLevel, pt.SQLRunnerException):  # noqa
    def code(self):
        return "Q006"

    def message(self) -> str:
        return f"Got an exception: {self.exc}"


@dataclass
class LogTestResult(DynamicLevel, pt.LogTestResult):
    def code(self):
        return "Q007"

    def message(self) -> str:
        if self.status == "error":
            info = "ERROR"
            status = red(info)
        elif self.status == "pass":
            info = "PASS"
            status = green(info)
        elif self.status == "warn":
            info = f"WARN {self.num_failures}"
            status = yellow(info)
        else:  # self.status == "fail":
            info = f"FAIL {self.num_failures}"
            status = red(info)
        msg = f"{info} {self.name}"

        return format_fancy_output_line(
            msg=msg,
            status=status,
            index=self.index,
            total=self.num_models,
            execution_time=self.execution_time,
        )

    @classmethod
    def status_to_level(cls, status):
        # The statuses come from TestStatus
        level_lookup = {
            "fail": EventLevel.ERROR,
            "pass": EventLevel.INFO,
            "warn": EventLevel.WARN,
            "error": EventLevel.ERROR,
        }
        if status in level_lookup:
            return level_lookup[status]
        else:
            return EventLevel.INFO


# Skipped Q008, Q009, Q010


@dataclass
class LogStartLine(InfoLevel, pt.LogStartLine):  # noqa
    def code(self):
        return "Q011"

    def message(self) -> str:
        msg = f"START {self.description}"
        return format_fancy_output_line(msg=msg, status="RUN", index=self.index, total=self.total)


@dataclass
class LogModelResult(DynamicLevel, pt.LogModelResult):
    def code(self):
        return "Q012"

    def message(self) -> str:
        if self.status == "error":
            info = "ERROR creating"
            status = red(self.status.upper())
        else:
            info = "OK created"
            status = green(self.status)

        msg = f"{info} {self.description}"
        return format_fancy_output_line(
            msg=msg,
            status=status,
            index=self.index,
            total=self.total,
            execution_time=self.execution_time,
        )


# Skipped Q013, Q014


@dataclass
class LogSnapshotResult(DynamicLevel, pt.LogSnapshotResult):
    def code(self):
        return "Q015"

    def message(self) -> str:
        if self.status == "error":
            info = "ERROR snapshotting"
            status = red(self.status.upper())
        else:
            info = "OK snapshotted"
            status = green(self.status)

        msg = "{info} {description}".format(info=info, description=self.description, **self.cfg)
        return format_fancy_output_line(
            msg=msg,
            status=status,
            index=self.index,
            total=self.total,
            execution_time=self.execution_time,
        )


@dataclass
class LogSeedResult(DynamicLevel, pt.LogSeedResult):
    def code(self):
        return "Q016"

    def message(self) -> str:
        if self.status == "error":
            info = "ERROR loading"
            status = red(self.status.upper())
        else:
            info = "OK loaded"
            status = green(self.result_message)
        msg = f"{info} seed file {self.schema}.{self.relation}"
        return format_fancy_output_line(
            msg=msg,
            status=status,
            index=self.index,
            total=self.total,
            execution_time=self.execution_time,
        )


# Skipped Q017


@dataclass
class LogFreshnessResult(DynamicLevel, pt.LogFreshnessResult):
    def code(self):
        return "Q018"

    def message(self) -> str:
        if self.status == "runtime error":
            info = "ERROR"
            status = red(info)
        elif self.status == "error":
            info = "ERROR STALE"
            status = red(info)
        elif self.status == "warn":
            info = "WARN"
            status = yellow(info)
        else:
            info = "PASS"
            status = green(info)
        msg = f"{info} freshness of {self.source_name}.{self.table_name}"
        return format_fancy_output_line(
            msg=msg,
            status=status,
            index=self.index,
            total=self.total,
            execution_time=self.execution_time,
        )

    @classmethod
    def status_to_level(cls, status):
        # The statuses come from FreshnessStatus
        # TODO should this return EventLevel enum instead?
        level_lookup = {
            "runtime error": EventLevel.ERROR,
            "pass": EventLevel.INFO,
            "warn": EventLevel.WARN,
            "error": EventLevel.ERROR,
        }
        if status in level_lookup:
            return level_lookup[status]
        else:
            return EventLevel.INFO


# Skipped Q019, Q020, Q021


@dataclass
class LogCancelLine(ErrorLevel, pt.LogCancelLine):
    def code(self):
        return "Q022"

    def message(self) -> str:
        msg = f"CANCEL query {self.conn_name}"
        return format_fancy_output_line(msg=msg, status=red("CANCEL"), index=None, total=None)


@dataclass
class DefaultSelector(InfoLevel, pt.DefaultSelector):
    def code(self):
        return "Q023"

    def message(self) -> str:
        return f"Using default selector {self.name}"


@dataclass
class NodeStart(DebugLevel, pt.NodeStart):
    def code(self):
        return "Q024"

    def message(self) -> str:
        return f"Began running node {self.node_info.unique_id}"


@dataclass
class NodeFinished(DebugLevel, pt.NodeFinished):
    def code(self):
        return "Q025"

    def message(self) -> str:
        return f"Finished running node {self.node_info.unique_id}"


@dataclass
class QueryCancelationUnsupported(InfoLevel, pt.QueryCancelationUnsupported):
    def code(self):
        return "Q026"

    def message(self) -> str:
        msg = (
            f"The {self.type} adapter does not support query "
            "cancellation. Some queries may still be "
            "running!"
        )
        return yellow(msg)


@dataclass
class ConcurrencyLine(InfoLevel, pt.ConcurrencyLine):  # noqa
    def code(self):
        return "Q027"

    def message(self) -> str:
        return f"Concurrency: {self.num_threads} threads (target='{self.target_name}')"


# Skipped Q028


@dataclass
class WritingInjectedSQLForNode(DebugLevel, pt.WritingInjectedSQLForNode):
    def code(self):
        return "Q029"

    def message(self) -> str:
        return f'Writing injected SQL for node "{self.node_info.unique_id}"'


@dataclass
class NodeCompiling(DebugLevel, pt.NodeCompiling):
    def code(self):
        return "Q030"

    def message(self) -> str:
        return f"Began compiling node {self.node_info.unique_id}"


@dataclass
class NodeExecuting(DebugLevel, pt.NodeExecuting):
    def code(self):
        return "Q031"

    def message(self) -> str:
        return f"Began executing node {self.node_info.unique_id}"


@dataclass
class LogHookStartLine(InfoLevel, pt.LogHookStartLine):  # noqa
    def code(self):
        return "Q032"

    def message(self) -> str:
        msg = f"START hook: {self.statement}"
        return format_fancy_output_line(
            msg=msg, status="RUN", index=self.index, total=self.total, truncate=True
        )


@dataclass
class LogHookEndLine(InfoLevel, pt.LogHookEndLine):  # noqa
    def code(self):
        return "Q033"

    def message(self) -> str:
        msg = f"OK hook: {self.statement}"
        return format_fancy_output_line(
            msg=msg,
            status=green(self.status),
            index=self.index,
            total=self.total,
            execution_time=self.execution_time,
            truncate=True,
        )


@dataclass
class SkippingDetails(InfoLevel, pt.SkippingDetails):
    def code(self):
        return "Q034"

    def message(self) -> str:
        if self.resource_type in NodeType.refable():
            msg = f"SKIP relation {self.schema}.{self.node_name}"
        else:
            msg = f"SKIP {self.resource_type} {self.node_name}"
        return format_fancy_output_line(
            msg=msg, status=yellow("SKIP"), index=self.index, total=self.total
        )


@dataclass
class NothingToDo(WarnLevel, pt.NothingToDo):
    def code(self):
        return "Q035"

    def message(self) -> str:
        return "Nothing to do. Try checking your model configs and model specification args"


@dataclass
class RunningOperationUncaughtError(ErrorLevel, pt.RunningOperationUncaughtError):
    def code(self):
        return "Q036"

    def message(self) -> str:
        return f"Encountered an error while running operation: {self.exc}"


@dataclass
class EndRunResult(DebugLevel, pt.EndRunResult):
    def code(self):
        return "Q037"

    def message(self) -> str:
        return "Command end result"


@dataclass
class NoNodesSelected(WarnLevel, pt.NoNodesSelected):
    def code(self):
        return "Q038"

    def message(self) -> str:
        return "No nodes selected!"


# =======================================================
# W - Node testing
# =======================================================

# Skipped W001


@dataclass
class CatchableExceptionOnRun(DebugLevel, pt.CatchableExceptionOnRun):  # noqa
    def code(self):
        return "W002"

    def message(self) -> str:
        return str(self.exc)


@dataclass
class InternalErrorOnRun(DebugLevel, pt.InternalErrorOnRun):
    def code(self):
        return "W003"

    def message(self) -> str:
        prefix = f"Internal error executing {self.build_path}"

        internal_error_string = """This is an error in dbt. Please try again. If \
the error persists, open an issue at https://github.com/dbt-labs/dbt-core
""".strip()

        return f"{red(prefix)}\n" f"{str(self.exc).strip()}\n\n" f"{internal_error_string}"


@dataclass
class GenericExceptionOnRun(ErrorLevel, pt.GenericExceptionOnRun):
    def code(self):
        return "W004"

    def message(self) -> str:
        node_description = self.build_path
        if node_description is None:
            node_description = self.unique_id
        prefix = f"Unhandled error while executing {node_description}"
        return f"{red(prefix)}\n{str(self.exc).strip()}"


@dataclass
class NodeConnectionReleaseError(DebugLevel, pt.NodeConnectionReleaseError):  # noqa
    def code(self):
        return "W005"

    def message(self) -> str:
        return f"Error releasing connection for node {self.node_name}: {str(self.exc)}"


@dataclass
class FoundStats(InfoLevel, pt.FoundStats):
    def code(self):
        return "W006"

    def message(self) -> str:
        return f"Found {self.stat_line}"


# =======================================================
# Z - Misc
# =======================================================


@dataclass
class MainKeyboardInterrupt(InfoLevel, pt.MainKeyboardInterrupt):
    def code(self):
        return "Z001"

    def message(self) -> str:
        return "ctrl-c"


@dataclass
class MainEncounteredError(ErrorLevel, pt.MainEncounteredError):  # noqa
    def code(self):
        return "Z002"

    def message(self) -> str:
        return f"Encountered an error:\n{self.exc}"


@dataclass
class MainStackTrace(ErrorLevel, pt.MainStackTrace):
    def code(self):
        return "Z003"

    def message(self) -> str:
        return self.stack_trace


# Skipped Z004


@dataclass
class SystemCouldNotWrite(DebugLevel, pt.SystemCouldNotWrite):
    def code(self):
        return "Z005"

    def message(self) -> str:
        return (
            f"Could not write to path {self.path}({len(self.path)} characters): "
            f"{self.reason}\nexception: {self.exc}"
        )


@dataclass
class SystemExecutingCmd(DebugLevel, pt.SystemExecutingCmd):
    def code(self):
        return "Z006"

    def message(self) -> str:
        return f'Executing "{" ".join(self.cmd)}"'


@dataclass
class SystemStdOut(DebugLevel, pt.SystemStdOut):
    def code(self):
        return "Z007"

    def message(self) -> str:
        return f'STDOUT: "{str(self.bmsg)}"'


@dataclass
class SystemStdErr(DebugLevel, pt.SystemStdErr):
    def code(self):
        return "Z008"

    def message(self) -> str:
        return f'STDERR: "{str(self.bmsg)}"'


@dataclass
class SystemReportReturnCode(DebugLevel, pt.SystemReportReturnCode):
    def code(self):
        return "Z009"

    def message(self) -> str:
        return f"command return code={self.returncode}"


@dataclass
class TimingInfoCollected(DebugLevel, pt.TimingInfoCollected):
    def code(self):
        return "Z010"

    def message(self) -> str:
        return f"Timing info for {self.node_info.unique_id} ({self.timing_info.name}): {self.timing_info.started_at} => {self.timing_info.completed_at}"


# This prints the stack trace at the debug level while allowing just the nice exception message
# at the error level - or whatever other level chosen.  Used in multiple places.
@dataclass
class LogDebugStackTrace(DebugLevel, pt.LogDebugStackTrace):  # noqa
    def code(self):
        return "Z011"

    def message(self) -> str:
        return f"{self.exc_info}"


# We don't write "clean" events to the log, because the clean command
# may have removed the log directory.
@dataclass
class CheckCleanPath(InfoLevel, NoFile, pt.CheckCleanPath):
    def code(self):
        return "Z012"

    def message(self) -> str:
        return f"Checking {self.path}/*"


@dataclass
class ConfirmCleanPath(InfoLevel, NoFile, pt.ConfirmCleanPath):
    def code(self):
        return "Z013"

    def message(self) -> str:
        return f"Cleaned {self.path}/*"


@dataclass
class ProtectedCleanPath(InfoLevel, NoFile, pt.ProtectedCleanPath):
    def code(self):
        return "Z014"

    def message(self) -> str:
        return f"ERROR: not cleaning {self.path}/* because it is protected"


@dataclass
class FinishedCleanPaths(InfoLevel, NoFile, pt.FinishedCleanPaths):
    def code(self):
        return "Z015"

    def message(self) -> str:
        return "Finished cleaning all paths."


@dataclass
class OpenCommand(InfoLevel, pt.OpenCommand):
    def code(self):
        return "Z016"

    def message(self) -> str:
        msg = f"""To view your profiles.yml file, run:

{self.open_cmd} {self.profiles_dir}"""

        return msg


# We use events to create console output, but also think of them as a sequence of important and
# meaningful occurrences to be used for debugging and monitoring. The Formatting event helps eases
# the tension between these two goals by allowing empty lines, heading separators, and other
# formatting to be written to the console, while they can be ignored for other purposes. For
# general information that isn't simple formatting, the Note event should be used instead.
@dataclass
class Formatting(InfoLevel, pt.Formatting):
    def code(self):
        return "Z017"

    def message(self) -> str:
        return self.msg


@dataclass
class RunResultWarning(WarnLevel, pt.RunResultWarning):
    def code(self):
        return "Z021"

    def message(self) -> str:
        info = "Warning"
        return yellow(f"{info} in {self.resource_type} {self.node_name} ({self.path})")


@dataclass
class RunResultFailure(ErrorLevel, pt.RunResultFailure):
    def code(self):
        return "Z022"

    def message(self) -> str:
        info = "Failure"
        return red(f"{info} in {self.resource_type} {self.node_name} ({self.path})")


@dataclass
class StatsLine(InfoLevel, pt.StatsLine):
    def code(self):
        return "Z023"

    def message(self) -> str:
        stats_line = "Done. PASS={pass} WARN={warn} ERROR={error} SKIP={skip} TOTAL={total}"
        return stats_line.format(**self.stats)


@dataclass
class RunResultError(ErrorLevel, EventStringFunctor, pt.RunResultError):
    def code(self):
        return "Z024"

    def message(self) -> str:
        # This is the message on the result object, cannot be built here
        return f"  {self.msg}"


@dataclass
class RunResultErrorNoMessage(ErrorLevel, pt.RunResultErrorNoMessage):
    def code(self):
        return "Z025"

    def message(self) -> str:
        return f"  Status: {self.status}"


@dataclass
class SQLCompiledPath(InfoLevel, pt.SQLCompiledPath):
    def code(self):
        return "Z026"

    def message(self) -> str:
        return f"  compiled Code at {self.path}"


@dataclass
class CheckNodeTestFailure(InfoLevel, pt.CheckNodeTestFailure):
    def code(self):
        return "Z027"

    def message(self) -> str:
        msg = f"select * from {self.relation_name}"
        border = "-" * len(msg)
        return f"  See test failures:\n  {border}\n  {msg}\n  {border}"


# FirstRunResultError and AfterFirstRunResultError are just splitting the message from the result
#  object into multiple log lines
# TODO: is this reallly needed?  See printer.py
@dataclass
class FirstRunResultError(ErrorLevel, EventStringFunctor, pt.FirstRunResultError):
    def code(self):
        return "Z028"

    def message(self) -> str:
        return yellow(self.msg)


@dataclass
class AfterFirstRunResultError(ErrorLevel, EventStringFunctor, pt.AfterFirstRunResultError):
    def code(self):
        return "Z029"

    def message(self) -> str:
        return self.msg


@dataclass
class EndOfRunSummary(InfoLevel, pt.EndOfRunSummary):
    def code(self):
        return "Z030"

    def message(self) -> str:
        error_plural = pluralize(self.num_errors, "error")
        warn_plural = pluralize(self.num_warnings, "warning")
        if self.keyboard_interrupt:
            message = yellow("Exited because of keyboard interrupt.")
        elif self.num_errors > 0:
            message = red(f"Completed with {error_plural} and {warn_plural}:")
        elif self.num_warnings > 0:
            message = yellow(f"Completed with {warn_plural}:")
        else:
            message = green("Completed successfully")
        return message


# Skipped Z031, Z032, Z033


@dataclass
class LogSkipBecauseError(ErrorLevel, pt.LogSkipBecauseError):
    def code(self):
        return "Z034"

    def message(self) -> str:
        msg = f"SKIP relation {self.schema}.{self.relation} due to ephemeral model error"
        return format_fancy_output_line(
            msg=msg, status=red("ERROR SKIP"), index=self.index, total=self.total
        )


# Skipped Z035


@dataclass
class EnsureGitInstalled(ErrorLevel, pt.EnsureGitInstalled):
    def code(self):
        return "Z036"

    def message(self) -> str:
        return (
            "Make sure git is installed on your machine. More "
            "information: "
            "https://docs.getdbt.com/docs/package-management"
        )


@dataclass
class DepsCreatingLocalSymlink(DebugLevel, pt.DepsCreatingLocalSymlink):
    def code(self):
        return "Z037"

    def message(self) -> str:
        return "Creating symlink to local dependency."


@dataclass
class DepsSymlinkNotAvailable(DebugLevel, pt.DepsSymlinkNotAvailable):
    def code(self):
        return "Z038"

    def message(self) -> str:
        return "Symlinks are not available on this OS, copying dependency."


@dataclass
class DisableTracking(DebugLevel, pt.DisableTracking):
    def code(self):
        return "Z039"

    def message(self) -> str:
        return (
            "Error sending anonymous usage statistics. Disabling tracking for this execution. "
            "If you wish to permanently disable tracking, see: "
            "https://docs.getdbt.com/reference/global-configs#send-anonymous-usage-stats."
        )


@dataclass
class SendingEvent(DebugLevel, pt.SendingEvent):
    def code(self):
        return "Z040"

    def message(self) -> str:
        return f"Sending event: {self.kwargs}"


@dataclass
class SendEventFailure(DebugLevel, pt.SendEventFailure):
    def code(self):
        return "Z041"

    def message(self) -> str:
        return "An error was encountered while trying to send an event"


@dataclass
class FlushEvents(DebugLevel, pt.FlushEvents):
    def code(self):
        return "Z042"

    def message(self) -> str:
        return "Flushing usage events"


@dataclass
class FlushEventsFailure(DebugLevel, pt.FlushEventsFailure):
    def code(self):
        return "Z043"

    def message(self) -> str:
        return "An error was encountered while trying to flush usage events"


@dataclass
class TrackingInitializeFailure(DebugLevel, pt.TrackingInitializeFailure):  # noqa
    def code(self):
        return "Z044"

    def message(self) -> str:
        return "Got an exception trying to initialize tracking"


# this is the message from the result object
@dataclass
class RunResultWarningMessage(WarnLevel, EventStringFunctor, pt.RunResultWarningMessage):
    def code(self):
        return "Z046"

    def message(self) -> str:
        # This is the message on the result object, cannot be formatted in event
        return self.msg


@dataclass
class DebugCmdOut(InfoLevel, pt.DebugCmdOut):
    def code(self):
        return "Z047"

    def message(self) -> str:
        return self.msg


@dataclass
class DebugCmdResult(InfoLevel, pt.DebugCmdResult):
    def code(self):
        return "Z048"

    def message(self) -> str:
        return self.msg


@dataclass
class ListCmdOut(InfoLevel, pt.ListCmdOut):
    def code(self):
        return "Z049"

    def message(self) -> str:
        return self.msg


# The Note event provides a way to log messages which aren't likely to be useful as more structured events.
# For conslole formatting text like empty lines and separator bars, use the Formatting event instead.
@dataclass
class Note(InfoLevel, pt.Note):
    def code(self):
        return "Z050"

    def message(self) -> str:
        return self.msg<|MERGE_RESOLUTION|>--- conflicted
+++ resolved
@@ -768,7 +768,16 @@
 # =======================================================
 
 
-# Skipping I001, I002, I003, I004, I005, I006, I007, I008, I009
+@dataclass
+class InputFileDiffError(DebugLevel, pt.InputFileDiffError):
+    def code(self):
+        return "I001"
+
+    def message(self) -> str:
+        return f"Error processing file diff: {self.category}, {self.file_id}"
+
+
+# Skipping I002, I003, I004, I005, I006, I007, I008, I009
 
 
 @dataclass
@@ -777,23 +786,7 @@
         return "I010"
 
     def message(self) -> str:
-<<<<<<< HEAD
-        return self.msg
-
-
-@dataclass
-class InputFileDiffError(DebugLevel, pt.InputFileDiffError):
-    def code(self):
-        return "I002"
-
-    def message(self) -> str:
-        return f"Error processing file diff: {self.category}, {self.file_id}"
-
-
-# Skipping I002, I003, I004, I005, I006, I007, I008, I009, I010
-=======
         return f"Performance info: {self.path}"
->>>>>>> f1087e57
 
 
 @dataclass
