--- conflicted
+++ resolved
@@ -2710,23 +2710,8 @@
         return "Got an exception trying to initialize tracking"
 
 
-@dataclass
-<<<<<<< HEAD
-=======
-class EventBufferFull(WarnLevel, pt.EventBufferFull):
-    def code(self):
-        return "Z045"
-
-    def message(self) -> str:
-        return (
-            "Internal logging/event buffer full."
-            "Earliest logs/events will be dropped as new ones are fired (FIFO)."
-        )
-
-
 # this is the message from the result object
 @dataclass
->>>>>>> 98776485
 class RunResultWarningMessage(WarnLevel, EventStringFunctor, pt.RunResultWarningMessage):
     def code(self):
         return "Z046"
@@ -3085,10 +3070,4 @@
     SendEventFailure()
     FlushEvents()
     FlushEventsFailure()
-    TrackingInitializeFailure()
-<<<<<<< HEAD
-    GeneralWarningMsg(msg="", log_fmt="")
-    GeneralWarningException(exc="", log_fmt="")
-=======
-    EventBufferFull()
->>>>>>> 98776485
+    TrackingInitializeFailure()