--- conflicted
+++ resolved
@@ -775,16 +775,18 @@
 
     def message(self) -> str:
         return self.msg
-<<<<<<< HEAD
-=======
 
 
 # Skipping I002, I003, I004, I005, I006, I007, I008, I009
 
->>>>>>> 57aef33f
-
-
-# Skipping I002, I003, I004, I005, I006, I007, I008, I009, I010
+
+@dataclass
+class ParseCmdPerfInfoPath(InfoLevel, pt.ParseCmdPerfInfoPath):
+    def code(self):
+        return "I010"
+
+    def message(self) -> str:
+        return f"Performance info: {self.path}"
 
 
 @dataclass
@@ -833,7 +835,6 @@
 class PartialParsingSkipParsing(DebugLevel, pt.PartialParsingSkipParsing):
     def code(self):
         return "I017"
-<<<<<<< HEAD
 
     def message(self) -> str:
         return "Partial parsing enabled, no changes found, skipping parsing"
@@ -860,34 +861,6 @@
         return f"checksum: {self.checksum}, vars: {self.vars}, profile: {self.profile}, target: {self.target}, version: {self.version}"
 
 
-=======
-
-    def message(self) -> str:
-        return "Partial parsing enabled, no changes found, skipping parsing"
-
-
-# Skipped I018, I019, I020, I021, I022, I023
-
-
-@dataclass
-class UnableToPartialParse(InfoLevel, pt.UnableToPartialParse):
-    def code(self):
-        return "I024"
-
-    def message(self) -> str:
-        return f"Unable to do partial parsing because {self.reason}"
-
-
-@dataclass
-class StateCheckVarsHash(DebugLevel, pt.StateCheckVarsHash):
-    def code(self):
-        return "I025"
-
-    def message(self) -> str:
-        return f"checksum: {self.checksum}, vars: {self.vars}, profile: {self.profile}, target: {self.target}, version: {self.version}"
-
-
->>>>>>> 57aef33f
 # Skipped I025, I026, I026, I027
 
 
@@ -898,7 +871,6 @@
 
     def message(self) -> str:
         return "Partial parsing not enabled"
-<<<<<<< HEAD
 
 
 @dataclass
@@ -946,51 +918,10 @@
 
     def message(self) -> str:
         target_package_string = ""
-=======
-
-
-@dataclass
-class ParsedFileLoadFailed(DebugLevel, pt.ParsedFileLoadFailed):  # noqa
-    def code(self):
-        return "I029"
-
-    def message(self) -> str:
-        return f"Failed to load parsed file from disk at {self.path}: {self.exc}"
-
-
-# Skipped I030-I039
-
-
-@dataclass
-class PartialParsingEnabled(DebugLevel, pt.PartialParsingEnabled):
-    def code(self):
-        return "I040"
-
-    def message(self) -> str:
-        return (
-            f"Partial parsing enabled: "
-            f"{self.deleted} files deleted, "
-            f"{self.added} files added, "
-            f"{self.changed} files changed."
-        )
-
-
-@dataclass
-class PartialParsingFile(DebugLevel, pt.PartialParsingFile):
-    def code(self):
-        return "I041"
-
-    def message(self) -> str:
-        return f"Partial parsing: {self.operation} file: {self.file_id}"
-
-
-# Skipped I042, I043, I044, I045, I046, I047, I048, I049
->>>>>>> 57aef33f
 
         if self.target_package != target_package_string:
             target_package_string = f"in package '{self.target_package}' "
 
-<<<<<<< HEAD
         msg = (
             f"{self.resource_type_title} '{self.unique_id}' "
             f"({self.original_file_path}) depends on a {self.target_kind} "
@@ -998,20 +929,8 @@
         )
 
         return warning_tag(msg)
-=======
-@dataclass
-class InvalidDisabledTargetInTestNode(DebugLevel, pt.InvalidDisabledTargetInTestNode):
-    def code(self):
-        return "I050"
-
-    def message(self) -> str:
-        target_package_string = ""
->>>>>>> 57aef33f
-
-        if self.target_package != target_package_string:
-            target_package_string = f"in package '{self.target_package}' "
-
-<<<<<<< HEAD
+
+
 @dataclass
 class UnusedResourceConfigPath(WarnLevel, pt.UnusedResourceConfigPath):
     def code(self):
@@ -1024,19 +943,10 @@
             "apply to any resources.\n"
             f"There are {len(self.unused_config_paths)} unused configuration paths:\n{path_list}"
         )
-=======
-        msg = (
-            f"{self.resource_type_title} '{self.unique_id}' "
-            f"({self.original_file_path}) depends on a {self.target_kind} "
-            f"named '{self.target_name}' {target_package_string}which is disabled"
-        )
-
->>>>>>> 57aef33f
         return warning_tag(msg)
 
 
 @dataclass
-<<<<<<< HEAD
 class SeedIncreased(WarnLevel, pt.SeedIncreased):
     def code(self):
         return "I052"
@@ -1054,93 +964,45 @@
 class SeedExceedsLimitSamePath(WarnLevel, pt.SeedExceedsLimitSamePath):
     def code(self):
         return "I053"
-=======
-class UnusedResourceConfigPath(WarnLevel, pt.UnusedResourceConfigPath):
-    def code(self):
-        return "I051"
-
-    def message(self) -> str:
-        path_list = "\n".join(f"- {u}" for u in self.unused_config_paths)
-        msg = (
-            "Configuration paths exist in your dbt_project.yml file which do not "
-            "apply to any resources.\n"
-            f"There are {len(self.unused_config_paths)} unused configuration paths:\n{path_list}"
-        )
-        return warning_tag(msg)
-
-
-@dataclass
-class SeedIncreased(WarnLevel, pt.SeedIncreased):
-    def code(self):
-        return "I052"
->>>>>>> 57aef33f
 
     def message(self) -> str:
         msg = (
             f"Found a seed ({self.package_name}.{self.name}) "
-<<<<<<< HEAD
             f">{MAXIMUM_SEED_SIZE_NAME} in size at the same path, dbt "
             f"cannot tell if it has changed: assuming they are the same"
-=======
-            f">{MAXIMUM_SEED_SIZE_NAME} in size. The previous file was "
-            f"<={MAXIMUM_SEED_SIZE_NAME}, so it has changed"
->>>>>>> 57aef33f
         )
         return msg
 
 
 @dataclass
-<<<<<<< HEAD
 class SeedExceedsLimitAndPathChanged(WarnLevel, pt.SeedExceedsLimitAndPathChanged):
     def code(self):
         return "I054"
-=======
-class SeedExceedsLimitSamePath(WarnLevel, pt.SeedExceedsLimitSamePath):
-    def code(self):
-        return "I053"
->>>>>>> 57aef33f
 
     def message(self) -> str:
         msg = (
             f"Found a seed ({self.package_name}.{self.name}) "
-<<<<<<< HEAD
             f">{MAXIMUM_SEED_SIZE_NAME} in size. The previous file was in "
             f"a different location, assuming it has changed"
-=======
-            f">{MAXIMUM_SEED_SIZE_NAME} in size at the same path, dbt "
-            f"cannot tell if it has changed: assuming they are the same"
->>>>>>> 57aef33f
         )
         return msg
 
 
 @dataclass
-<<<<<<< HEAD
 class SeedExceedsLimitChecksumChanged(WarnLevel, pt.SeedExceedsLimitChecksumChanged):
     def code(self):
         return "I055"
-=======
-class SeedExceedsLimitAndPathChanged(WarnLevel, pt.SeedExceedsLimitAndPathChanged):
-    def code(self):
-        return "I054"
->>>>>>> 57aef33f
 
     def message(self) -> str:
         msg = (
             f"Found a seed ({self.package_name}.{self.name}) "
-<<<<<<< HEAD
             f">{MAXIMUM_SEED_SIZE_NAME} in size. The previous file had a "
             f"checksum type of {self.checksum_name}, so it has changed"
-=======
-            f">{MAXIMUM_SEED_SIZE_NAME} in size. The previous file was in "
-            f"a different location, assuming it has changed"
->>>>>>> 57aef33f
         )
         return msg
 
 
 @dataclass
-<<<<<<< HEAD
 class UnusedTables(WarnLevel, pt.UnusedTables):
     def code(self):
         return "I056"
@@ -1182,78 +1044,21 @@
             f"Did not find matching node for patch with name '{self.patch_name}' "
             f"in the '{self.yaml_key}' section of "
             f"file '{self.file_path}'"
-=======
-class SeedExceedsLimitChecksumChanged(WarnLevel, pt.SeedExceedsLimitChecksumChanged):
-    def code(self):
-        return "I055"
-
-    def message(self) -> str:
-        msg = (
-            f"Found a seed ({self.package_name}.{self.name}) "
-            f">{MAXIMUM_SEED_SIZE_NAME} in size. The previous file had a "
-            f"checksum type of {self.checksum_name}, so it has changed"
-        )
-        return msg
-
-
-@dataclass
-class UnusedTables(WarnLevel, pt.UnusedTables):
-    def code(self):
-        return "I056"
-
-    def message(self) -> str:
-        msg = [
-            "During parsing, dbt encountered source overrides that had no target:",
-        ]
-        msg += self.unused_tables
-        msg.append("")
-        return warning_tag("\n".join(msg))
-
-
-@dataclass
-class WrongResourceSchemaFile(WarnLevel, pt.WrongResourceSchemaFile):
-    def code(self):
-        return "I057"
-
-    def message(self) -> str:
-        msg = line_wrap_message(
-            f"""\
-            '{self.patch_name}' is a {self.resource_type} node, but it is
-            specified in the {self.yaml_key} section of
-            {self.file_path}.
-            To fix this error, place the `{self.patch_name}`
-            specification under the {self.plural_resource_type} key instead.
-            """
->>>>>>> 57aef33f
         )
         return warning_tag(msg)
 
 
 @dataclass
-<<<<<<< HEAD
 class MacroNotFoundForPatch(WarnLevel, pt.MacroNotFoundForPatch):
     def code(self):
         return "I059"
 
     def message(self) -> str:
         msg = f'Found patch for macro "{self.patch_name}" which was not found'
-=======
-class NoNodeForYamlKey(WarnLevel, pt.NoNodeForYamlKey):
-    def code(self):
-        return "I058"
-
-    def message(self) -> str:
-        msg = (
-            f"Did not find matching node for patch with name '{self.patch_name}' "
-            f"in the '{self.yaml_key}' section of "
-            f"file '{self.file_path}'"
-        )
->>>>>>> 57aef33f
         return warning_tag(msg)
 
 
 @dataclass
-<<<<<<< HEAD
 class NodeNotFoundOrDisabled(WarnLevel, pt.NodeNotFoundOrDisabled):
     def code(self):
         return "I060"
@@ -1280,44 +1085,6 @@
             f"named '{self.target_name}' {target_package_string}which {reason}"
         )
 
-=======
-class MacroNotFoundForPatch(WarnLevel, pt.MacroNotFoundForPatch):
-    def code(self):
-        return "I059"
-
-    def message(self) -> str:
-        msg = f'Found patch for macro "{self.patch_name}" which was not found'
-        return warning_tag(msg)
-
-
-@dataclass
-class NodeNotFoundOrDisabled(WarnLevel, pt.NodeNotFoundOrDisabled):
-    def code(self):
-        return "I060"
-
-    def message(self) -> str:
-        # this is duplicated logic from exceptions.get_not_found_or_disabled_msg
-        # when we convert exceptions to be stuctured maybe it can be combined?
-        # convverting the bool to a string since None is also valid
-        if self.disabled == "None":
-            reason = "was not found or is disabled"
-        elif self.disabled == "True":
-            reason = "is disabled"
-        else:
-            reason = "was not found"
-
-        target_package_string = ""
-
-        if self.target_package is not None:
-            target_package_string = f"in package '{self.target_package}' "
-
-        msg = (
-            f"{self.resource_type_title} '{self.unique_id}' "
-            f"({self.original_file_path}) depends on a {self.target_kind} "
-            f"named '{self.target_name}' {target_package_string}which {reason}"
-        )
-
->>>>>>> 57aef33f
         return warning_tag(msg)
 
 
@@ -2255,36 +2022,6 @@
 
     def message(self) -> str:
         return self.msg
-<<<<<<< HEAD
-
-
-@dataclass
-class ServingDocsPort(InfoLevel, pt.ServingDocsPort):
-    def code(self):
-        return "Z018"
-
-    def message(self) -> str:
-        return f"Serving docs at {self.address}:{self.port}"
-
-
-@dataclass
-class ServingDocsAccessInfo(InfoLevel, pt.ServingDocsAccessInfo):
-    def code(self):
-        return "Z019"
-
-    def message(self) -> str:
-        return f"To access from your browser, navigate to:  http://localhost:{self.port}"
-
-
-@dataclass
-class ServingDocsExitInfo(InfoLevel, pt.ServingDocsExitInfo):
-    def code(self):
-        return "Z020"
-
-    def message(self) -> str:
-        return "Press Ctrl+C to exit."
-=======
->>>>>>> 57aef33f
 
 
 @dataclass
