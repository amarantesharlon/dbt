from abc import ABCMeta, abstractmethod
import argparse
from dataclasses import dataclass
<<<<<<< HEAD
from datetime import datetime
from typing import Any, List, Optional, Dict
=======
from typing import Any, Callable, cast, Dict, List, Optional, Set, Union
from dbt.events.stubs import _CachedRelation, AdapterResponse, BaseRelation, _ReferenceKey
>>>>>>> cacb97c1
from dbt import ui
from dbt.node_types import NodeType
from dbt.events.format import format_fancy_output_line, pluralize
import os


# types to represent log levels

# in preparation for #3977
class TestLevel():
    def level_tag(self) -> str:
        return "test"


class DebugLevel():
    def level_tag(self) -> str:
        return "debug"


class InfoLevel():
    def level_tag(self) -> str:
        return "info"


class WarnLevel():
    def level_tag(self) -> str:
        return "warn"


class ErrorLevel():
    def level_tag(self) -> str:
        return "error"


@dataclass
class ShowException():
    # N.B.:
    # As long as we stick with the current convention of setting the member vars in the
    # `message` method of subclasses, this is a safe operation.
    # If that ever changes we'll want to reassess.
    def __post_init__(self):
        self.exc_info: Any = True
        self.stack_info: Any = None
        self.extra: Any = None


# The following classes represent the data necessary to describe a
# particular event to both human readable logs, and machine reliable
# event streams. classes extend superclasses that indicate what
# destinations they are intended for, which mypy uses to enforce
# that the necessary methods are defined.


# top-level superclass for all events
class Event(metaclass=ABCMeta):
    # fields that should be on all events with their default implementations
    ts: datetime = datetime.now()
    pid: int = os.getpid()
    # code: int

    # do not define this yourself. inherit it from one of the above level types.
    @abstractmethod
    def level_tag(self) -> str:
        raise Exception("level_tag not implemented for event")

    # Solely the human readable message. Timestamps and formatting will be added by the logger.
    # Must override yourself
    @abstractmethod
    def message(self) -> str:
        raise Exception("msg not implemented for cli event")


class File(Event, metaclass=ABCMeta):
    # Solely the human readable message. Timestamps and formatting will be added by the logger.
    def file_msg(self) -> str:
        # returns the event msg unless overriden in the concrete class
        return self.message()


class Cli(Event, metaclass=ABCMeta):
    # Solely the human readable message. Timestamps and formatting will be added by the logger.
    def cli_msg(self) -> str:
        # returns the event msg unless overriden in the concrete class
        return self.message()


class MainKeyboardInterrupt(InfoLevel, Cli):
    def message(self) -> str:
        return "ctrl-c"


# will log to a file if the file logger is configured
@dataclass
class MainEncounteredError(ErrorLevel, Cli):
    e: BaseException

    def message(self) -> str:
        return f"Encountered an error:\n{str(self.e)}"


@dataclass
class MainStackTrace(DebugLevel, Cli):
    stack_trace: str

    def message(self) -> str:
        return self.stack_trace


@dataclass
class MainReportVersion(InfoLevel, Cli, File):
    v: str  # could be VersionSpecifier instead if we resolved some circular imports

    def message(self):
        return f"Running with dbt{self.v}"


@dataclass
class MainReportArgs(DebugLevel, Cli, File):
    args: argparse.Namespace

    def message(self):
        return f"running dbt with arguments {str(self.args)}"


@dataclass
class MainTrackingUserState(DebugLevel, Cli):
    user_state: str

    def message(self):
        return f"Tracking: {self.user_state}"


class ParsingStart(InfoLevel, Cli, File):
    def message(self) -> str:
        return "Start parsing."


class ParsingCompiling(InfoLevel, Cli, File):
    def message(self) -> str:
        return "Compiling."


class ParsingWritingManifest(InfoLevel, Cli, File):
    def message(self) -> str:
        return "Writing manifest."


class ParsingDone(InfoLevel, Cli, File):
    def message(self) -> str:
        return "Done."


class ManifestDependenciesLoaded(InfoLevel, Cli, File):
    def message(self) -> str:
        return "Dependencies loaded"


class ManifestLoaderCreated(InfoLevel, Cli, File):
    def message(self) -> str:
        return "ManifestLoader created"


class ManifestLoaded(InfoLevel, Cli, File):
    def message(self) -> str:
        return "Manifest loaded"


class ManifestChecked(InfoLevel, Cli, File):
    def message(self) -> str:
        return "Manifest checked"


class ManifestFlatGraphBuilt(InfoLevel, Cli, File):
    def message(self) -> str:
        return "Flat graph built"


@dataclass
class ReportPerformancePath(InfoLevel, Cli, File):
    path: str

    def message(self) -> str:
        return f"Performance info: {self.path}"


@dataclass
class GitSparseCheckoutSubdirectory(DebugLevel, Cli, File):
    subdir: str

    def message(self) -> str:
        return f"  Subdirectory specified: {self.subdir}, using sparse checkout."


@dataclass
class GitProgressCheckoutRevision(DebugLevel, Cli, File):
    revision: str

    def message(self) -> str:
        return f"  Checking out revision {self.revision}."


@dataclass
class GitProgressUpdatingExistingDependency(DebugLevel, Cli, File):
    dir: str

    def message(self) -> str:
        return f"Updating existing dependency {self.dir}."


@dataclass
class GitProgressPullingNewDependency(DebugLevel, Cli, File):
    dir: str

    def message(self) -> str:
        return f"Pulling new dependency {self.dir}."


@dataclass
class GitNothingToDo(DebugLevel, Cli, File):
    sha: str

    def message(self) -> str:
        return f"Already at {self.sha}, nothing to do."


@dataclass
class GitProgressUpdatedCheckoutRange(DebugLevel, Cli, File):
    start_sha: str
    end_sha: str

    def message(self) -> str:
        return f"  Updated checkout from {self.start_sha} to {self.end_sha}."


@dataclass
class GitProgressCheckedOutAt(DebugLevel, Cli, File):
    end_sha: str

    def message(self) -> str:
        return f"  Checked out at {self.end_sha}."


@dataclass
class RegistryProgressMakingGETRequest(DebugLevel, Cli, File):
    url: str

    def message(self) -> str:
        return f"Making package registry request: GET {self.url}"


@dataclass
class RegistryProgressGETResponse(DebugLevel, Cli, File):
    url: str
    resp_code: int

    def message(self) -> str:
        return f"Response from registry: GET {self.url} {self.resp_code}"


# TODO this was actually `logger.exception(...)` not `logger.error(...)`
@dataclass
class SystemErrorRetrievingModTime(ErrorLevel, Cli, File):
    path: str

    def message(self) -> str:
        return f"Error retrieving modification time for file {self.path}"


@dataclass
class SystemCouldNotWrite(DebugLevel, Cli, File):
    path: str
    reason: str
    exc: Exception

    def message(self) -> str:
        return (
            f"Could not write to path {self.path}({len(self.path)} characters): "
            f"{self.reason}\nexception: {self.exc}"
        )


@dataclass
class SystemExecutingCmd(DebugLevel, Cli, File):
    cmd: List[str]

    def message(self) -> str:
        return f'Executing "{" ".join(self.cmd)}"'


@dataclass
class SystemStdOutMsg(DebugLevel, Cli, File):
    bmsg: bytes

    def message(self) -> str:
        return f'STDOUT: "{str(self.bmsg)}"'


@dataclass
class SystemStdErrMsg(DebugLevel, Cli, File):
    bmsg: bytes

    def message(self) -> str:
        return f'STDERR: "{str(self.bmsg)}"'


@dataclass
class SystemReportReturnCode(DebugLevel, Cli, File):
    code: int

    def message(self) -> str:
        return f"command return code={self.code}"


@dataclass
class SelectorAlertUpto3UnusedNodes(InfoLevel, Cli, File):
    node_names: List[str]

    def message(self) -> str:
        summary_nodes_str = ("\n  - ").join(self.node_names[:3])
        and_more_str = (
            f"\n  - and {len(self.node_names) - 3} more" if len(self.node_names) > 4 else ""
        )
        return (
            f"\nSome tests were excluded because at least one parent is not selected. "
            f"Use the --greedy flag to include them."
            f"\n  - {summary_nodes_str}{and_more_str}"
        )


@dataclass
class SelectorAlertAllUnusedNodes(DebugLevel, Cli, File):
    node_names: List[str]

    def message(self) -> str:
        debug_nodes_str = ("\n  - ").join(self.node_names)
        return (
            f"Full list of tests that were excluded:"
            f"\n  - {debug_nodes_str}"
        )


@dataclass
class SelectorReportInvalidSelector(InfoLevel, Cli, File):
    selector_methods: dict
    spec_method: str
    raw_spec: str

    def message(self) -> str:
        valid_selectors = ", ".join(self.selector_methods)
        return (
            f"The '{self.spec_method}' selector specified in {self.raw_spec} is "
            f"invalid. Must be one of [{valid_selectors}]"
        )


@dataclass
<<<<<<< HEAD
class MacroEventInfo(InfoLevel, Cli, File):
=======
class MacroEventDebug(DebugLevel, CliEventABC):
>>>>>>> cacb97c1
    msg: str

    def message(self) -> str:
        return self.msg


@dataclass
<<<<<<< HEAD
class MacroEventDebug(DebugLevel, Cli, File):
=======
class MacroEventInfo(InfoLevel, CliEventABC):
>>>>>>> cacb97c1
    msg: str

    def message(self) -> str:
        return self.msg


@dataclass
<<<<<<< HEAD
class NewConnectionOpening(DebugLevel, Cli, File):
=======
class NewConnection(DebugLevel, CliEventABC):
    conn_type: str
    conn_name: str

    def cli_msg(self) -> str:
        return f'Acquiring new {self.conn_type} connection "{self.conn_name}"'


@dataclass
class ConnectionReused(DebugLevel, CliEventABC):
    conn_name: str

    def cli_msg(self) -> str:
        return f"Re-using an available connection from the pool (formerly {self.conn_name})"


@dataclass
class ConnectionLeftOpen(DebugLevel, CliEventABC):
    conn_name: Optional[str]

    def cli_msg(self) -> str:
        return f"Connection '{self.conn_name}' was left open."


@dataclass
class ConnectionClosed(DebugLevel, CliEventABC):
    conn_name: Optional[str]

    def cli_msg(self) -> str:
        return f"Connection '{self.conn_name}' was properly closed."


@dataclass
class RollbackFailed(ShowException, DebugLevel, CliEventABC):
    conn_name: Optional[str]

    def cli_msg(self) -> str:
        return f"Failed to rollback '{self.conn_name}'"


# TODO: can we combine this with ConnectionClosed?
@dataclass
class ConnectionClosed2(DebugLevel, CliEventABC):
    conn_name: Optional[str]

    def cli_msg(self) -> str:
        return f"On {self.conn_name}: Close"


# TODO: can we combine this with ConnectionLeftOpen?
@dataclass
class ConnectionLeftOpen2(DebugLevel, CliEventABC):
    conn_name: Optional[str]

    def cli_msg(self) -> str:
        return f"On {self.conn_name}: No close available on handle"


@dataclass
class Rollback(DebugLevel, CliEventABC):
    conn_name: Optional[str]

    def cli_msg(self) -> str:
        return f"On {self.conn_name}: ROLLBACK"


@dataclass
class CacheMiss(DebugLevel, CliEventABC):
    conn_name: Any  # TODO mypy says this is `Callable[[], str]`??  ¯\_(ツ)_/¯
    database: Optional[str]
    schema: str

    def cli_msg(self) -> str:
        return (
            f'On "{self.conn_name}": cache miss for schema '
            '"{self.database}.{self.schema}", this is inefficient'
        )


@dataclass
class ListRelations(DebugLevel, CliEventABC):
    database: Optional[str]
    schema: str
    relations: List[BaseRelation]

    def cli_msg(self) -> str:
        return f"with database={self.database}, schema={self.schema}, relations={self.relations}"


@dataclass
class ConnectionUsed(DebugLevel, CliEventABC):
    conn_type: str
    conn_name: Optional[str]

    def cli_msg(self) -> str:
        return f'Using {self.conn_type} connection "{self.conn_name}"'


@dataclass
class SQLQuery(DebugLevel, CliEventABC):
    conn_name: Optional[str]
    sql: str

    def cli_msg(self) -> str:
        return f"On {self.conn_name}: {self.sql}"


@dataclass
class SQLQueryStatus(DebugLevel, CliEventABC):
    status: Union[AdapterResponse, str]
    elapsed: float

    def cli_msg(self) -> str:
        return f"SQL status: {self.status} in {self.elapsed} seconds"


@dataclass
class SQLCommit(DebugLevel, CliEventABC):
    conn_name: str

    def cli_msg(self) -> str:
        return f"On {self.conn_name}: COMMIT"


@dataclass
class ColTypeChange(DebugLevel, CliEventABC):
    orig_type: str
    new_type: str
    table: str

    def cli_msg(self) -> str:
        return f"Changing col type from {self.orig_type} to {self.new_type} in table {self.table}"


@dataclass
class SchemaCreation(DebugLevel, CliEventABC):
    relation: BaseRelation

    def cli_msg(self) -> str:
        return f'Creating schema "{self.relation}"'


@dataclass
class SchemaDrop(DebugLevel, CliEventABC):
    relation: BaseRelation

    def cli_msg(self) -> str:
        return f'Dropping schema "{self.relation}".'


# TODO pretty sure this is only ever called in dead code
# see: core/dbt/adapters/cache.py _add_link vs add_link
@dataclass
class UncachedRelation(DebugLevel, CliEventABC):
    dep_key: _ReferenceKey
    ref_key: _ReferenceKey

    def cli_msg(self) -> str:
        return (
            f"{self.dep_key} references {str(self.ref_key)} "
            "but {self.ref_key.database}.{self.ref_key.schema}"
            "is not in the cache, skipping assumed external relation"
        )


@dataclass
class AddLink(DebugLevel, CliEventABC):
    dep_key: _ReferenceKey
    ref_key: _ReferenceKey

    def cli_msg(self) -> str:
        return f"adding link, {self.dep_key} references {self.ref_key}"


@dataclass
class AddRelation(DebugLevel, CliEventABC):
    relation: _CachedRelation

    def cli_msg(self) -> str:
        return f"Adding relation: {str(self.relation)}"


@dataclass
class DropMissingRelation(DebugLevel, CliEventABC):
    relation: _ReferenceKey

    def cli_msg(self) -> str:
        return f"dropped a nonexistent relationship: {str(self.relation)}"


@dataclass
class DropCascade(DebugLevel, CliEventABC):
    dropped: _ReferenceKey
    consequences: Set[_ReferenceKey]

    def cli_msg(self) -> str:
        return f"drop {self.dropped} is cascading to {self.consequences}"


@dataclass
class DropRelation(DebugLevel, CliEventABC):
    dropped: _ReferenceKey

    def cli_msg(self) -> str:
        return f"Dropping relation: {self.dropped}"


@dataclass
class UpdateReference(DebugLevel, CliEventABC):
    old_key: _ReferenceKey
    new_key: _ReferenceKey
    cached_key: _ReferenceKey

    def cli_msg(self) -> str:
        return f"updated reference from {self.old_key} -> {self.cached_key} to "\
            "{self.new_key} -> {self.cached_key}"


@dataclass
class TemporaryRelation(DebugLevel, CliEventABC):
    key: _ReferenceKey

    def cli_msg(self) -> str:
        return f"old key {self.key} not found in self.relations, assuming temporary"


@dataclass
class RenameSchema(DebugLevel, CliEventABC):
    old_key: _ReferenceKey
    new_key: _ReferenceKey

    def cli_msg(self) -> str:
        return f"Renaming relation {self.old_key} to {self.new_key}"


@dataclass
class DumpBeforeAddGraph(DebugLevel, CliEventABC):
    graph_func: Callable[[], Dict[str, List[str]]]

    def cli_msg(self) -> str:
        # workaround for https://github.com/python/mypy/issues/6910
        # TODO remove when we've upgraded to a mypy version without that bug
        func_returns = cast(Callable[[], Dict[str, List[str]]], getattr(self, "graph_func"))
        return f"before adding : {func_returns}"


@dataclass
class DumpAfterAddGraph(DebugLevel, CliEventABC):
    graph_func: Callable[[], Dict[str, List[str]]]

    def cli_msg(self) -> str:
        # workaround for https://github.com/python/mypy/issues/6910
        func_returns = cast(Callable[[], Dict[str, List[str]]], getattr(self, "graph_func"))
        return f"after adding: {func_returns}"


@dataclass
class DumpBeforeRenameSchema(DebugLevel, CliEventABC):
    graph_func: Callable[[], Dict[str, List[str]]]

    def cli_msg(self) -> str:
        # workaround for https://github.com/python/mypy/issues/6910
        func_returns = cast(Callable[[], Dict[str, List[str]]], getattr(self, "graph_func"))
        return f"before rename: {func_returns}"


@dataclass
class DumpAfterRenameSchema(DebugLevel, CliEventABC):
    graph_func: Callable[[], Dict[str, List[str]]]

    def cli_msg(self) -> str:
        # workaround for https://github.com/python/mypy/issues/6910
        func_returns = cast(Callable[[], Dict[str, List[str]]], getattr(self, "graph_func"))
        return f"after rename: {func_returns}"


@dataclass
class AdapterImportError(InfoLevel, CliEventABC):
    exc: ModuleNotFoundError

    def cli_msg(self) -> str:
        return f"Error importing adapter: {self.exc}"


@dataclass
class PluginLoadError(ShowException, DebugLevel, CliEventABC):
    def cli_msg(self):
        pass


# since mypy doesn't run on every file we need to suggest to mypy that every
# class gets instantiated. But we don't actually want to run this code.
# making the conditional `if False` causes mypy to skip it as dead code so
# we need to skirt around that by computing something it doesn't check statically.
#
# TODO remove these lines once we run mypy everywhere.

def dump_callable():
    return {"": [""]}  # for instantiating `Dump...` methods which take callables.


@dataclass
class NewConnectionOpening(DebugLevel, CliEventABC):
>>>>>>> cacb97c1
    connection_state: str

    def message(self) -> str:
        return f"Opening a new connection, currently in state {self.connection_state}"


class TimingInfoCollected(DebugLevel, Cli, File):
    def message(self) -> str:
        return "finished collecting timing info"


@dataclass
class MergedFromState(DebugLevel, Cli, File):
    nbr_merged: int
    sample: List

    def message(self) -> str:
        return f"Merged {self.nbr_merged} items from state (sample: {self.sample})"


@dataclass
class MissingProfileTarget(InfoLevel, Cli, File):
    profile_name: str
    target_name: str

    def message(self) -> str:
        return f"target not specified in profile '{self.profile_name}', using '{self.target_name}'"


@dataclass
class ProfileLoadError(ShowException, DebugLevel, Cli, File):
    exc: Exception

    def message(self) -> str:
        return f"Profile not loaded due to error: {self.exc}"


@dataclass
class ProfileNotFound(InfoLevel, Cli, File):
    profile_name: Optional[str]

    def message(self) -> str:
        return f'No profile "{self.profile_name}" found, continuing with no target'


class InvalidVarsYAML(ErrorLevel, Cli, File):
    def message(self) -> str:
        return "The YAML provided in the --vars argument is not valid.\n"


@dataclass
class CatchRunException(ShowException, DebugLevel, Cli, File):
    build_path: Any
    exc: Exception

    def message(self) -> str:
        INTERNAL_ERROR_STRING = """This is an error in dbt. Please try again. If the \
                            error persists, open an issue at https://github.com/dbt-labs/dbt-core
                            """.strip()
        prefix = f'Internal error executing {self.build_path}'
        error = "{prefix}\n{error}\n\n{note}".format(
                prefix=ui.red(prefix),
                error=str(self.exc).strip(),
                note=INTERNAL_ERROR_STRING
        )
        return error


@dataclass
class HandleInternalException(ShowException, DebugLevel, Cli, File):
    exc: Exception

    def message(self) -> str:
        return str(self.exc)


@dataclass
class MessageHandleGenericException(ErrorLevel, Cli, File):
    build_path: str
    unique_id: str
    exc: Exception

    def message(self) -> str:
        node_description = self.build_path
        if node_description is None:
            node_description = self.unique_id
        prefix = "Unhandled error while executing {}".format(node_description)
        return "{prefix}\n{error}".format(
            prefix=ui.red(prefix),
            error=str(self.exc).strip()
        )


@dataclass
class DetailsHandleGenericException(ShowException, DebugLevel, Cli, File):
    def message(self) -> str:
        return ''


@dataclass
class GenericTestFileParse(DebugLevel, Cli, File):
    path: str

    def message(self) -> str:
        return f"Parsing {self.path}"


@dataclass
class MacroFileParse(DebugLevel, Cli, File):
    path: str

    def message(self) -> str:
        return f"Parsing {self.path}"


class PartialParsingFullReparseBecauseOfError(InfoLevel, Cli, File):
    def message(self) -> str:
        return "Partial parsing enabled but an error occurred. Switching to a full re-parse."


@dataclass
class PartialParsingExceptionFile(DebugLevel, Cli, File):
    file: str

    def message(self) -> str:
        return f"Partial parsing exception processing file {self.file}"


@dataclass
class PartialParsingFile(DebugLevel, Cli, File):
    file_dict: Dict

    def message(self) -> str:
        return f"PP file: {self.file_dict}"


@dataclass
class PartialParsingException(DebugLevel, Cli, File):
    exc_info: Dict

    def message(self) -> str:
        return f"PP exception info: {self.exc_info}"


class PartialParsingSkipParsing(DebugLevel, Cli, File):
    def message(self) -> str:
        return "Partial parsing enabled, no changes found, skipping parsing"


class PartialParsingMacroChangeStartFullParse(InfoLevel, Cli, File):
    def message(self) -> str:
        return "Change detected to override macro used during parsing. Starting full parse."


class PartialParsingProjectEnvVarsChanged(InfoLevel, Cli, File):
    def message(self) -> str:
        return "Unable to do partial parsing because env vars used in dbt_project.yml have changed"


class PartialParsingProfileEnvVarsChanged(InfoLevel, Cli, File):
    def message(self) -> str:
        return "Unable to do partial parsing because env vars used in profiles.yml have changed"


@dataclass
class ManifestWrongMetadataVersion(DebugLevel, Cli, File):
    version: str

    def message(self) -> str:
        return ("Manifest metadata did not contain correct version. "
                f"Contained '{self.version}' instead.")


@dataclass
class PartialParsingVersionMismatch(InfoLevel, Cli, File):
    saved_version: str
    current_version: str

    def message(self) -> str:
        return ("Unable to do partial parsing because of a dbt version mismatch. "
                f"Saved manifest version: {self.saved_version}. "
                f"Current version: {self.current_version}.")


class PartialParsingFailedBecauseConfigChange(InfoLevel, Cli, File):
    def message(self) -> str:
        return ("Unable to do partial parsing because config vars, "
                "config profile, or config target have changed")


class PartialParsingFailedBecauseProfileChange(InfoLevel, Cli, File):
    def message(self) -> str:
        return ("Unable to do partial parsing because profile has changed")


class PartialParsingFailedBecauseNewProjectDependency(InfoLevel, Cli, File):
    def message(self) -> str:
        return ("Unable to do partial parsing because a project dependency has been added")


class PartialParsingFailedBecauseHashChanged(InfoLevel, Cli, File):
    def message(self) -> str:
        return ("Unable to do partial parsing because a project config has changed")


class PartialParsingNotEnabled(DebugLevel, Cli, File):
    def message(self) -> str:
        return ("Partial parsing not enabled")


@dataclass
class ParsedFileLoadFailed(ShowException, DebugLevel, Cli, File):
    path: str
    exc: Exception

    def message(self) -> str:
        return f"Failed to load parsed file from disk at {self.path}: {self.exc}"


class PartialParseSaveFileNotFound(InfoLevel, Cli, File):
    def message(self) -> str:
        return ("Partial parse save file not found. Starting full parse.")


@dataclass
class StaticParserCausedJinjaRendering(DebugLevel, Cli, File):
    path: str

    def message(self) -> str:
        return f"1605: jinja rendering because of STATIC_PARSER flag. file: {self.path}"


# TODO: Experimental/static parser uses these for testing and some may be a good use case for
#       the `TestLevel` logger once we implement it.  Some will probably stay `DebugLevel`.
@dataclass
class UsingExperimentalParser(DebugLevel, Cli, File):
    path: str

    def message(self) -> str:
        return f"1610: conducting experimental parser sample on {self.path}"


@dataclass
class SampleFullJinjaRendering(DebugLevel, Cli, File):
    path: str

    def message(self) -> str:
        return f"1611: conducting full jinja rendering sample on {self.path}"


@dataclass
class StaticParserFallbackJinjaRendering(DebugLevel, Cli, File):
    path: str

    def message(self) -> str:
        return f"1602: parser fallback to jinja rendering on {self.path}"


@dataclass
class StaticParsingMacroOverrideDetected(DebugLevel, Cli, File):
    path: str

    def message(self) -> str:
        return f"1601: detected macro override of ref/source/config in the scope of {self.path}"


@dataclass
class StaticParserSuccess(DebugLevel, Cli, File):
    path: str

    def message(self) -> str:
        return f"1699: static parser successfully parsed {self.path}"


@dataclass
class StaticParserFailure(DebugLevel, Cli, File):
    path: str

    def message(self) -> str:
        return f"1603: static parser failed on {self.path}"


@dataclass
class ExperimentalParserSuccess(DebugLevel, Cli, File):
    path: str

    def message(self) -> str:
        return f"1698: experimental parser successfully parsed {self.path}"


@dataclass
class ExperimentalParserFailure(DebugLevel, Cli, File):
    path: str

    def message(self) -> str:
        return f"1604: experimental parser failed on {self.path}"


@dataclass
class PartialParsingEnabled(DebugLevel, Cli, File):
    deleted: int
    added: int
    changed: int

    def message(self) -> str:
        return (f"Partial parsing enabled: "
                f"{self.deleted} files deleted, "
                f"{self.added} files added, "
                f"{self.changed} files changed.")


@dataclass
class PartialParsingAddedFile(DebugLevel, Cli, File):
    file_id: str

    def message(self) -> str:
        return f"Partial parsing: added file: {self.file_id}"


@dataclass
class PartialParsingDeletedFile(DebugLevel, Cli, File):
    file_id: str

    def message(self) -> str:
        return f"Partial parsing: deleted file: {self.file_id}"


@dataclass
class PartialParsingUpdatedFile(DebugLevel, Cli, File):
    file_id: str

    def message(self) -> str:
        return f"Partial parsing: updated file: {self.file_id}"


@dataclass
class PartialParsingNodeMissingInSourceFile(DebugLevel, Cli, File):
    source_file: str

    def message(self) -> str:
        return f"Partial parsing: node not found for source_file {self.source_file}"


@dataclass
class PartialParsingMissingNodes(DebugLevel, Cli, File):
    file_id: str

    def message(self) -> str:
        return f"No nodes found for source file {self.file_id}"


@dataclass
class PartialParsingChildMapMissingUniqueID(DebugLevel, Cli, File):
    unique_id: str

    def message(self) -> str:
        return f"Partial parsing: {self.unique_id} not found in child_map"


@dataclass
class PartialParsingUpdateSchemaFile(DebugLevel, Cli, File):
    file_id: str

    def message(self) -> str:
        return f"Partial parsing: update schema file: {self.file_id}"


@dataclass
class PartialParsingDeletedSource(DebugLevel, Cli, File):
    unique_id: str

    def message(self) -> str:
        return f"Partial parsing: deleted source {self.unique_id}"


@dataclass
class PartialParsingDeletedExposure(DebugLevel, Cli, File):
    unique_id: str

    def message(self) -> str:
        return f"Partial parsing: deleted exposure {self.unique_id}"


@dataclass
class InvalidDisabledSourceInTestNode(WarnLevel, Cli, File):
    msg: str

    def message(self) -> str:
        return ui.warning_tag(self.msg)


@dataclass
class InvalidRefInTestNode(WarnLevel, Cli, File):
    msg: str

    def message(self) -> str:
        return ui.warning_tag(self.msg)


@dataclass
class RunningOperationCaughtError(ErrorLevel, Cli, File):
    exc: Exception

    def message(self) -> str:
        return f'Encountered an error while running operation: {self.exc}'


@dataclass
class RunningOperationUncaughtError(ErrorLevel, Cli, File):
    exc: Exception

    def message(self) -> str:
        return f'Encountered an error while running operation: {self.exc}'


class DbtProjectError(ErrorLevel, Cli, File):
    def message(self) -> str:
        return "Encountered an error while reading the project:"


@dataclass
class DbtProjectErrorException(ErrorLevel, Cli, File):
    exc: Exception

    def message(self) -> str:
        return f"  ERROR: {str(self.exc)}"


class DbtProfileError(ErrorLevel, Cli, File):
    def message(self) -> str:
        return "Encountered an error while reading profiles:"


@dataclass
class DbtProfileErrorException(ErrorLevel, Cli, File):
    exc: Exception

    def message(self) -> str:
        return f"  ERROR: {str(self.exc)}"


class ProfileListTitle(InfoLevel, Cli, File):
    def message(self) -> str:
        return "Defined profiles:"


@dataclass
class ListSingleProfile(InfoLevel, Cli, File):
    profile: str

    def message(self) -> str:
        return f" - {self.profile}"


class NoDefinedProfiles(InfoLevel, Cli, File):
    def message(self) -> str:
        return "There are no profiles defined in your profiles.yml file"


class ProfileHelpMessage(InfoLevel, Cli, File):
    def message(self) -> str:
        PROFILES_HELP_MESSAGE = """
For more information on configuring profiles, please consult the dbt docs:

https://docs.getdbt.com/docs/configure-your-profile
"""
        return PROFILES_HELP_MESSAGE


@dataclass
class CatchableExceptionOnRun(ShowException, DebugLevel, Cli, File):
    exc: Exception

    def message(self) -> str:
        return str(self.exc)


@dataclass
class InternalExceptionOnRun(DebugLevel, Cli, File):
    build_path: str
    exc: Exception

    def message(self) -> str:
        prefix = 'Internal error executing {}'.format(self.build_path)

        INTERNAL_ERROR_STRING = """This is an error in dbt. Please try again. If \
the error persists, open an issue at https://github.com/dbt-labs/dbt-core
""".strip()

        return "{prefix}\n{error}\n\n{note}".format(
            prefix=ui.red(prefix),
            error=str(self.exc).strip(),
            note=INTERNAL_ERROR_STRING
        )


# This prints the stack trace at the debug level while allowing just the nice exception message
# at the error level - or whatever other level chosen.  Used in multiple places.
@dataclass
class PrintDebugStackTrace(ShowException, DebugLevel, Cli, File):
    def message(self) -> str:
        return ""


@dataclass
class GenericExceptionOnRun(ErrorLevel, Cli, File):
    build_path: str
    unique_id: str
    exc: Exception

    def message(self) -> str:
        node_description = self.build_path
        if node_description is None:
            node_description = self.unique_id
        prefix = "Unhandled error while executing {}".format(node_description)
        return "{prefix}\n{error}".format(
            prefix=ui.red(prefix),
            error=str(self.exc).strip()
        )


@dataclass
class NodeConnectionReleaseError(ShowException, DebugLevel, Cli, File):
    node_name: str
    exc: Exception

    def message(self) -> str:
        return ('Error releasing connection for node {}: {!s}'
                .format(self.node_name, self.exc))


@dataclass
class CheckCleanPath(InfoLevel, Cli):
    path: str

    def message(self) -> str:
        return f"Checking {self.path}/*"


@dataclass
class ConfirmCleanPath(InfoLevel, Cli):
    path: str

    def message(self) -> str:
        return f"Cleaned {self.path}/*"


@dataclass
class ProtectedCleanPath(InfoLevel, Cli):
    path: str

    def message(self) -> str:
        return f"ERROR: not cleaning {self.path}/* because it is protected"


class FinishedCleanPaths(InfoLevel, Cli):
    def message(self) -> str:
        return "Finished cleaning all paths."


@dataclass
class OpenCommand(InfoLevel, Cli, File):
    open_cmd: str
    profiles_dir: str

    def message(self) -> str:
        PROFILE_DIR_MESSAGE = """To view your profiles.yml file, run:

{open_cmd} {profiles_dir}"""
        message = PROFILE_DIR_MESSAGE.format(
            open_cmd=self.open_cmd,
            profiles_dir=self.profiles_dir
        )

        return message


class DepsNoPackagesFound(InfoLevel, Cli, File):
    def message(self) -> str:
        return 'Warning: No packages were found in packages.yml'


@dataclass
class DepsStartPackageInstall(InfoLevel, Cli, File):
    package: str

    def message(self) -> str:
        return f"Installing {self.package}"


@dataclass
class DepsInstallInfo(InfoLevel, Cli, File):
    version_name: str

    def message(self) -> str:
        return f"  Installed from {self.version_name}"


@dataclass
class DepsUpdateAvailable(InfoLevel, Cli, File):
    version_latest: str

    def message(self) -> str:
        return f"  Updated version available: {self.version_latest}"


class DepsUTD(InfoLevel, Cli, File):
    def message(self) -> str:
        return "  Up to date!"


@dataclass
class DepsListSubdirectory(InfoLevel, Cli, File):
    subdirectory: str

    def message(self) -> str:
        return f"   and subdirectory {self.subdirectory}"


@dataclass
class DepsNotifyUpdatesAvailable(InfoLevel, Cli, File):
    packages: List[str]

    def message(self) -> str:
        return ('\nUpdates available for packages: {} \
                \nUpdate your versions in packages.yml, then run dbt deps'.format(self.packages))


@dataclass
class DatabaseErrorRunning(InfoLevel, Cli, File):
    hook_type: str

    def message(self) -> str:
        return f"Database error while running {self.hook_type}"


class EmptyLine(InfoLevel, Cli, File):
    def message(self) -> str:
        return ''


@dataclass
class HooksRunning(InfoLevel, Cli, File):
    num_hooks: int
    hook_type: str

    def message(self) -> str:
        plural = 'hook' if self.num_hooks == 1 else 'hooks'
        return f"Running {self.num_hooks} {self.hook_type} {plural}"


@dataclass
class HookFinished(InfoLevel, Cli, File):
    stat_line: str
    execution: str

    def message(self) -> str:
        return f"Finished running {self.stat_line}{self.execution}."


@dataclass
class WriteCatalogFailure(ErrorLevel, Cli, File):
    num_exceptions: int

    def message(self) -> str:
        return (f"dbt encountered {self.num_exceptions} failure{(self.num_exceptions != 1) * 's'} "
                "while writing the catalog")


@dataclass
class CatalogWritten(InfoLevel, Cli, File):
    path: str

    def message(self) -> str:
        return f"Catalog written to {self.path}"


class CannotGenerateDocs(InfoLevel, Cli, File):
    def message(self) -> str:
        return "compile failed, cannot generate docs"


class BuildingCatalog(InfoLevel, Cli, File):
    def message(self) -> str:
        return "Building catalog"


class CompileComplete(InfoLevel, Cli, File):
    def message(self) -> str:
        return "Done."


class FreshnessCheckComplete(InfoLevel, Cli, File):
    def message(self) -> str:
        return "Done."


@dataclass
class ServingDocsPort(InfoLevel, Cli, File):
    address: str
    port: int

    def message(self) -> str:
        return f"Serving docs at {self.address}:{self.port}"


@dataclass
class ServingDocsAccessInfo(InfoLevel, Cli, File):
    port: str

    def message(self) -> str:
        return f"To access from your browser, navigate to:  http://localhost:{self.port}"


class ServingDocsExitInfo(InfoLevel, Cli, File):
    def message(self) -> str:
        return "Press Ctrl+C to exit.\n\n"


@dataclass
class SeedHeader(InfoLevel, Cli, File):
    header: str

    def message(self) -> str:
        return self.header


@dataclass
class SeedHeaderSeperator(InfoLevel, Cli, File):
    len_header: int

    def message(self) -> str:
        return "-" * self.len_header


@dataclass
class RunResultWarning(WarnLevel, Cli, File):
    resource_type: str
    node_name: str
    path: str

    def message(self) -> str:
        info = 'Warning'
        return ui.yellow(f"{info} in {self.resource_type} {self.node_name} ({self.path})")


@dataclass
class RunResultFailure(ErrorLevel, Cli, File):
    resource_type: str
    node_name: str
    path: str

    def message(self) -> str:
        info = 'Failure'
        return ui.red(f"{info} in {self.resource_type} {self.node_name} ({self.path})")


@dataclass
class StatsLine(InfoLevel, Cli, File):
    stats: Dict

    def message(self) -> str:
        stats_line = ("\nDone. PASS={pass} WARN={warn} ERROR={error} SKIP={skip} TOTAL={total}")
        return stats_line.format(**self.stats)


@dataclass
class RunResultError(ErrorLevel, Cli, File):
    msg: str

    def message(self) -> str:
        return f"  {self.msg}"


@dataclass
class RunResultErrorNoMessage(ErrorLevel, Cli, File):
    status: str

    def message(self) -> str:
        return f"  Status: {self.status}"


@dataclass
class SQLCompiledPath(InfoLevel, Cli, File):
    path: str

    def message(self) -> str:
        return f"  compiled SQL at {self.path}"


@dataclass
class SQlRunnerException(ShowException, DebugLevel, Cli, File):
    exc: Exception

    def message(self) -> str:
        return f"Got an exception: {self.exc}"


@dataclass
class CheckNodeTestFailure(InfoLevel, Cli, File):
    relation_name: str

    def message(self) -> str:
        msg = f"select * from {self.relation_name}"
        border = '-' * len(msg)
        return f"  See test failures:\n  {border}\n  {msg}\n  {border}"


@dataclass
class FirstRunResultError(ErrorLevel, Cli, File):
    msg: str

    def message(self) -> str:
        return ui.yellow(self.msg)


@dataclass
class AfterFirstRunResultError(ErrorLevel, Cli, File):
    msg: str

    def message(self) -> str:
        return self.msg


@dataclass
class EndOfRunSummary(InfoLevel, Cli, File):
    num_errors: int
    num_warnings: int
    keyboard_interrupt: bool = False

    def message(self) -> str:
        error_plural = pluralize(self.num_errors, 'error')
        warn_plural = pluralize(self.num_warnings, 'warning')
        if self.keyboard_interrupt:
            message = ui.yellow('Exited because of keyboard interrupt.')
        elif self.num_errors > 0:
            message = ui.red("Completed with {} and {}:".format(
                error_plural, warn_plural))
        elif self.num_warnings > 0:
            message = ui.yellow('Completed with {}:'.format(warn_plural))
        else:
            message = ui.green('Completed successfully')
        return message


@dataclass
class PrintStartLine(InfoLevel, Cli, File):
    description: str
    index: int
    total: int

    def message(self) -> str:
        msg = f"START {self.description}"
        return format_fancy_output_line(msg=msg, status='RUN', index=self.index, total=self.total)


@dataclass
class PrintHookStartLine(InfoLevel, Cli, File):
    statement: str
    index: int
    total: int
    truncate: bool

    def message(self) -> str:
        msg = f"START hook: {self.statement}"
        return format_fancy_output_line(msg=msg,
                                        status='RUN',
                                        index=self.index,
                                        total=self.total,
                                        truncate=self.truncate)


@dataclass
class PrintHookEndLine(InfoLevel, Cli, File):
    statement: str
    status: str
    index: int
    total: int
    execution_time: int
    truncate: bool

    def message(self) -> str:
        msg = 'OK hook: {}'.format(self.statement)
        return format_fancy_output_line(msg=msg,
                                        status=ui.green(self.status),
                                        index=self.index,
                                        total=self.total,
                                        execution_time=self.execution_time,
                                        truncate=self.truncate)


@dataclass
class SkippingDetails(InfoLevel, Cli, File):
    resource_type: str
    schema: str
    node_name: str
    index: int
    total: int

    def message(self) -> str:
        if self.resource_type in NodeType.refable():
            msg = f'SKIP relation {self.schema}.{self.node_name}'
        else:
            msg = f'SKIP {self.resource_type} {self.node_name}'
        return format_fancy_output_line(msg=msg,
                                        status=ui.yellow('SKIP'),
                                        index=self.index,
                                        total=self.total)


@dataclass
class PrintErrorTestResult(ErrorLevel, Cli, File):
    name: str
    index: int
    num_models: int
    execution_time: int

    def message(self) -> str:
        info = "ERROR"
        msg = f"{info} {self.name}"
        return format_fancy_output_line(msg=msg,
                                        status=ui.red(info),
                                        index=self.index,
                                        total=self.num_models,
                                        execution_time=self.execution_time)


@dataclass
class PrintPassTestResult(InfoLevel, Cli, File):
    name: str
    index: int
    num_models: int
    execution_time: int

    def message(self) -> str:
        info = "PASS"
        msg = f"{info} {self.name}"
        return format_fancy_output_line(msg=msg,
                                        status=ui.green(info),
                                        index=self.index,
                                        total=self.num_models,
                                        execution_time=self.execution_time)


@dataclass
class PrintWarnTestResult(WarnLevel, Cli, File):
    name: str
    index: int
    num_models: int
    execution_time: int
    failures: List[str]

    def message(self) -> str:
        info = f'WARN {self.failures}'
        msg = f"{info} {self.name}"
        return format_fancy_output_line(msg=msg,
                                        status=ui.yellow(info),
                                        index=self.index,
                                        total=self.num_models,
                                        execution_time=self.execution_time)


@dataclass
class PrintFailureTestResult(ErrorLevel, Cli, File):
    name: str
    index: int
    num_models: int
    execution_time: int
    failures: List[str]

    def message(self) -> str:
        info = f'FAIL {self.failures}'
        msg = f"{info} {self.name}"
        return format_fancy_output_line(msg=msg,
                                        status=ui.red(info),
                                        index=self.index,
                                        total=self.num_models,
                                        execution_time=self.execution_time)


@dataclass
class PrintSkipBecauseError(ErrorLevel, Cli, File):
    schema: str
    relation: str
    index: int
    total: int

    def message(self) -> str:
        msg = f'SKIP relation {self.schema}.{self.relation} due to ephemeral model error'
        return format_fancy_output_line(msg=msg,
                                        status=ui.red('ERROR SKIP'),
                                        index=self.index,
                                        total=self.total)


@dataclass
class PrintModelErrorResultLine(ErrorLevel, Cli, File):
    description: str
    status: str
    index: int
    total: int
    execution_time: int

    def message(self) -> str:
        info = "ERROR creating"
        msg = f"{info} {self.description}"
        return format_fancy_output_line(msg=msg,
                                        status=ui.red(self.status.upper()),
                                        index=self.index,
                                        total=self.total,
                                        execution_time=self.execution_time)


@dataclass
class PrintModelResultLine(InfoLevel, Cli, File):
    description: str
    status: str
    index: int
    total: int
    execution_time: int

    def message(self) -> str:
        info = "OK created"
        msg = f"{info} {self.description}"
        return format_fancy_output_line(msg=msg,
                                        status=ui.green(self.status),
                                        index=self.index,
                                        total=self.total,
                                        execution_time=self.execution_time)


@dataclass
class PrintSnapshotErrorResultLine(ErrorLevel, Cli, File):
    status: str
    description: str
    cfg: Dict
    index: int
    total: int
    execution_time: int

    def message(self) -> str:
        info = 'ERROR snapshotting'
        msg = "{info} {description}".format(info=info, description=self.description, **self.cfg)
        return format_fancy_output_line(msg=msg,
                                        status=ui.red(self.status.upper()),
                                        index=self.index,
                                        total=self.total,
                                        execution_time=self.execution_time)


@dataclass
class PrintSnapshotResultLine(InfoLevel, Cli, File):
    status: str
    description: str
    cfg: Dict
    index: int
    total: int
    execution_time: int

    def message(self) -> str:
        info = 'OK snapshotted'
        msg = "{info} {description}".format(info=info, description=self.description, **self.cfg)
        return format_fancy_output_line(msg=msg,
                                        status=ui.green(self.status),
                                        index=self.index,
                                        total=self.total,
                                        execution_time=self.execution_time)


@dataclass
class PrintSeedErrorResultLine(ErrorLevel, Cli, File):
    status: str
    index: int
    total: int
    execution_time: int
    schema: str
    relation: str

    def message(self) -> str:
        info = 'ERROR loading'
        msg = f"{info} seed file {self.schema}.{self.relation}"
        return format_fancy_output_line(msg=msg,
                                        status=ui.red(self.status.upper()),
                                        index=self.index,
                                        total=self.total,
                                        execution_time=self.execution_time)


@dataclass
class PrintSeedResultLine(InfoLevel, Cli, File):
    status: str
    index: int
    total: int
    execution_time: int
    schema: str
    relation: str

    def message(self) -> str:
        info = 'OK loaded'
        msg = f"{info} seed file {self.schema}.{self.relation}"
        return format_fancy_output_line(msg=msg,
                                        status=ui.green(self.status),
                                        index=self.index,
                                        total=self.total,
                                        execution_time=self.execution_time)


@dataclass
class PrintHookEndErrorLine(ErrorLevel, Cli, File):
    source_name: str
    table_name: str
    index: int
    total: int
    execution_time: int

    def message(self) -> str:
        info = 'ERROR'
        msg = f"{info} freshness of {self.source_name}.{self.table_name}"
        return format_fancy_output_line(msg=msg,
                                        status=ui.red(info),
                                        index=self.index,
                                        total=self.total,
                                        execution_time=self.execution_time)


@dataclass
class PrintHookEndErrorStaleLine(ErrorLevel, Cli, File):
    source_name: str
    table_name: str
    index: int
    total: int
    execution_time: int

    def message(self) -> str:
        info = 'ERROR STALE'
        msg = f"{info} freshness of {self.source_name}.{self.table_name}"
        return format_fancy_output_line(msg=msg,
                                        status=ui.red(info),
                                        index=self.index,
                                        total=self.total,
                                        execution_time=self.execution_time)


@dataclass
class PrintHookEndWarnLine(WarnLevel, Cli, File):
    source_name: str
    table_name: str
    index: int
    total: int
    execution_time: int

    def message(self) -> str:
        info = 'WARN'
        msg = f"{info} freshness of {self.source_name}.{self.table_name}"
        return format_fancy_output_line(msg=msg,
                                        status=ui.yellow(info),
                                        index=self.index,
                                        total=self.total,
                                        execution_time=self.execution_time)


@dataclass
class PrintHookEndPassLine(InfoLevel, Cli, File):
    source_name: str
    table_name: str
    index: int
    total: int
    execution_time: int

    def message(self) -> str:
        info = 'PASS'
        msg = f"{info} freshness of {self.source_name}.{self.table_name}"
        return format_fancy_output_line(msg=msg,
                                        status=ui.green(info),
                                        index=self.index,
                                        total=self.total,
                                        execution_time=self.execution_time)


@dataclass
class PrintCancelLine(ErrorLevel, Cli, File):
    conn_name: str

    def message(self) -> str:
        msg = 'CANCEL query {}'.format(self.conn_name)
        return format_fancy_output_line(msg=msg,
                                        status=ui.red('CANCEL'),
                                        index=None,
                                        total=None)


@dataclass
class DefaultSelector(InfoLevel, Cli, File):
    name: str

    def message(self) -> str:
        return f"Using default selector {self.name}"


@dataclass
class NodeStart(DebugLevel, Cli, File):
    unique_id: str

    def message(self) -> str:
        return f"Began running node {self.unique_id}"


@dataclass
class NodeFinished(DebugLevel, Cli, File):
    unique_id: str

    def message(self) -> str:
        return f"Finished running node {self.unique_id}"


@dataclass
class QueryCancelationUnsupported(InfoLevel, Cli, File):
    type: str

    def message(self) -> str:
        msg = (f"The {self.type} adapter does not support query "
               "cancellation. Some queries may still be "
               "running!")
        return ui.yellow(msg)


@dataclass
class ConcurrencyLine(InfoLevel, Cli, File):
    concurrency_line: str

    def message(self) -> str:
        return self.concurrency_line


@dataclass
class StarterProjectPath(DebugLevel, Cli, File):
    dir: str

    def message(self) -> str:
        return f"Starter project path: {self.dir}"


@dataclass
class ConfigFolderDirectory(InfoLevel, Cli, File):
    dir: str

    def message(self) -> str:
        return f"Creating dbt configuration folder at {self.dir}"


@dataclass
class NoSampleProfileFound(InfoLevel, Cli, File):
    adapter: str

    def message(self) -> str:
        return f"No sample profile found for {self.adapter}."


@dataclass
class ProfileWrittenWithSample(InfoLevel, Cli, File):
    name: str
    path: str

    def message(self) -> str:
        return (f"Profile {self.name} written to {self.path} "
                "using target's sample configuration. Once updated, you'll be able to "
                "start developing with dbt.")


@dataclass
class ProfileWrittenWithTargetTemplateYAML(InfoLevel, Cli, File):
    name: str
    path: str

    def message(self) -> str:
        return (f"Profile {self.name} written to {self.path} using target's "
                "profile_template.yml and your supplied values. Run 'dbt debug' to "
                "validate the connection.")


@dataclass
class ProfileWrittenWithProjectTemplateYAML(InfoLevel, Cli, File):
    name: str
    path: str

    def message(self) -> str:
        return (f"Profile {self.name} written to {self.path} using project's "
                "profile_template.yml and your supplied values. Run 'dbt debug' to "
                "validate the connection.")


class SettingUpProfile(InfoLevel, Cli, File):
    def message(self) -> str:
        return "Setting up your profile."


class InvalidProfileTemplateYAML(InfoLevel, Cli, File):
    def message(self) -> str:
        return "Invalid profile_template.yml in project."


@dataclass
class ProjectNameAlreadyExists(InfoLevel, Cli, File):
    name: str

    def message(self) -> str:
        return f"A project called {self.name} already exists here."


@dataclass
class GetAddendum(InfoLevel, Cli, File):
    msg: str

    def message(self) -> str:
        return self.msg


@dataclass
class DepsSetDownloadDirectory(DebugLevel, Cli, File):
    path: str

    def message(self) -> str:
        return f"Set downloads directory='{self.path}'"


class EnsureGitInstalled(ErrorLevel, Cli, File):
    def message(self) -> str:
        return ('Make sure git is installed on your machine. More '
                'information: '
                'https://docs.getdbt.com/docs/package-management')


class DepsCreatingLocalSymlink(DebugLevel, Cli, File):
    def message(self) -> str:
        return '  Creating symlink to local dependency.'


class DepsSymlinkNotAvailable(DebugLevel, Cli, File):
    def message(self) -> str:
        return '  Symlinks are not available on this OS, copying dependency.'


@dataclass
class FoundStats(InfoLevel, Cli, File):
    stat_line: str

    def message(self) -> str:
        return f"Found {self.stat_line}"


@dataclass
class CompilingNode(DebugLevel, Cli, File):
    unique_id: str

    def message(self) -> str:
        return f"Compiling {self.unique_id}"


@dataclass
class WritingInjectedSQLForNode(DebugLevel, Cli, File):
    unique_id: str

    def message(self) -> str:
        return f'Writing injected SQL for node "{self.unique_id}"'


class DisableTracking(WarnLevel, Cli, File):
    def message(self) -> str:
        return "Error sending message, disabling tracking"


@dataclass
class SendingEvent(DebugLevel, Cli):
    kwargs: str

    def message(self) -> str:
        return f"Sending event: {self.kwargs}"


class SendEventFailure(DebugLevel, Cli, File):
    def message(self) -> str:
        return "An error was encountered while trying to send an event"


class FlushEvents(DebugLevel, Cli):
    def message(self) -> str:
        return "Flushing usage events"


class FlushEventsFailure(DebugLevel, Cli):
    def message(self) -> str:
        return "An error was encountered while trying to flush usage events"


class TrackingInitializeFailure(ShowException, DebugLevel, Cli, File):
    def message(self) -> str:
        return "Got an exception trying to initialize tracking"


@dataclass
class RetryExternalCall(DebugLevel, Cli, File):
    attempt: int
    max: int

    def message(self) -> str:
        return f"Retrying external call. Attempt: {self.attempt} Max attempts: {self.max}"


@dataclass
class GeneralWarningMsg(WarnLevel, Cli, File):
    msg: str
    log_fmt: str

    def message(self) -> str:
        if self.log_fmt is not None:
            return self.log_fmt.format(self.msg)
        return self.msg


@dataclass
class GeneralWarningException(WarnLevel, Cli, File):
    exc: Exception
    log_fmt: str

    def message(self) -> str:
        if self.log_fmt is not None:
            return self.log_fmt.format(str(self.exc))
        return str(self.exc)


# since mypy doesn't run on every file we need to suggest to mypy that every
# class gets instantiated. But we don't actually want to run this code.
# making the conditional `if False` causes mypy to skip it as dead code so
# we need to skirt around that by computing something it doesn't check statically.
#
# TODO remove these lines once we run mypy everywhere.
if 1 == 0:
    MainReportVersion('')
    MainKeyboardInterrupt()
    MainEncounteredError(BaseException(''))
    MainStackTrace('')
    MainReportVersion('')
    MainTrackingUserState('')
    ParsingStart()
    ParsingCompiling()
    ParsingWritingManifest()
    ParsingDone()
    ManifestDependenciesLoaded()
    ManifestLoaderCreated()
    ManifestLoaded()
    ManifestChecked()
    ManifestFlatGraphBuilt()
    ReportPerformancePath(path="")
    GitSparseCheckoutSubdirectory(subdir="")
    GitProgressCheckoutRevision(revision="")
    GitProgressUpdatingExistingDependency(dir="")
    GitProgressPullingNewDependency(dir="")
    GitNothingToDo(sha="")
    GitProgressUpdatedCheckoutRange(start_sha="", end_sha="")
    GitProgressCheckedOutAt(end_sha="")
    SystemErrorRetrievingModTime(path="")
    SystemCouldNotWrite(path="", reason="", exc=Exception(""))
    SystemExecutingCmd(cmd=[""])
    SystemStdOutMsg(bmsg=b"")
    SystemStdErrMsg(bmsg=b"")
    SystemReportReturnCode(code=0)
    SelectorReportInvalidSelector(
        selector_methods={"": ""}, spec_method="", raw_spec=""
    )
    MacroEventInfo(msg="")
    MacroEventDebug(msg="")
    NewConnection(conn_type="", conn_name="")
    ConnectionReused(conn_name="")
    ConnectionLeftOpen(conn_name="")
    ConnectionClosed(conn_name="")
    RollbackFailed(conn_name="")
    ConnectionClosed2(conn_name="")
    ConnectionLeftOpen2(conn_name="")
    Rollback(conn_name="")
    CacheMiss(conn_name="", database="", schema="")
    ListRelations(database="", schema="", relations=[])
    ConnectionUsed(conn_type="", conn_name="")
    SQLQuery(conn_name="", sql="")
    SQLQueryStatus(status="", elapsed=0.1)
    SQLCommit(conn_name="")
    ColTypeChange(orig_type="", new_type="", table="")
    SchemaCreation(relation=BaseRelation())
    SchemaDrop(relation=BaseRelation())
    UncachedRelation(
        dep_key=_ReferenceKey(database="", schema="", identifier=""),
        ref_key=_ReferenceKey(database="", schema="", identifier=""),
    )
    AddLink(
        dep_key=_ReferenceKey(database="", schema="", identifier=""),
        ref_key=_ReferenceKey(database="", schema="", identifier=""),
    )
    AddRelation(relation=_CachedRelation())
    DropMissingRelation(relation=_ReferenceKey(database="", schema="", identifier=""))
    DropCascade(
        dropped=_ReferenceKey(database="", schema="", identifier=""),
        consequences={_ReferenceKey(database="", schema="", identifier="")},
    )
    UpdateReference(
        old_key=_ReferenceKey(database="", schema="", identifier=""),
        new_key=_ReferenceKey(database="", schema="", identifier=""),
        cached_key=_ReferenceKey(database="", schema="", identifier=""),
    )
    TemporaryRelation(key=_ReferenceKey(database="", schema="", identifier=""))
    RenameSchema(
        old_key=_ReferenceKey(database="", schema="", identifier=""),
        new_key=_ReferenceKey(database="", schema="", identifier="")
    )
    DumpBeforeAddGraph(dump_callable)
    DumpAfterAddGraph(dump_callable)
    DumpBeforeRenameSchema(dump_callable)
    DumpAfterRenameSchema(dump_callable)
    AdapterImportError(ModuleNotFoundError())
    PluginLoadError()
    ReportPerformancePath(path='')
    GitSparseCheckoutSubdirectory(subdir='')
    GitProgressCheckoutRevision(revision='')
    GitProgressUpdatingExistingDependency(dir='')
    GitProgressPullingNewDependency(dir='')
    GitNothingToDo(sha='')
    GitProgressUpdatedCheckoutRange(start_sha='', end_sha='')
    GitProgressCheckedOutAt(end_sha='')
    SystemErrorRetrievingModTime(path='')
    SystemCouldNotWrite(path='', reason='', exc=Exception(''))
    SystemExecutingCmd(cmd=[''])
    SystemStdOutMsg(bmsg=b'')
    SystemStdErrMsg(bmsg=b'')
    SystemReportReturnCode(code=0)
    SelectorAlertUpto3UnusedNodes(node_names=[])
    SelectorAlertAllUnusedNodes(node_names=[])
    SelectorReportInvalidSelector(selector_methods={'': ''}, spec_method='', raw_spec='')
    MacroEventInfo(msg='')
    MacroEventDebug(msg='')
    NewConnectionOpening(connection_state='')
    TimingInfoCollected()
    MergedFromState(nbr_merged=0, sample=[])
    MissingProfileTarget(profile_name='', target_name='')
    ProfileLoadError(exc=Exception(''))
    ProfileNotFound(profile_name='')
    InvalidVarsYAML()
    GenericTestFileParse(path='')
    MacroFileParse(path='')
    PartialParsingFullReparseBecauseOfError()
    PartialParsingFile(file_dict={})
    PartialParsingException(exc_info={})
    PartialParsingSkipParsing()
    PartialParsingMacroChangeStartFullParse()
    ManifestWrongMetadataVersion(version='')
    PartialParsingVersionMismatch(saved_version='', current_version='')
    PartialParsingFailedBecauseConfigChange()
    PartialParsingFailedBecauseProfileChange()
    PartialParsingFailedBecauseNewProjectDependency()
    PartialParsingFailedBecauseHashChanged()
    ParsedFileLoadFailed(path='', exc=Exception(''))
    PartialParseSaveFileNotFound()
    StaticParserCausedJinjaRendering(path='')
    UsingExperimentalParser(path='')
    SampleFullJinjaRendering(path='')
    StaticParserFallbackJinjaRendering(path='')
    StaticParsingMacroOverrideDetected(path='')
    StaticParserSuccess(path='')
    StaticParserFailure(path='')
    ExperimentalParserSuccess(path='')
    ExperimentalParserFailure(path='')
    PartialParsingEnabled(deleted=0, added=0, changed=0)
    PartialParsingAddedFile(file_id='')
    PartialParsingDeletedFile(file_id='')
    PartialParsingUpdatedFile(file_id='')
    PartialParsingNodeMissingInSourceFile(source_file='')
    PartialParsingMissingNodes(file_id='')
    PartialParsingChildMapMissingUniqueID(unique_id='')
    PartialParsingUpdateSchemaFile(file_id='')
    PartialParsingDeletedSource(unique_id='')
    PartialParsingDeletedExposure(unique_id='')
    InvalidDisabledSourceInTestNode(msg='')
    InvalidRefInTestNode(msg='')
    MessageHandleGenericException(build_path='', unique_id='', exc=Exception(''))
    DetailsHandleGenericException()
    RunningOperationCaughtError(exc=Exception(''))
    RunningOperationUncaughtError(exc=Exception(''))
    DbtProjectError()
    DbtProjectErrorException(exc=Exception(''))
    DbtProfileError()
    DbtProfileErrorException(exc=Exception(''))
    ProfileListTitle()
    ListSingleProfile(profile='')
    NoDefinedProfiles()
    ProfileHelpMessage()
    CatchableExceptionOnRun(exc=Exception(''))
    InternalExceptionOnRun(build_path='', exc=Exception(''))
    GenericExceptionOnRun(build_path='', unique_id='', exc=Exception(''))
    NodeConnectionReleaseError(node_name='', exc=Exception(''))
    CheckCleanPath(path='')
    ConfirmCleanPath(path='')
    ProtectedCleanPath(path='')
    FinishedCleanPaths()
    OpenCommand(open_cmd='', profiles_dir='')
    DepsNoPackagesFound()
    DepsStartPackageInstall(package='')
    DepsInstallInfo(version_name='')
    DepsUpdateAvailable(version_latest='')
    DepsListSubdirectory(subdirectory='')
    DepsNotifyUpdatesAvailable(packages=[])
    DatabaseErrorRunning(hook_type='')
    EmptyLine()
    HooksRunning(num_hooks=0, hook_type='')
    HookFinished(stat_line='', execution='')
    WriteCatalogFailure(num_exceptions=0)
    CatalogWritten(path='')
    CannotGenerateDocs()
    BuildingCatalog()
    CompileComplete()
    FreshnessCheckComplete()
    ServingDocsPort(address='', port=0)
    ServingDocsAccessInfo(port='')
    ServingDocsExitInfo()
    SeedHeader(header='')
    SeedHeaderSeperator(len_header=0)
    RunResultWarning(resource_type='', node_name='', path='')
    RunResultFailure(resource_type='', node_name='', path='')
    StatsLine(stats={})
    RunResultError(msg='')
    RunResultErrorNoMessage(status='')
    SQLCompiledPath(path='')
    CheckNodeTestFailure(relation_name='')
    FirstRunResultError(msg='')
    AfterFirstRunResultError(msg='')
    EndOfRunSummary(num_errors=0, num_warnings=0, keyboard_interrupt=False)
    PrintStartLine(description='', index=0, total=0)
    PrintHookStartLine(statement='', index=0, total=0, truncate=False)
    PrintHookEndLine(statement='', status='', index=0, total=0, execution_time=0, truncate=False)
    SkippingDetails(resource_type='', schema='', node_name='', index=0, total=0)
    PrintErrorTestResult(name='', index=0, num_models=0, execution_time=0)
    PrintPassTestResult(name='', index=0, num_models=0, execution_time=0)
    PrintWarnTestResult(name='', index=0, num_models=0, execution_time=0, failures=[])
    PrintFailureTestResult(name='', index=0, num_models=0, execution_time=0, failures=[])
    PrintSkipBecauseError(schema='', relation='', index=0, total=0)
    PrintModelErrorResultLine(description='', status='', index=0, total=0, execution_time=0)
    PrintModelResultLine(description='', status='', index=0, total=0, execution_time=0)
    PrintSnapshotErrorResultLine(status='',
                                 description='',
                                 cfg={},
                                 index=0,
                                 total=0,
                                 execution_time=0)
    PrintSnapshotResultLine(status='', description='', cfg={}, index=0, total=0, execution_time=0)
    PrintSeedErrorResultLine(status='', index=0, total=0, execution_time=0, schema='', relation='')
    PrintSeedResultLine(status='', index=0, total=0, execution_time=0, schema='', relation='')
    PrintHookEndErrorLine(source_name='', table_name='', index=0, total=0, execution_time=0)
    PrintHookEndErrorStaleLine(source_name='', table_name='', index=0, total=0, execution_time=0)
    PrintHookEndWarnLine(source_name='', table_name='', index=0, total=0, execution_time=0)
    PrintHookEndPassLine(source_name='', table_name='', index=0, total=0, execution_time=0)
    PrintCancelLine(conn_name='')
    DefaultSelector(name='')
    NodeStart(unique_id='')
    NodeFinished(unique_id='')
    QueryCancelationUnsupported(type='')
    ConcurrencyLine(concurrency_line='')
    StarterProjectPath(dir='')
    ConfigFolderDirectory(dir='')
    NoSampleProfileFound(adapter='')
    ProfileWrittenWithSample(name='', path='')
    ProfileWrittenWithTargetTemplateYAML(name='', path='')
    ProfileWrittenWithProjectTemplateYAML(name='', path='')
    SettingUpProfile()
    InvalidProfileTemplateYAML()
    ProjectNameAlreadyExists(name='')
    GetAddendum(msg='')
    DepsSetDownloadDirectory(path='')
    EnsureGitInstalled()
    DepsCreatingLocalSymlink()
    DepsSymlinkNotAvailable()
    FoundStats(stat_line='')
    CompilingNode(unique_id='')
    WritingInjectedSQLForNode(unique_id='')
    DisableTracking()
    SendingEvent(kwargs='')
    SendEventFailure()
    FlushEvents()
    FlushEventsFailure()
    TrackingInitializeFailure()
    RetryExternalCall(attempt=0, max=0)
    GeneralWarningMsg(msg='', log_fmt='')
    GeneralWarningException(exc=Exception(''), log_fmt='')<|MERGE_RESOLUTION|>--- conflicted
+++ resolved
@@ -1,13 +1,9 @@
 from abc import ABCMeta, abstractmethod
 import argparse
 from dataclasses import dataclass
-<<<<<<< HEAD
 from datetime import datetime
-from typing import Any, List, Optional, Dict
-=======
 from typing import Any, Callable, cast, Dict, List, Optional, Set, Union
 from dbt.events.stubs import _CachedRelation, AdapterResponse, BaseRelation, _ReferenceKey
->>>>>>> cacb97c1
 from dbt import ui
 from dbt.node_types import NodeType
 from dbt.events.format import format_fancy_output_line, pluralize
@@ -364,11 +360,7 @@
 
 
 @dataclass
-<<<<<<< HEAD
 class MacroEventInfo(InfoLevel, Cli, File):
-=======
-class MacroEventDebug(DebugLevel, CliEventABC):
->>>>>>> cacb97c1
     msg: str
 
     def message(self) -> str:
@@ -376,11 +368,7 @@
 
 
 @dataclass
-<<<<<<< HEAD
 class MacroEventDebug(DebugLevel, Cli, File):
-=======
-class MacroEventInfo(InfoLevel, CliEventABC):
->>>>>>> cacb97c1
     msg: str
 
     def message(self) -> str:
@@ -388,82 +376,79 @@
 
 
 @dataclass
-<<<<<<< HEAD
-class NewConnectionOpening(DebugLevel, Cli, File):
-=======
-class NewConnection(DebugLevel, CliEventABC):
+class NewConnection(DebugLevel, Cli, File):
     conn_type: str
     conn_name: str
 
-    def cli_msg(self) -> str:
+    def message(self) -> str:
         return f'Acquiring new {self.conn_type} connection "{self.conn_name}"'
 
 
 @dataclass
-class ConnectionReused(DebugLevel, CliEventABC):
+class ConnectionReused(DebugLevel, Cli, File):
     conn_name: str
 
-    def cli_msg(self) -> str:
+    def message(self) -> str:
         return f"Re-using an available connection from the pool (formerly {self.conn_name})"
 
 
 @dataclass
-class ConnectionLeftOpen(DebugLevel, CliEventABC):
+class ConnectionLeftOpen(DebugLevel, Cli, File):
     conn_name: Optional[str]
 
-    def cli_msg(self) -> str:
+    def message(self) -> str:
         return f"Connection '{self.conn_name}' was left open."
 
 
 @dataclass
-class ConnectionClosed(DebugLevel, CliEventABC):
+class ConnectionClosed(DebugLevel, Cli, File):
     conn_name: Optional[str]
 
-    def cli_msg(self) -> str:
+    def message(self) -> str:
         return f"Connection '{self.conn_name}' was properly closed."
 
 
 @dataclass
-class RollbackFailed(ShowException, DebugLevel, CliEventABC):
+class RollbackFailed(ShowException, DebugLevel, Cli, File):
     conn_name: Optional[str]
 
-    def cli_msg(self) -> str:
+    def message(self) -> str:
         return f"Failed to rollback '{self.conn_name}'"
 
 
 # TODO: can we combine this with ConnectionClosed?
 @dataclass
-class ConnectionClosed2(DebugLevel, CliEventABC):
+class ConnectionClosed2(DebugLevel, Cli, File):
     conn_name: Optional[str]
 
-    def cli_msg(self) -> str:
+    def message(self) -> str:
         return f"On {self.conn_name}: Close"
 
 
 # TODO: can we combine this with ConnectionLeftOpen?
 @dataclass
-class ConnectionLeftOpen2(DebugLevel, CliEventABC):
+class ConnectionLeftOpen2(DebugLevel, Cli, File):
     conn_name: Optional[str]
 
-    def cli_msg(self) -> str:
+    def message(self) -> str:
         return f"On {self.conn_name}: No close available on handle"
 
 
 @dataclass
-class Rollback(DebugLevel, CliEventABC):
+class Rollback(DebugLevel, Cli, File):
     conn_name: Optional[str]
 
-    def cli_msg(self) -> str:
+    def message(self) -> str:
         return f"On {self.conn_name}: ROLLBACK"
 
 
 @dataclass
-class CacheMiss(DebugLevel, CliEventABC):
+class CacheMiss(DebugLevel, Cli, File):
     conn_name: Any  # TODO mypy says this is `Callable[[], str]`??  ¯\_(ツ)_/¯
     database: Optional[str]
     schema: str
 
-    def cli_msg(self) -> str:
+    def message(self) -> str:
         return (
             f'On "{self.conn_name}": cache miss for schema '
             '"{self.database}.{self.schema}", this is inefficient'
@@ -471,84 +456,84 @@
 
 
 @dataclass
-class ListRelations(DebugLevel, CliEventABC):
+class ListRelations(DebugLevel, Cli, File):
     database: Optional[str]
     schema: str
     relations: List[BaseRelation]
 
-    def cli_msg(self) -> str:
+    def message(self) -> str:
         return f"with database={self.database}, schema={self.schema}, relations={self.relations}"
 
 
 @dataclass
-class ConnectionUsed(DebugLevel, CliEventABC):
+class ConnectionUsed(DebugLevel, Cli, File):
     conn_type: str
     conn_name: Optional[str]
 
-    def cli_msg(self) -> str:
+    def message(self) -> str:
         return f'Using {self.conn_type} connection "{self.conn_name}"'
 
 
 @dataclass
-class SQLQuery(DebugLevel, CliEventABC):
+class SQLQuery(DebugLevel, Cli, File):
     conn_name: Optional[str]
     sql: str
 
-    def cli_msg(self) -> str:
+    def message(self) -> str:
         return f"On {self.conn_name}: {self.sql}"
 
 
 @dataclass
-class SQLQueryStatus(DebugLevel, CliEventABC):
+class SQLQueryStatus(DebugLevel, Cli, File):
     status: Union[AdapterResponse, str]
     elapsed: float
 
-    def cli_msg(self) -> str:
+    def message(self) -> str:
         return f"SQL status: {self.status} in {self.elapsed} seconds"
 
 
 @dataclass
-class SQLCommit(DebugLevel, CliEventABC):
+class SQLCommit(DebugLevel, Cli, File):
     conn_name: str
 
-    def cli_msg(self) -> str:
+    def message(self) -> str:
         return f"On {self.conn_name}: COMMIT"
 
 
 @dataclass
-class ColTypeChange(DebugLevel, CliEventABC):
+class ColTypeChange(DebugLevel, Cli, File):
     orig_type: str
     new_type: str
     table: str
 
-    def cli_msg(self) -> str:
+    def message(self) -> str:
         return f"Changing col type from {self.orig_type} to {self.new_type} in table {self.table}"
 
 
 @dataclass
-class SchemaCreation(DebugLevel, CliEventABC):
+class SchemaCreation(DebugLevel, Cli, File):
     relation: BaseRelation
 
-    def cli_msg(self) -> str:
+    def message(self) -> str:
         return f'Creating schema "{self.relation}"'
 
 
 @dataclass
-class SchemaDrop(DebugLevel, CliEventABC):
+class SchemaDrop(DebugLevel, Cli, File):
     relation: BaseRelation
 
-    def cli_msg(self) -> str:
+    def message(self) -> str:
         return f'Dropping schema "{self.relation}".'
 
 
 # TODO pretty sure this is only ever called in dead code
 # see: core/dbt/adapters/cache.py _add_link vs add_link
 @dataclass
-class UncachedRelation(DebugLevel, CliEventABC):
+class UncachedRelation(DebugLevel, Cli, File):
     dep_key: _ReferenceKey
     ref_key: _ReferenceKey
 
-    def cli_msg(self) -> str:
+    def message(self) -> str:
         return (
             f"{self.dep_key} references {str(self.ref_key)} "
             "but {self.ref_key.database}.{self.ref_key.schema}"
@@ -557,80 +542,80 @@
 
 
 @dataclass
-class AddLink(DebugLevel, CliEventABC):
+class AddLink(DebugLevel, Cli, File):
     dep_key: _ReferenceKey
     ref_key: _ReferenceKey
 
-    def cli_msg(self) -> str:
+    def message(self) -> str:
         return f"adding link, {self.dep_key} references {self.ref_key}"
 
 
 @dataclass
-class AddRelation(DebugLevel, CliEventABC):
+class AddRelation(DebugLevel, Cli, File):
     relation: _CachedRelation
 
-    def cli_msg(self) -> str:
+    def message(self) -> str:
         return f"Adding relation: {str(self.relation)}"
 
 
 @dataclass
-class DropMissingRelation(DebugLevel, CliEventABC):
+class DropMissingRelation(DebugLevel, Cli, File):
     relation: _ReferenceKey
 
-    def cli_msg(self) -> str:
+    def message(self) -> str:
         return f"dropped a nonexistent relationship: {str(self.relation)}"
 
 
 @dataclass
-class DropCascade(DebugLevel, CliEventABC):
+class DropCascade(DebugLevel, Cli, File):
     dropped: _ReferenceKey
     consequences: Set[_ReferenceKey]
 
-    def cli_msg(self) -> str:
+    def message(self) -> str:
         return f"drop {self.dropped} is cascading to {self.consequences}"
 
 
 @dataclass
-class DropRelation(DebugLevel, CliEventABC):
+class DropRelation(DebugLevel, Cli, File):
     dropped: _ReferenceKey
 
-    def cli_msg(self) -> str:
+    def message(self) -> str:
         return f"Dropping relation: {self.dropped}"
 
 
 @dataclass
-class UpdateReference(DebugLevel, CliEventABC):
+class UpdateReference(DebugLevel, Cli, File):
     old_key: _ReferenceKey
     new_key: _ReferenceKey
     cached_key: _ReferenceKey
 
-    def cli_msg(self) -> str:
+    def message(self) -> str:
         return f"updated reference from {self.old_key} -> {self.cached_key} to "\
             "{self.new_key} -> {self.cached_key}"
 
 
 @dataclass
-class TemporaryRelation(DebugLevel, CliEventABC):
+class TemporaryRelation(DebugLevel, Cli, File):
     key: _ReferenceKey
 
-    def cli_msg(self) -> str:
+    def message(self) -> str:
         return f"old key {self.key} not found in self.relations, assuming temporary"
 
 
 @dataclass
-class RenameSchema(DebugLevel, CliEventABC):
+class RenameSchema(DebugLevel, Cli, File):
     old_key: _ReferenceKey
     new_key: _ReferenceKey
 
-    def cli_msg(self) -> str:
+    def message(self) -> str:
         return f"Renaming relation {self.old_key} to {self.new_key}"
 
 
 @dataclass
-class DumpBeforeAddGraph(DebugLevel, CliEventABC):
+class DumpBeforeAddGraph(DebugLevel, Cli, File):
     graph_func: Callable[[], Dict[str, List[str]]]
 
-    def cli_msg(self) -> str:
+    def message(self) -> str:
         # workaround for https://github.com/python/mypy/issues/6910
         # TODO remove when we've upgraded to a mypy version without that bug
         func_returns = cast(Callable[[], Dict[str, List[str]]], getattr(self, "graph_func"))
@@ -638,46 +623,46 @@
 
 
 @dataclass
-class DumpAfterAddGraph(DebugLevel, CliEventABC):
+class DumpAfterAddGraph(DebugLevel, Cli, File):
     graph_func: Callable[[], Dict[str, List[str]]]
 
-    def cli_msg(self) -> str:
+    def message(self) -> str:
         # workaround for https://github.com/python/mypy/issues/6910
         func_returns = cast(Callable[[], Dict[str, List[str]]], getattr(self, "graph_func"))
         return f"after adding: {func_returns}"
 
 
 @dataclass
-class DumpBeforeRenameSchema(DebugLevel, CliEventABC):
+class DumpBeforeRenameSchema(DebugLevel, Cli, File):
     graph_func: Callable[[], Dict[str, List[str]]]
 
-    def cli_msg(self) -> str:
+    def message(self) -> str:
         # workaround for https://github.com/python/mypy/issues/6910
         func_returns = cast(Callable[[], Dict[str, List[str]]], getattr(self, "graph_func"))
         return f"before rename: {func_returns}"
 
 
 @dataclass
-class DumpAfterRenameSchema(DebugLevel, CliEventABC):
+class DumpAfterRenameSchema(DebugLevel, Cli, File):
     graph_func: Callable[[], Dict[str, List[str]]]
 
-    def cli_msg(self) -> str:
+    def message(self) -> str:
         # workaround for https://github.com/python/mypy/issues/6910
         func_returns = cast(Callable[[], Dict[str, List[str]]], getattr(self, "graph_func"))
         return f"after rename: {func_returns}"
 
 
 @dataclass
-class AdapterImportError(InfoLevel, CliEventABC):
+class AdapterImportError(InfoLevel, Cli, File):
     exc: ModuleNotFoundError
 
-    def cli_msg(self) -> str:
+    def message(self) -> str:
         return f"Error importing adapter: {self.exc}"
 
 
 @dataclass
-class PluginLoadError(ShowException, DebugLevel, CliEventABC):
-    def cli_msg(self):
+class PluginLoadError(ShowException, DebugLevel, Cli, File):
+    def message(self):
         pass
 
 
@@ -693,8 +678,7 @@
 
 
 @dataclass
-class NewConnectionOpening(DebugLevel, CliEventABC):
->>>>>>> cacb97c1
+class NewConnectionOpening(DebugLevel, Cli, File):
     connection_state: str
 
     def message(self) -> str:
