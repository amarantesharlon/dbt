--- conflicted
+++ resolved
@@ -1,7 +1,4 @@
 {% macro get_materialized_view_configuration_changes(existing_relation, new_config) %}
-<<<<<<< HEAD
-    -- TODO: move this from jinja into python, it is not a template and does not need to be overwritten
-=======
     /* {#
     It's recommended that configuration changes be formatted as follows:
     {"<change_category>": [{"action": "<name>", "context": ...}]}
@@ -16,7 +13,6 @@
 
     Either way, `get_materialized_view_configuration_changes` needs to align with `get_alter_materialized_view_as_sql`.
     #} */
->>>>>>> 96d94393
     {{- log('Determining configuration changes on: ' ~ existing_relation) -}}
     {%- do return(adapter.dispatch('get_materialized_view_configuration_changes', 'dbt')(existing_relation, new_config)) -%}
 {% endmacro %}
