--- conflicted
+++ resolved
@@ -33,11 +33,8 @@
     Exposure = "exposure"
     Metric = "metric"
     Group = "group"
-<<<<<<< HEAD
-    PublicModel = "public model"
-=======
+    PublicModel = "publicmodel"
     SemanticModel = "semanticmodel"
->>>>>>> d46e8855
 
     @classmethod
     def executable(cls) -> List["NodeType"]:
