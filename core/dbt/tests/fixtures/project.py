--- conflicted
+++ resolved
@@ -274,18 +274,12 @@
     selectors_yml,
     schema,
     project_files,
-<<<<<<< HEAD
-    data_dir,
+    shared_data_dir,
+    test_data_dir,
     logs_dir
 ):
     setup_event_logger(logs_dir)
-=======
-    shared_data_dir,
-    test_data_dir,
-):
-    setup_event_logger("logs")
     os.chdir(project_root)
->>>>>>> db991c9c
     # Return whatever is needed later in tests but can only come from fixtures, so we can keep
     # the signatures in the test signature to a minimum.
     return TestProjInfo(
