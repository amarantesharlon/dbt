--- conflicted
+++ resolved
@@ -250,15 +250,7 @@
         collected.update(self.collect_models(graph, collected, spec))
         collected.update(self.collect_tests(graph, collected))
 
-<<<<<<< HEAD
-        return model_nodes | test_nodes
-=======
-        # filter out all actual source nodes now that we've calculated any
-        # children specifiers
-        source_nodes = set(uid for uid, _ in self.source_nodes(graph))
-
-        return collected.difference(source_nodes)
->>>>>>> 47cc931b
+        return collected
 
     def select_nodes(self, graph, raw_include_specs, raw_exclude_specs):
         selected_nodes = set()
