import builtins
import json
import re
from typing import Any, Dict, List, Mapping, Optional, Union

from dbt.dataclass_schema import ValidationError
from dbt.events.helpers import env_secrets, scrub_secrets
from dbt.node_types import NodeType
from dbt.ui import line_wrap_message

import dbt.dataclass_schema


class MacroReturn(builtins.BaseException):
    """
    Hack of all hacks
    This is not actually an exception.
    It's how we return a value from a macro.
    """

    def __init__(self, value):
        self.value = value


class Exception(builtins.Exception):
    CODE = -32000
    MESSAGE = "Server Error"

    def data(self):
        # if overriding, make sure the result is json-serializable.
        return {
            "type": self.__class__.__name__,
            "message": str(self),
        }


class DbtInternalError(Exception):
    def __init__(self, msg: str):
        self.stack: List = []
        self.msg = scrub_secrets(msg, env_secrets())

    @property
    def type(self):
        return "Internal"

    def process_stack(self):
        lines = []
        stack = self.stack
        first = True

        if len(stack) > 1:
            lines.append("")

            for item in stack:
                msg = "called by"

                if first:
                    msg = "in"
                    first = False

                lines.append(f"> {msg}")

        return lines

    def __str__(self):
        if hasattr(self.msg, "split"):
            split_msg = self.msg.split("\n")
        else:
            split_msg = str(self.msg).split("\n")

        lines = ["{}".format(self.type + " Error")] + split_msg

        lines += self.process_stack()

        return lines[0] + "\n" + "\n".join(["  " + line for line in lines[1:]])


class DbtRuntimeError(RuntimeError, Exception):
    CODE = 10001
    MESSAGE = "Runtime error"

    def __init__(self, msg: str, node=None):
        self.stack: List = []
        self.node = node
        self.msg = scrub_secrets(msg, env_secrets())

    def add_node(self, node=None):
        if node is not None and node is not self.node:
            if self.node is not None:
                self.stack.append(self.node)
            self.node = node

    @property
    def type(self):
        return "Runtime"

    def node_to_string(self, node):
        if node is None:
            return "<Unknown>"
        if not hasattr(node, "name"):
            # we probably failed to parse a block, so we can't know the name
            return f"{node.resource_type} ({node.original_file_path})"

        if hasattr(node, "contents"):
            # handle FileBlocks. They aren't really nodes but we want to render
            # out the path we know at least. This indicates an error during
            # block parsing.
            return f"{node.path.original_file_path}"
        return f"{node.resource_type} {node.name} ({node.original_file_path})"

    def process_stack(self):
        lines = []
        stack = self.stack + [self.node]
        first = True

        if len(stack) > 1:
            lines.append("")

            for item in stack:
                msg = "called by"

                if first:
                    msg = "in"
                    first = False

                lines.append(f"> {msg} {self.node_to_string(item)}")

        return lines

    def validator_error_message(self, exc: builtins.Exception):
        """Given a dbt.dataclass_schema.ValidationError (which is basically a
        jsonschema.ValidationError), return the relevant parts as a string
        """
        if not isinstance(exc, dbt.dataclass_schema.ValidationError):
            return str(exc)
        path = "[%s]" % "][".join(map(repr, exc.relative_path))
        return f"at path {path}: {exc.message}"

    def __str__(self, prefix: str = "! "):
        node_string = ""

        if self.node is not None:
            node_string = f" in {self.node_to_string(self.node)}"

        if hasattr(self.msg, "split"):
            split_msg = self.msg.split("\n")
        else:
            split_msg = str(self.msg).split("\n")

        lines = ["{}{}".format(self.type + " Error", node_string)] + split_msg

        lines += self.process_stack()

        return lines[0] + "\n" + "\n".join(["  " + line for line in lines[1:]])

    def data(self):
        result = Exception.data(self)
        if self.node is None:
            return result

        result.update(
            {
                "raw_code": self.node.raw_code,
                # the node isn't always compiled, but if it is, include that!
                "compiled_code": getattr(self.node, "compiled_code", None),
            }
        )
        return result


class DbtDatabaseError(DbtRuntimeError):
    CODE = 10003
    MESSAGE = "Database Error"

    def process_stack(self):
        lines = []

        if hasattr(self.node, "build_path") and self.node.build_path:
            lines.append(f"compiled Code at {self.node.build_path}")

        return lines + DbtRuntimeError.process_stack(self)

    @property
    def type(self):
        return "Database"


class CompilationError(DbtRuntimeError):
    CODE = 10004
    MESSAGE = "Compilation Error"

    @property
    def type(self):
        return "Compilation"

    def _fix_dupe_msg(self, path_1: str, path_2: str, name: str, type_name: str) -> str:
        if path_1 == path_2:
            return (
                f"remove one of the {type_name} entries for {name} in this file:\n - {path_1!s}\n"
            )
        else:
            return (
                f"remove the {type_name} entry for {name} in one of these files:\n"
                f" - {path_1!s}\n{path_2!s}"
            )


class ModelContractError(DbtRuntimeError):
    CODE = 10016
    MESSAGE = "Contract Error"

    def __init__(self, reasons, node=None):
        self.reasons = reasons
        super().__init__(self.message(), node)

    @property
    def type(self):
        return "Contract"

    def message(self):
        return (
            f"There is a breaking change in the model contract because {self.reasons}; "
            "you may need to create a new version. See: https://docs.getdbt.com/docs/collaborate/publish/model-versions"
        )


class RecursionError(DbtRuntimeError):
    pass


class DbtValidationError(DbtRuntimeError):
    CODE = 10005
    MESSAGE = "Validation Error"


class ParsingError(DbtRuntimeError):
    CODE = 10015
    MESSAGE = "Parsing Error"

    @property
    def type(self):
        return "Parsing"


# TODO: this isn't raised in the core codebase.  Is it raised elsewhere?
class JSONValidationError(DbtValidationError):
    def __init__(self, typename, errors):
        self.typename = typename
        self.errors = errors
        self.errors_message = ", ".join(errors)
        msg = f'Invalid arguments passed to "{self.typename}" instance: {self.errors_message}'
        super().__init__(msg)

    def __reduce__(self):
        # see https://stackoverflow.com/a/36342588 for why this is necessary
        return (JSONValidationError, (self.typename, self.errors))


class IncompatibleSchemaError(DbtRuntimeError):
    def __init__(self, expected: str, found: Optional[str] = None):
        self.expected = expected
        self.found = found
        self.filename = "input file"

        super().__init__(msg=self.get_message())

    def add_filename(self, filename: str):
        self.filename = filename
        self.msg = self.get_message()

    def get_message(self) -> str:
        found_str = "nothing"
        if self.found is not None:
            found_str = f'"{self.found}"'

        msg = (
            f'Expected a schema version of "{self.expected}" in '
            f"{self.filename}, but found {found_str}. Are you running with a "
            f"different version of dbt?"
        )
        return msg

    CODE = 10014
    MESSAGE = "Incompatible Schema"


class JinjaRenderingError(CompilationError):
    pass


class UndefinedMacroError(CompilationError):
    def __str__(self, prefix: str = "! ") -> str:
        msg = super().__str__(prefix)
        return (
            f"{msg}. This can happen when calling a macro that does "
            "not exist. Check for typos and/or install package dependencies "
            'with "dbt deps".'
        )


class AliasError(DbtValidationError):
    pass


class DependencyError(Exception):
    CODE = 10006
    MESSAGE = "Dependency Error"


class DbtConfigError(DbtRuntimeError):
    CODE = 10007
    MESSAGE = "DBT Configuration Error"

    def __init__(self, msg: str, project=None, result_type="invalid_project", path=None):
        self.project = project
        super().__init__(msg)
        self.result_type = result_type
        self.path = path

    def __str__(self, prefix="! ") -> str:
        msg = super().__str__(prefix)
        if self.path is None:
            return msg
        else:
            return f"{msg}\n\nError encountered in {self.path}"


class FailFastError(DbtRuntimeError):
    CODE = 10013
    MESSAGE = "FailFast Error"

    def __init__(self, msg: str, result=None, node=None):
        super().__init__(msg=msg, node=node)
        self.result = result

    @property
    def type(self):
        return "FailFast"


class DbtProjectError(DbtConfigError):
    pass


class DbtSelectorsError(DbtConfigError):
    pass


class DbtProfileError(DbtConfigError):
    pass


class SemverError(Exception):
    def __init__(self, msg: str = None):
        self.msg = msg
        if msg is not None:
            super().__init__(msg)
        else:
            super().__init__()


class VersionsNotCompatibleError(SemverError):
    pass


class NotImplementedError(Exception):
    def __init__(self, msg: str):
        self.msg = msg
        self.formatted_msg = f"ERROR: {self.msg}"
        super().__init__(self.formatted_msg)


class FailedToConnectError(DbtDatabaseError):
    pass


class CommandError(DbtRuntimeError):
    def __init__(self, cwd: str, cmd: List[str], msg: str = "Error running command"):
        cmd_scrubbed = list(scrub_secrets(cmd_txt, env_secrets()) for cmd_txt in cmd)
        super().__init__(msg)
        self.cwd = cwd
        self.cmd = cmd_scrubbed
        self.args = (cwd, cmd_scrubbed, msg)

    def __str__(self):
        if len(self.cmd) == 0:
            return f"{self.msg}: No arguments given"
        return f'{self.msg}: "{self.cmd[0]}"'


class ExecutableError(CommandError):
    def __init__(self, cwd: str, cmd: List[str], msg: str):
        super().__init__(cwd, cmd, msg)


class WorkingDirectoryError(CommandError):
    def __init__(self, cwd: str, cmd: List[str], msg: str):
        super().__init__(cwd, cmd, msg)

    def __str__(self):
        return f'{self.msg}: "{self.cwd}"'


class CommandResultError(CommandError):
    def __init__(
        self,
        cwd: str,
        cmd: List[str],
        returncode: Union[int, Any],
        stdout: bytes,
        stderr: bytes,
        msg: str = "Got a non-zero returncode",
    ):
        super().__init__(cwd, cmd, msg)
        self.returncode = returncode
        self.stdout = scrub_secrets(stdout.decode("utf-8"), env_secrets())
        self.stderr = scrub_secrets(stderr.decode("utf-8"), env_secrets())
        self.args = (cwd, self.cmd, returncode, self.stdout, self.stderr, msg)

    def __str__(self):
        return f"{self.msg} running: {self.cmd}"


class InvalidConnectionError(DbtRuntimeError):
    def __init__(self, thread_id, known: List):
        self.thread_id = thread_id
        self.known = known
        super().__init__(
            msg="connection never acquired for thread {self.thread_id}, have {self.known}"
        )


class InvalidSelectorError(DbtRuntimeError):
    def __init__(self, name: str):
        self.name = name
        super().__init__(name)


class DuplicateYamlKeyError(CompilationError):
    pass


class ConnectionError(Exception):
    """
    There was a problem with the connection that returned a bad response,
    timed out, or resulted in a file that is corrupt.
    """

    pass


# event level exception
class EventCompilationError(CompilationError):
    def __init__(self, msg: str, node):
        self.msg = scrub_secrets(msg, env_secrets())
        self.node = node
        super().__init__(msg=self.msg)


# compilation level exceptions
class GraphDependencyNotFoundError(CompilationError):
    def __init__(self, node, dependency: str):
        self.node = node
        self.dependency = dependency
        super().__init__(msg=self.get_message())

    def get_message(self) -> str:
        msg = f"'{self.node.unique_id}' depends on '{self.dependency}' which is not in the graph!"
        return msg


# client level exceptions


class NoSupportedLanguagesFoundError(CompilationError):
    def __init__(self, node):
        self.node = node
        self.msg = f"No supported_languages found in materialization macro {self.node.name}"
        super().__init__(msg=self.msg)


class MaterializtionMacroNotUsedError(CompilationError):
    def __init__(self, node):
        self.node = node
        self.msg = "Only materialization macros can be used with this function"
        super().__init__(msg=self.msg)


class UndefinedCompilationError(CompilationError):
    def __init__(self, name: str, node):
        self.name = name
        self.node = node
        self.msg = f"{self.name} is undefined"
        super().__init__(msg=self.msg)


class CaughtMacroErrorWithNodeError(CompilationError):
    def __init__(self, exc, node):
        self.exc = exc
        self.node = node
        super().__init__(msg=str(exc))


class CaughtMacroError(CompilationError):
    def __init__(self, exc):
        self.exc = exc
        super().__init__(msg=str(exc))


class MacroNameNotStringError(CompilationError):
    def __init__(self, kwarg_value):
        self.kwarg_value = kwarg_value
        super().__init__(msg=self.get_message())

    def get_message(self) -> str:
        msg = (
            f"The macro_name parameter ({self.kwarg_value}) "
            "to adapter.dispatch was not a string"
        )
        return msg


class MissingControlFlowStartTagError(CompilationError):
    def __init__(self, tag, expected_tag: str, tag_parser):
        self.tag = tag
        self.expected_tag = expected_tag
        self.tag_parser = tag_parser
        super().__init__(msg=self.get_message())

    def get_message(self) -> str:
        linepos = self.tag_parser.linepos(self.tag.start)
        msg = (
            f"Got an unexpected control flow end tag, got {self.tag.block_type_name} but "
            f"expected {self.expected_tag} next (@ {linepos})"
        )
        return msg


class UnexpectedControlFlowEndTagError(CompilationError):
    def __init__(self, tag, expected_tag: str, tag_parser):
        self.tag = tag
        self.expected_tag = expected_tag
        self.tag_parser = tag_parser
        super().__init__(msg=self.get_message())

    def get_message(self) -> str:
        linepos = self.tag_parser.linepos(self.tag.start)
        msg = (
            f"Got an unexpected control flow end tag, got {self.tag.block_type_name} but "
            f"never saw a preceeding {self.expected_tag} (@ {linepos})"
        )
        return msg


class UnexpectedMacroEOFError(CompilationError):
    def __init__(self, expected_name: str, actual_name: str):
        self.expected_name = expected_name
        self.actual_name = actual_name
        super().__init__(msg=self.get_message())

    def get_message(self) -> str:
        msg = f'unexpected EOF, expected {self.expected_name}, got "{self.actual_name}"'
        return msg


class MacroNamespaceNotStringError(CompilationError):
    def __init__(self, kwarg_type: Any):
        self.kwarg_type = kwarg_type
        super().__init__(msg=self.get_message())

    def get_message(self) -> str:
        msg = (
            "The macro_namespace parameter to adapter.dispatch "
            f"is a {self.kwarg_type}, not a string"
        )
        return msg


class NestedTagsError(CompilationError):
    def __init__(self, outer, inner):
        self.outer = outer
        self.inner = inner
        super().__init__(msg=self.get_message())

    def get_message(self) -> str:
        msg = (
            f"Got nested tags: {self.outer.block_type_name} (started at {self.outer.start}) did "
            f"not have a matching {{{{% end{self.outer.block_type_name} %}}}} before a "
            f"subsequent {self.inner.block_type_name} was found (started at {self.inner.start})"
        )
        return msg


class BlockDefinitionNotAtTopError(CompilationError):
    def __init__(self, tag_parser, tag_start):
        self.tag_parser = tag_parser
        self.tag_start = tag_start
        super().__init__(msg=self.get_message())

    def get_message(self) -> str:
        position = self.tag_parser.linepos(self.tag_start)
        msg = (
            f"Got a block definition inside control flow at {position}. "
            "All dbt block definitions must be at the top level"
        )
        return msg


class MissingCloseTagError(CompilationError):
    def __init__(self, block_type_name: str, linecount: int):
        self.block_type_name = block_type_name
        self.linecount = linecount
        super().__init__(msg=self.get_message())

    def get_message(self) -> str:
        msg = f"Reached EOF without finding a close tag for {self.block_type_name} (searched from line {self.linecount})"
        return msg


class UnknownGitCloningProblemError(DbtRuntimeError):
    def __init__(self, repo: str):
        self.repo = scrub_secrets(repo, env_secrets())
        super().__init__(msg=self.get_message())

    def get_message(self) -> str:
        msg = f"""\
        Something went wrong while cloning {self.repo}
        Check the debug logs for more information
        """
        return msg


class BadSpecError(DbtInternalError):
    def __init__(self, repo, revision, error):
        self.repo = repo
        self.revision = revision
        self.stderr = scrub_secrets(error.stderr.strip(), env_secrets())
        super().__init__(msg=self.get_message())

    def get_message(self) -> str:
        msg = f"Error checking out spec='{self.revision}' for repo {self.repo}\n{self.stderr}"
        return msg


class GitCloningError(DbtInternalError):
    def __init__(self, repo: str, revision: str, error: CommandResultError):
        self.repo = repo
        self.revision = revision
        self.error = error
        super().__init__(msg=self.get_message())

    def get_message(self) -> str:
        stderr = self.error.stderr.strip()
        if "usage: git" in stderr:
            stderr = stderr.split("\nusage: git")[0]
        if re.match("fatal: destination path '(.+)' already exists", stderr):
            self.error.cmd = list(scrub_secrets(str(self.error.cmd), env_secrets()))
            raise self.error

        msg = f"Error checking out spec='{self.revision}' for repo {self.repo}\n{stderr}"
        return scrub_secrets(msg, env_secrets())


class GitCheckoutError(BadSpecError):
    pass


class MaterializationArgError(CompilationError):
    def __init__(self, name: str, argument: str):
        self.name = name
        self.argument = argument
        super().__init__(msg=self.get_message())

    def get_message(self) -> str:
        msg = f"materialization '{self.name}' received unknown argument '{self.argument}'."
        return msg


class OperationError(CompilationError):
    def __init__(self, operation_name):
        self.operation_name = operation_name
        super().__init__(msg=self.get_message())

    def get_message(self) -> str:
        msg = (
            f"dbt encountered an error when attempting to create a {self.operation_name}. "
            "If this error persists, please create an issue at: \n\n"
            "https://github.com/dbt-labs/dbt-core"
        )

        return msg


class SymbolicLinkError(CompilationError):
    def __init__(self):
        super().__init__(msg=self.get_message())

    def get_message(self) -> str:
        msg = (
            "dbt encountered an error when attempting to create a symbolic link. "
            "If this error persists, please create an issue at: \n\n"
            "https://github.com/dbt-labs/dbt-core"
        )

        return msg


# context level exceptions
class ZipStrictWrongTypeError(CompilationError):
    def __init__(self, exc):
        self.exc = exc
        msg = str(self.exc)
        super().__init__(msg=msg)


class SetStrictWrongTypeError(CompilationError):
    def __init__(self, exc):
        self.exc = exc
        msg = str(self.exc)
        super().__init__(msg=msg)


class LoadAgateTableValueError(CompilationError):
    def __init__(self, exc: ValueError, node):
        self.exc = exc
        self.node = node
        msg = str(self.exc)
        super().__init__(msg=msg)


class LoadAgateTableNotSeedError(CompilationError):
    def __init__(self, resource_type, node):
        self.resource_type = resource_type
        self.node = node
        msg = f"can only load_agate_table for seeds (got a {self.resource_type})"
        super().__init__(msg=msg)


class MacrosSourcesUnWriteableError(CompilationError):
    def __init__(self, node):
        self.node = node
        msg = 'cannot "write" macros or sources'
        super().__init__(msg=msg)


class PackageNotInDepsError(CompilationError):
    def __init__(self, package_name: str, node):
        self.package_name = package_name
        self.node = node
        msg = f"Node package named {self.package_name} not found!"
        super().__init__(msg=msg)


class OperationsCannotRefEphemeralNodesError(CompilationError):
    def __init__(self, target_name: str, node):
        self.target_name = target_name
        self.node = node
        msg = f"Operations can not ref() ephemeral nodes, but {target_name} is ephemeral"
        super().__init__(msg=msg)


class PersistDocsValueTypeError(CompilationError):
    def __init__(self, persist_docs: Any):
        self.persist_docs = persist_docs
        msg = (
            "Invalid value provided for 'persist_docs'. Expected dict "
            f"but received {type(self.persist_docs)}"
        )
        super().__init__(msg=msg)


class InlineModelConfigError(CompilationError):
    def __init__(self, node):
        self.node = node
        msg = "Invalid inline model config"
        super().__init__(msg=msg)


class ConflictingConfigKeysError(CompilationError):
    def __init__(self, oldkey: str, newkey: str, node):
        self.oldkey = oldkey
        self.newkey = newkey
        self.node = node
        msg = f'Invalid config, has conflicting keys "{self.oldkey}" and "{self.newkey}"'
        super().__init__(msg=msg)


class NumberSourceArgsError(CompilationError):
    def __init__(self, args, node):
        self.args = args
        self.node = node
        msg = f"source() takes exactly two arguments ({len(self.args)} given)"
        super().__init__(msg=msg)


class RequiredVarNotFoundError(CompilationError):
    def __init__(self, var_name: str, merged: Dict, node):
        self.var_name = var_name
        self.merged = merged
        self.node = node
        super().__init__(msg=self.get_message())

    def get_message(self) -> str:
        if self.node is not None:
            node_name = self.node.name
        else:
            node_name = "<Configuration>"

        dct = {k: self.merged[k] for k in self.merged}
        pretty_vars = json.dumps(dct, sort_keys=True, indent=4)

        msg = f"Required var '{self.var_name}' not found in config:\nVars supplied to {node_name} = {pretty_vars}"
        return msg


class PackageNotFoundForMacroError(CompilationError):
    def __init__(self, package_name: str):
        self.package_name = package_name
        msg = f"Could not find package '{self.package_name}'"
        super().__init__(msg=msg)


class SecretEnvVarLocationError(ParsingError):
    def __init__(self, env_var_name: str):
        self.env_var_name = env_var_name
        super().__init__(msg=self.get_message())

    def get_message(self) -> str:
        msg = (
            "Secret env vars are allowed only in profiles.yml or packages.yml. "
            f"Found '{self.env_var_name}' referenced elsewhere."
        )
        return msg


class MacroArgTypeError(CompilationError):
    def __init__(self, method_name: str, arg_name: str, got_value: Any, expected_type):
        self.method_name = method_name
        self.arg_name = arg_name
        self.got_value = got_value
        self.expected_type = expected_type
        super().__init__(msg=self.get_message())

    def get_message(self) -> str:
        got_type = type(self.got_value)
        msg = (
            f"'adapter.{self.method_name}' expects argument "
            f"'{self.arg_name}' to be of type '{self.expected_type}', instead got "
            f"{self.got_value} ({got_type})"
        )
        return msg


class BooleanError(CompilationError):
    def __init__(self, return_value: Any, macro_name: str):
        self.return_value = return_value
        self.macro_name = macro_name
        super().__init__(msg=self.get_message())

    def get_message(self) -> str:
        msg = (
            f"Macro '{self.macro_name}' returns '{self.return_value}'.  It is not type 'bool' "
            "and cannot not be converted reliably to a bool."
        )
        return msg


class RefArgsError(CompilationError):
    def __init__(self, node, args):
        self.node = node
        self.args = args
        super().__init__(msg=self.get_message())

    def get_message(self) -> str:
        msg = f"ref() takes at most two arguments ({len(self.args)} given)"
        return msg


class MetricArgsError(CompilationError):
    def __init__(self, node, args):
        self.node = node
        self.args = args
        super().__init__(msg=self.get_message())

    def get_message(self) -> str:
        msg = f"metric() takes at most two arguments ({len(self.args)} given)"
        return msg


class RefBadContextError(CompilationError):
    def __init__(self, node, args):
        self.node = node
        self.args = args.positional_args  # type: ignore
        self.kwargs = args.keyword_args  # type: ignore
        super().__init__(msg=self.get_message())

    def get_message(self) -> str:
        # This explicitly references model['name'], instead of model['alias'], for
        # better error messages. Ex. If models foo_users and bar_users are aliased
        # to 'users', in their respective schemas, then you would want to see
        # 'bar_users' in your error messge instead of just 'users'.
        if isinstance(self.node, dict):
            model_name = self.node["name"]
        else:
            model_name = self.node.name

        ref_args = ", ".join("'{}'".format(a) for a in self.args)

        keyword_args = ""
        if self.kwargs:
            keyword_args = ", ".join(
                "{}='{}'".format(k, v) for k, v in self.kwargs.items()  # type: ignore
            )
            keyword_args = "," + keyword_args

        ref_string = f"{{{{ ref({ref_args}{keyword_args}) }}}}"

        msg = f"""dbt was unable to infer all dependencies for the model "{model_name}".
This typically happens when ref() is placed within a conditional block.

To fix this, add the following hint to the top of the model "{model_name}":

-- depends_on: {ref_string}"""

        return msg


class DocArgsError(CompilationError):
    def __init__(self, node, args):
        self.node = node
        self.args = args
        super().__init__(msg=self.get_message())

    def get_message(self) -> str:
        msg = f"doc() takes at most two arguments ({len(self.args)} given)"
        return msg


class DocTargetNotFoundError(CompilationError):
    def __init__(self, node, target_doc_name: str, target_doc_package: Optional[str] = None):
        self.node = node
        self.target_doc_name = target_doc_name
        self.target_doc_package = target_doc_package
        super().__init__(msg=self.get_message())

    def get_message(self) -> str:
        target_package_string = ""
        if self.target_doc_package is not None:
            target_package_string = f"in package '{self. target_doc_package}' "
        msg = f"Documentation for '{self.node.unique_id}' depends on doc '{self.target_doc_name}' {target_package_string} which was not found"
        return msg


class MacroDispatchArgError(CompilationError):
    def __init__(self, macro_name: str):
        self.macro_name = macro_name
        super().__init__(msg=self.get_message())

    def get_message(self) -> str:
        msg = f"""\
        The "packages" argument of adapter.dispatch() has been deprecated.
        Use the "macro_namespace" argument instead.

        Raised during dispatch for: {self.macro_name}

        For more information, see:

        https://docs.getdbt.com/reference/dbt-jinja-functions/dispatch
        """
        return msg


class DuplicateMacroNameError(CompilationError):
    def __init__(self, node_1, node_2, namespace: str):
        self.node_1 = node_1
        self.node_2 = node_2
        self.namespace = namespace
        super().__init__(msg=self.get_message())

    def get_message(self) -> str:
        duped_name = self.node_1.name
        if self.node_1.package_name != self.node_2.package_name:
            extra = f' ("{self.node_1.package_name}" and "{self.node_2.package_name}" are both in the "{self.namespace}" namespace)'
        else:
            extra = ""

        msg = (
            f'dbt found two macros with the name "{duped_name}" in the namespace "{self.namespace}"{extra}. '
            "Since these macros have the same name and exist in the same "
            "namespace, dbt will be unable to decide which to call. To fix this, "
            f"change the name of one of these macros:\n- {self.node_1.unique_id} "
            f"({self.node_1.original_file_path})\n- {self.node_2.unique_id} ({self.node_2.original_file_path})"
        )

        return msg


# parser level exceptions
class DictParseError(ParsingError):
    def __init__(self, exc: ValidationError, node):
        self.exc = exc
        self.node = node
        msg = self.validator_error_message(exc)
        super().__init__(msg=msg)


class ConfigUpdateError(ParsingError):
    def __init__(self, exc: ValidationError, node):
        self.exc = exc
        self.node = node
        msg = self.validator_error_message(exc)
        super().__init__(msg=msg)


class PythonParsingError(ParsingError):
    def __init__(self, exc: SyntaxError, node):
        self.exc = exc
        self.node = node
        super().__init__(msg=self.get_message())

    def get_message(self) -> str:
        validated_exc = self.validator_error_message(self.exc)
        msg = f"{validated_exc}\n{self.exc.text}"
        return msg


class PythonLiteralEvalError(ParsingError):
    def __init__(self, exc: Exception, node):
        self.exc = exc
        self.node = node
        super().__init__(msg=self.get_message())

    def get_message(self) -> str:
        msg = (
            f"Error when trying to literal_eval an arg to dbt.ref(), dbt.source(), dbt.config() or dbt.config.get() \n{self.exc}\n"
            "https://docs.python.org/3/library/ast.html#ast.literal_eval\n"
            "In dbt python model, `dbt.ref`, `dbt.source`, `dbt.config`, `dbt.config.get` function args only support Python literal structures"
        )

        return msg


class ModelConfigError(ParsingError):
    def __init__(self, exc: ValidationError, node):
        self.msg = self.validator_error_message(exc)
        self.node = node
        super().__init__(msg=self.msg)


class YamlParseListError(ParsingError):
    def __init__(
        self,
        path: str,
        key: str,
        yaml_data: List,
        cause,
    ):
        self.path = path
        self.key = key
        self.yaml_data = yaml_data
        self.cause = cause
        super().__init__(msg=self.get_message())

    def get_message(self) -> str:
        if isinstance(self.cause, str):
            reason = self.cause
        elif isinstance(self.cause, ValidationError):
            reason = self.validator_error_message(self.cause)
        else:
            reason = self.cause.msg
        msg = f"Invalid {self.key} config given in {self.path} @ {self.key}: {self.yaml_data} - {reason}"
        return msg


class YamlParseDictError(ParsingError):
    def __init__(
        self,
        path: str,
        key: str,
        yaml_data: Dict[str, Any],
        cause,
    ):
        self.path = path
        self.key = key
        self.yaml_data = yaml_data
        self.cause = cause
        super().__init__(msg=self.get_message())

    def get_message(self) -> str:
        if isinstance(self.cause, str):
            reason = self.cause
        elif isinstance(self.cause, ValidationError):
            reason = self.validator_error_message(self.cause)
        else:
            reason = self.cause.msg
        msg = f"Invalid {self.key} config given in {self.path} @ {self.key}: {self.yaml_data} - {reason}"
        return msg


class YamlLoadError(ParsingError):
    def __init__(
        self,
        path: str,
        exc: DbtValidationError,
        project_name: Optional[str] = None,
    ):
        self.project_name = project_name
        self.path = path
        self.exc = exc
        super().__init__(msg=self.get_message())

    def get_message(self) -> str:
        reason = self.validator_error_message(self.exc)

        msg = f"Error reading {self.project_name}: {self.path} - {reason}"

        return msg


class TestConfigError(ParsingError):
    def __init__(self, exc: ValidationError, node):
        self.msg = self.validator_error_message(exc)
        self.node = node
        super().__init__(msg=self.msg)


class SchemaConfigError(ParsingError):
    def __init__(self, exc: ValidationError, node):
        self.msg = self.validator_error_message(exc)
        self.node = node
        super().__init__(msg=self.msg)


class SnapshopConfigError(ParsingError):
    def __init__(self, exc: ValidationError, node):
        self.msg = self.validator_error_message(exc)
        self.node = node
        super().__init__(msg=self.msg)


class DbtReferenceError(ParsingError):
    def __init__(self, unique_id: str, ref_unique_id: str, group: str):
        self.unique_id = unique_id
        self.ref_unique_id = ref_unique_id
        self.group = group
        super().__init__(msg=self.get_message())

    def get_message(self) -> str:
        return (
            f"Node {self.unique_id} attempted to reference node {self.ref_unique_id}, "
            f"which is not allowed because the referenced node is private to the {self.group} group."
        )


class InvalidAccessTypeError(ParsingError):
    def __init__(self, unique_id: str, field_value: str):
        self.unique_id = unique_id
        self.field_value = field_value
        msg = (
            f"Node {self.unique_id} has an invalid value ({self.field_value}) for the access field"
        )
        super().__init__(msg=msg)


class SameKeyNestedError(CompilationError):
    def __init__(self):
        msg = "Test cannot have the same key at the top-level and in config"
        super().__init__(msg=msg)


class TestArgIncludesModelError(CompilationError):
    def __init__(self):
        msg = 'Test arguments include "model", which is a reserved argument'
        super().__init__(msg=msg)


class UnexpectedTestNamePatternError(CompilationError):
    def __init__(self, test_name: str):
        self.test_name = test_name
        msg = f"Test name string did not match expected pattern: {self.test_name}"
        super().__init__(msg=msg)


class CustomMacroPopulatingConfigValueError(CompilationError):
    def __init__(
        self,
        target_name: str,
        name: str,
        key: str,
        err_msg: str,
        column_name: Optional[str] = None,
    ):
        self.target_name = target_name
        self.column_name = column_name
        self.name = name
        self.key = key
        self.err_msg = err_msg
        super().__init__(msg=self.get_message())

    def get_message(self) -> str:
        # Generic tests do not include custom macros in the Jinja
        # rendering context, so this will almost always fail. As it
        # currently stands, the error message is inscrutable, which
        # has caused issues for some projects migrating from
        # pre-0.20.0 to post-0.20.0.
        # See https://github.com/dbt-labs/dbt-core/issues/4103
        # and https://github.com/dbt-labs/dbt-core/issues/5294

        msg = (
            f"The {self.target_name}.{self.column_name} column's "
            f'"{self.name}" test references an undefined '
            f"macro in its {self.key} configuration argument. "
            f"The macro {self.err_msg}.\n"
            "Please note that the generic test configuration parser "
            "currently does not support using custom macros to "
            "populate configuration values"
        )
        return msg


class TagsNotListOfStringsError(CompilationError):
    def __init__(self, tags: Any):
        self.tags = tags
        msg = f"got {self.tags} ({type(self.tags)}) for tags, expected a list of strings"
        super().__init__(msg=msg)


class TagNotStringError(CompilationError):
    def __init__(self, tag: Any):
        self.tag = tag
        msg = f"got {self.tag} ({type(self.tag)}) for tag, expected a str"
        super().__init__(msg=msg)


class TestNameNotStringError(ParsingError):
    def __init__(self, test_name: Any):
        self.test_name = test_name
        super().__init__(msg=self.get_message())

    def get_message(self) -> str:

        msg = f"test name must be a str, got {type(self.test_name)} (value {self.test_name})"
        return msg


class TestArgsNotDictError(ParsingError):
    def __init__(self, test_args: Any):
        self.test_args = test_args
        super().__init__(msg=self.get_message())

    def get_message(self) -> str:

        msg = f"test arguments must be a dict, got {type(self.test_args)} (value {self.test_args})"
        return msg


class TestDefinitionDictLengthError(ParsingError):
    def __init__(self, test):
        self.test = test
        super().__init__(msg=self.get_message())

    def get_message(self) -> str:

        msg = (
            "test definition dictionary must have exactly one key, got"
            f" {self.test} instead ({len(self.test)} keys)"
        )
        return msg


class TestTypeError(ParsingError):
    def __init__(self, test: Any):
        self.test = test
        super().__init__(msg=self.get_message())

    def get_message(self) -> str:
        msg = f"test must be dict or str, got {type(self.test)} (value {self.test})"
        return msg


# This is triggered across multiple files
class EnvVarMissingError(ParsingError):
    def __init__(self, var: str):
        self.var = var
        super().__init__(msg=self.get_message())

    def get_message(self) -> str:
        msg = f"Env var required but not provided: '{self.var}'"
        return msg


class TargetNotFoundError(CompilationError):
    def __init__(
        self,
        node,
        target_name: str,
        target_kind: str,
        target_package: Optional[str] = None,
        target_version: Optional[Union[str, float]] = None,
        disabled: Optional[bool] = None,
    ):
        self.node = node
        self.target_name = target_name
        self.target_kind = target_kind
        self.target_package = target_package
        self.target_version = target_version
        self.disabled = disabled
        super().__init__(msg=self.get_message())

    def get_message(self) -> str:
        original_file_path = self.node.original_file_path
        unique_id = self.node.unique_id
        resource_type_title = self.node.resource_type.title()

        if self.disabled is None:
            reason = "was not found or is disabled"
        elif self.disabled is True:
            reason = "is disabled"
        else:
            reason = "was not found"

        target_version_string = ""
        if self.target_version is not None:
            target_version_string = f"with version '{self.target_version}' "

        target_package_string = ""
        if self.target_package is not None:
            target_package_string = f"in package '{self.target_package}' "

        msg = (
            f"{resource_type_title} '{unique_id}' ({original_file_path}) depends on a "
            f"{self.target_kind} named '{self.target_name}' {target_version_string}{target_package_string}which {reason}"
        )
        return msg


class DuplicateSourcePatchNameError(CompilationError):
    def __init__(self, patch_1, patch_2):
        self.patch_1 = patch_1
        self.patch_2 = patch_2
        super().__init__(msg=self.get_message())

    def get_message(self) -> str:
        name = f"{self.patch_1.overrides}.{self.patch_1.name}"
        fix = self._fix_dupe_msg(
            self.patch_1.path,
            self.patch_2.path,
            name,
            "sources",
        )
        msg = (
            f"dbt found two schema.yml entries for the same source named "
            f"{self.patch_1.name} in package {self.patch_1.overrides}. Sources may only be "
            f"overridden a single time. To fix this, {fix}"
        )
        return msg


class DuplicateMacroPatchNameError(CompilationError):
    def __init__(self, patch_1, existing_patch_path):
        self.patch_1 = patch_1
        self.existing_patch_path = existing_patch_path
        super().__init__(msg=self.get_message())

    def get_message(self) -> str:
        package_name = self.patch_1.package_name
        name = self.patch_1.name
        fix = self._fix_dupe_msg(
            self.patch_1.original_file_path, self.existing_patch_path, name, "macros"
        )
        msg = (
            f"dbt found two schema.yml entries for the same macro in package "
            f"{package_name} named {name}. Macros may only be described a single "
            f"time. To fix this, {fix}"
        )
        return msg


# core level exceptions
class DuplicateAliasError(AliasError):
    def __init__(self, kwargs: Mapping[str, Any], aliases: Mapping[str, str], canonical_key: str):
        self.kwargs = kwargs
        self.aliases = aliases
        self.canonical_key = canonical_key
        super().__init__(msg=self.get_message())

    def get_message(self) -> str:
        # dupe found: go through the dict so we can have a nice-ish error
        key_names = ", ".join(
            "{}".format(k) for k in self.kwargs if self.aliases.get(k) == self.canonical_key
        )
        msg = f'Got duplicate keys: ({key_names}) all map to "{self.canonical_key}"'
        return msg


# Postgres Exceptions
class UnexpectedDbReferenceError(NotImplementedError):
    def __init__(self, adapter, database, expected):
        self.adapter = adapter
        self.database = database
        self.expected = expected
        super().__init__(msg=self.get_message())

    def get_message(self) -> str:
        msg = f"Cross-db references not allowed in {self.adapter} ({self.database} vs {self.expected})"
        return msg


class CrossDbReferenceProhibitedError(CompilationError):
    def __init__(self, adapter, exc_msg: str):
        self.adapter = adapter
        self.exc_msg = exc_msg
        super().__init__(msg=self.get_message())

    def get_message(self) -> str:
        msg = f"Cross-db references not allowed in adapter {self.adapter}: Got {self.exc_msg}"
        return msg


class IndexConfigNotDictError(CompilationError):
    def __init__(self, raw_index: Any):
        self.raw_index = raw_index
        super().__init__(msg=self.get_message())

    def get_message(self) -> str:
        msg = (
            f"Invalid index config:\n"
            f"  Got: {self.raw_index}\n"
            f'  Expected a dictionary with at minimum a "columns" key'
        )
        return msg


class IndexConfigError(CompilationError):
    def __init__(self, exc: TypeError):
        self.exc = exc
        super().__init__(msg=self.get_message())

    def get_message(self) -> str:
        validator_msg = self.validator_error_message(self.exc)
        msg = f"Could not parse index config: {validator_msg}"
        return msg


# adapters exceptions
class MacroResultError(CompilationError):
    def __init__(self, freshness_macro_name: str, table):
        self.freshness_macro_name = freshness_macro_name
        self.table = table
        super().__init__(msg=self.get_message())

    def get_message(self) -> str:
        msg = f'Got an invalid result from "{self.freshness_macro_name}" macro: {[tuple(r) for r in self.table]}'

        return msg


class SnapshotTargetNotSnapshotTableError(CompilationError):
    def __init__(self, missing: List):
        self.missing = missing
        super().__init__(msg=self.get_message())

    def get_message(self) -> str:
        msg = 'Snapshot target is not a snapshot table (missing "{}")'.format(
            '", "'.join(self.missing)
        )
        return msg


class SnapshotTargetIncompleteError(CompilationError):
    def __init__(self, extra: List, missing: List):
        self.extra = extra
        self.missing = missing
        super().__init__(msg=self.get_message())

    def get_message(self) -> str:
        msg = (
            'Snapshot target has ("{}") but not ("{}") - is it an '
            "unmigrated previous version archive?".format(
                '", "'.join(self.extra), '", "'.join(self.missing)
            )
        )
        return msg


class RenameToNoneAttemptedError(CompilationError):
    def __init__(self, src_name: str, dst_name: str, name: str):
        self.src_name = src_name
        self.dst_name = dst_name
        self.name = name
        self.msg = f"Attempted to rename {self.src_name} to {self.dst_name} for {self.name}"
        super().__init__(msg=self.msg)


class NullRelationDropAttemptedError(CompilationError):
    def __init__(self, name: str):
        self.name = name
        self.msg = f"Attempted to drop a null relation for {self.name}"
        super().__init__(msg=self.msg)


class NullRelationCacheAttemptedError(CompilationError):
    def __init__(self, name: str):
        self.name = name
        self.msg = f"Attempted to cache a null relation for {self.name}"
        super().__init__(msg=self.msg)


class QuoteConfigTypeError(CompilationError):
    def __init__(self, quote_config: Any):
        self.quote_config = quote_config
        super().__init__(msg=self.get_message())

    def get_message(self) -> str:
        msg = (
            'The seed configuration value of "quote_columns" has an '
            f"invalid type {type(self.quote_config)}"
        )
        return msg


class MultipleDatabasesNotAllowedError(CompilationError):
    def __init__(self, databases):
        self.databases = databases
        super().__init__(msg=self.get_message())

    def get_message(self) -> str:
        msg = str(self.databases)
        return msg


class RelationTypeNullError(CompilationError):
    def __init__(self, relation):
        self.relation = relation
        self.msg = f"Tried to drop relation {self.relation}, but its type is null."
        super().__init__(msg=self.msg)


class MaterializationNotAvailableError(CompilationError):
    def __init__(self, materialization, adapter_type: str):
        self.materialization = materialization
        self.adapter_type = adapter_type
        super().__init__(msg=self.get_message())

    def get_message(self) -> str:
        msg = f"Materialization '{self.materialization}' is not available for {self.adapter_type}!"
        return msg


class RelationReturnedMultipleResultsError(CompilationError):
    def __init__(self, kwargs: Mapping[str, Any], matches: List):
        self.kwargs = kwargs
        self.matches = matches
        super().__init__(msg=self.get_message())

    def get_message(self) -> str:
        msg = (
            "get_relation returned more than one relation with the given args. "
            "Please specify a database or schema to narrow down the result set."
            f"\n{self.kwargs}\n\n{self.matches}"
        )
        return msg


class ApproximateMatchError(CompilationError):
    def __init__(self, target, relation):
        self.target = target
        self.relation = relation
        super().__init__(msg=self.get_message())

    def get_message(self) -> str:

        msg = (
            "When searching for a relation, dbt found an approximate match. "
            "Instead of guessing \nwhich relation to use, dbt will move on. "
            f"Please delete {self.relation}, or rename it to be less ambiguous."
            f"\nSearched for: {self.target}\nFound: {self.relation}"
        )

        return msg


class UnexpectedNullError(DbtDatabaseError):
    def __init__(self, field_name: str, source):
        self.field_name = field_name
        self.source = source
        msg = (
            f"Expected a non-null value when querying field '{self.field_name}' of table "
            f" {self.source} but received value 'null' instead"
        )
        super().__init__(msg)


class UnexpectedNonTimestampError(DbtDatabaseError):
    def __init__(self, field_name: str, source, dt: Any):
        self.field_name = field_name
        self.source = source
        self.type_name = type(dt).__name__
        msg = (
            f"Expected a timestamp value when querying field '{self.field_name}' of table "
            f"{self.source} but received value of type '{self.type_name}' instead"
        )
        super().__init__(msg)


# deps exceptions
class MultipleVersionGitDepsError(DependencyError):
    def __init__(self, git: str, requested):
        self.git = git
        self.requested = requested
        msg = (
            "git dependencies should contain exactly one version. "
            f"{self.git} contains: {self.requested}"
        )
        super().__init__(msg)


class DuplicateProjectDependencyError(DependencyError):
    def __init__(self, project_name: str):
        self.project_name = project_name
        msg = (
            f'Found duplicate project "{self.project_name}". This occurs when '
            "a dependency has the same project name as some other dependency."
        )
        super().__init__(msg)


class DuplicateDependencyToRootError(DependencyError):
    def __init__(self, project_name: str):
        self.project_name = project_name
        msg = (
            "Found a dependency with the same name as the root project "
            f'"{self.project_name}". Package names must be unique in a project.'
            " Please rename one of these packages."
        )
        super().__init__(msg)


class MismatchedDependencyTypeError(DependencyError):
    def __init__(self, new, old):
        self.new = new
        self.old = old
        msg = (
            f"Cannot incorporate {self.new} ({self.new.__class__.__name__}) in {self.old} "
            f"({self.old.__class__.__name__}): mismatched types"
        )
        super().__init__(msg)


class PackageVersionNotFoundError(DependencyError):
    def __init__(
        self,
        package_name: str,
        version_range,
        available_versions: List[str],
        should_version_check: bool,
    ):
        self.package_name = package_name
        self.version_range = version_range
        self.available_versions = available_versions
        self.should_version_check = should_version_check
        super().__init__(self.get_message())

    def get_message(self) -> str:
        base_msg = (
            "Could not find a matching compatible version for package {}\n"
            "  Requested range: {}\n"
            "  Compatible versions: {}\n"
        )
        addendum = (
            (
                "\n"
                "  Not shown: package versions incompatible with installed version of dbt-core\n"
                "  To include them, run 'dbt --no-version-check deps'"
            )
            if self.should_version_check
            else ""
        )
        msg = (
            base_msg.format(self.package_name, self.version_range, self.available_versions)
            + addendum
        )
        return msg


class PackageNotFoundError(DependencyError):
    def __init__(self, package_name: str):
        self.package_name = package_name
        msg = f"Package {self.package_name} was not found in the package index"
        super().__init__(msg)


# config level exceptions
class ProfileConfigError(DbtProfileError):
    def __init__(self, exc: ValidationError):
        self.exc = exc
        msg = self.validator_error_message(self.exc)
        super().__init__(msg=msg)


class ProjectContractError(DbtProjectError):
    def __init__(self, exc: ValidationError):
        self.exc = exc
        msg = self.validator_error_message(self.exc)
        super().__init__(msg=msg)


class ProjectContractBrokenError(DbtProjectError):
    def __init__(self, exc: ValidationError):
        self.exc = exc
        msg = self.validator_error_message(self.exc)
        super().__init__(msg=msg)


class ConfigContractBrokenError(DbtProjectError):
    def __init__(self, exc: ValidationError):
        self.exc = exc
        msg = self.validator_error_message(self.exc)
        super().__init__(msg=msg)


class NonUniquePackageNameError(CompilationError):
    def __init__(self, project_name: str):
        self.project_name = project_name
        super().__init__(msg=self.get_message())

    def get_message(self) -> str:
        msg = (
            "dbt found more than one package with the name "
            f'"{self.project_name}" included in this project. Package '
            "names must be unique in a project. Please rename "
            "one of these packages."
        )
        return msg


class UninstalledPackagesFoundError(CompilationError):
    def __init__(
        self,
        count_packages_specified: int,
        count_packages_installed: int,
        packages_install_path: str,
    ):
        self.count_packages_specified = count_packages_specified
        self.count_packages_installed = count_packages_installed
        self.packages_install_path = packages_install_path
        super().__init__(msg=self.get_message())

    def get_message(self) -> str:
        msg = (
            f"dbt found {self.count_packages_specified} package(s) "
            "specified in packages.yml, but only "
            f"{self.count_packages_installed} package(s) installed "
            f'in {self.packages_install_path}. Run "dbt deps" to '
            "install package dependencies."
        )
        return msg


class OptionNotYamlDictError(CompilationError):
    def __init__(self, var_type, option_name):
        self.var_type = var_type
        self.option_name = option_name
        super().__init__(msg=self.get_message())

    def get_message(self) -> str:
        type_name = self.var_type.__name__

        msg = f"The --{self.option_name} argument must be a YAML dictionary, but was of type '{type_name}'"
        return msg


# contracts level
class UnrecognizedCredentialTypeError(CompilationError):
    def __init__(self, typename: str, supported_types: List):
        self.typename = typename
        self.supported_types = supported_types
        super().__init__(msg=self.get_message())

    def get_message(self) -> str:
        msg = 'Unrecognized credentials type "{}" - supported types are ({})'.format(
            self.typename, ", ".join('"{}"'.format(t) for t in self.supported_types)
        )
        return msg


class DuplicateMacroInPackageError(CompilationError):
    def __init__(self, macro, macro_mapping: Mapping):
        self.macro = macro
        self.macro_mapping = macro_mapping
        super().__init__(msg=self.get_message())

    def get_message(self) -> str:
        other_path = self.macro_mapping[self.macro.unique_id].original_file_path
        # subtract 2 for the "Compilation Error" indent
        # note that the line wrap eats newlines, so if you want newlines,
        # this is the result :(
        msg = line_wrap_message(
            f"""\
            dbt found two macros named "{self.macro.name}" in the project
            "{self.macro.package_name}".


            To fix this error, rename or remove one of the following
            macros:

                - {self.macro.original_file_path}

                - {other_path}
            """,
            subtract=2,
        )
        return msg


class DuplicateMaterializationNameError(CompilationError):
    def __init__(self, macro, other_macro):
        self.macro = macro
        self.other_macro = other_macro
        super().__init__(msg=self.get_message())

    def get_message(self) -> str:
        macro_name = self.macro.name
        macro_package_name = self.macro.package_name
        other_package_name = self.other_macro.macro.package_name

        msg = (
            f"Found two materializations with the name {macro_name} (packages "
            f"{macro_package_name} and {other_package_name}). dbt cannot resolve "
            "this ambiguity"
        )
        return msg


# jinja exceptions
class ColumnTypeMissingError(CompilationError):
    def __init__(self, column_names: List):
        self.column_names = column_names
        super().__init__(msg=self.get_message())

    def get_message(self) -> str:
        msg = (
            "Contracted models require data_type to be defined for each column. "
            "Please ensure that the column name and data_type are defined within "
            f"the YAML configuration for the {self.column_names} column(s)."
        )
        return msg


class PatchTargetNotFoundError(CompilationError):
    def __init__(self, patches: Dict):
        self.patches = patches
        super().__init__(msg=self.get_message())

    def get_message(self) -> str:
        patch_list = "\n\t".join(
            f"model {p.name} (referenced in path {p.original_file_path})"
            for p in self.patches.values()
        )
        msg = f"dbt could not find models for the following patches:\n\t{patch_list}"
        return msg


class MacroNotFoundError(CompilationError):
    def __init__(self, node, target_macro_id: str):
        self.node = node
        self.target_macro_id = target_macro_id
        msg = f"'{self.node.unique_id}' references macro '{self.target_macro_id}' which is not defined!"

        super().__init__(msg=msg)


class MissingConfigError(CompilationError):
    def __init__(self, unique_id: str, name: str):
        self.unique_id = unique_id
        self.name = name
        msg = (
            f"Model '{self.unique_id}' does not define a required config parameter '{self.name}'."
        )
        super().__init__(msg=msg)


class MissingMaterializationError(CompilationError):
    def __init__(self, materialization, adapter_type):
        self.materialization = materialization
        self.adapter_type = adapter_type
        super().__init__(msg=self.get_message())

    def get_message(self) -> str:

        valid_types = "'default'"

        if self.adapter_type != "default":
            valid_types = f"'default' and '{self.adapter_type}'"

        msg = f"No materialization '{self.materialization}' was found for adapter {self.adapter_type}! (searched types {valid_types})"
        return msg


class MissingRelationError(CompilationError):
    def __init__(self, relation, model=None):
        self.relation = relation
        self.model = model
        msg = f"Relation {self.relation} not found!"
        super().__init__(msg=msg)


class AmbiguousAliasError(CompilationError):
    def __init__(self, node_1, node_2, duped_name=None):
        self.node_1 = node_1
        self.node_2 = node_2
        if duped_name is None:
            self.duped_name = f"{self.node_1.database}.{self.node_1.schema}.{self.node_1.alias}"
        else:
            self.duped_name = duped_name
        super().__init__(msg=self.get_message())

    def get_message(self) -> str:

        msg = (
            f'dbt found two resources with the database representation "{self.duped_name}".\ndbt '
            "cannot create two resources with identical database representations. "
            "To fix this,\nchange the configuration of one of these resources:"
            f"\n- {self.node_1.unique_id} ({self.node_1.original_file_path})\n- {self.node_2.unique_id} ({self.node_2.original_file_path})"
        )
        return msg


class AmbiguousCatalogMatchError(CompilationError):
    def __init__(self, unique_id: str, match_1, match_2):
        self.unique_id = unique_id
        self.match_1 = match_1
        self.match_2 = match_2
        super().__init__(msg=self.get_message())

    def get_match_string(self, match):
        match_schema = match.get("metadata", {}).get("schema")
        match_name = match.get("metadata", {}).get("name")
        return f"{match_schema}.{match_name}"

    def get_message(self) -> str:
        msg = (
            "dbt found two relations in your warehouse with similar database identifiers. "
            "dbt\nis unable to determine which of these relations was created by the model "
            f'"{self.unique_id}".\nIn order for dbt to correctly generate the catalog, one '
            "of the following relations must be deleted or renamed:\n\n - "
            f"{self.get_match_string(self.match_1)}\n - {self.get_match_string(self.match_2)}"
        )

        return msg


class CacheInconsistencyError(DbtInternalError):
    def __init__(self, msg: str):
        self.msg = msg
        formatted_msg = f"Cache inconsistency detected: {self.msg}"
        super().__init__(msg=formatted_msg)


class NewNameAlreadyInCacheError(CacheInconsistencyError):
    def __init__(self, old_key: str, new_key: str):
        self.old_key = old_key
        self.new_key = new_key
        msg = (
            f'in rename of "{self.old_key}" -> "{self.new_key}", new name is in the cache already'
        )
        super().__init__(msg)


class ReferencedLinkNotCachedError(CacheInconsistencyError):
    def __init__(self, referenced_key: str):
        self.referenced_key = referenced_key
        msg = f"in add_link, referenced link key {self.referenced_key} not in cache!"
        super().__init__(msg)


class DependentLinkNotCachedError(CacheInconsistencyError):
    def __init__(self, dependent_key: str):
        self.dependent_key = dependent_key
        msg = f"in add_link, dependent link key {self.dependent_key} not in cache!"
        super().__init__(msg)


class TruncatedModelNameCausedCollisionError(CacheInconsistencyError):
    def __init__(self, new_key, relations: Dict):
        self.new_key = new_key
        self.relations = relations
        super().__init__(self.get_message())

    def get_message(self) -> str:
        # Tell user when collision caused by model names truncated during
        # materialization.
        match = re.search("__dbt_backup|__dbt_tmp$", self.new_key.identifier)
        if match:
            truncated_model_name_prefix = self.new_key.identifier[: match.start()]
            message_addendum = (
                "\n\nName collisions can occur when the length of two "
                "models' names approach your database's builtin limit. "
                "Try restructuring your project such that no two models "
                f"share the prefix '{truncated_model_name_prefix}'. "
                "Then, clean your warehouse of any removed models."
            )
        else:
            message_addendum = ""

        msg = f"in rename, new key {self.new_key} already in cache: {list(self.relations.keys())}{message_addendum}"

        return msg


class NoneRelationFoundError(CacheInconsistencyError):
    def __init__(self):
        msg = "in get_relations, a None relation was found in the cache!"
        super().__init__(msg)


# this is part of the context and also raised in dbt.contracts.relation.py
class DataclassNotDictError(CompilationError):
    def __init__(self, obj: Any):
        self.obj = obj
        super().__init__(msg=self.get_message())

    def get_message(self) -> str:
        msg = (
            f'The object ("{self.obj}") was used as a dictionary. This '
            "capability has been removed from objects of this type."
        )

        return msg


class DependencyNotFoundError(CompilationError):
    def __init__(self, node, node_description, required_pkg):
        self.node = node
        self.node_description = node_description
        self.required_pkg = required_pkg
        super().__init__(msg=self.get_message())

    def get_message(self) -> str:
        msg = (
            f"Error while parsing {self.node_description}.\nThe required package "
            f'"{self.required_pkg}" was not found. Is the package installed?\n'
            "Hint: You may need to run `dbt deps`."
        )

        return msg


class DuplicatePatchPathError(CompilationError):
    def __init__(self, patch_1, existing_patch_path):
        self.patch_1 = patch_1
        self.existing_patch_path = existing_patch_path
        super().__init__(msg=self.get_message())

    def get_message(self) -> str:
        name = self.patch_1.name
        fix = self._fix_dupe_msg(
            self.patch_1.original_file_path,
            self.existing_patch_path,
            name,
            "resource",
        )
        msg = (
            f"dbt found two schema.yml entries for the same resource named "
            f"{name}. Resources and their associated columns may only be "
            f"described a single time. To fix this, {fix}"
        )
        return msg


# should this inherit ParsingError instead?
class DuplicateResourceNameError(CompilationError):
    def __init__(self, node_1, node_2):
        self.node_1 = node_1
        self.node_2 = node_2
        super().__init__(msg=self.get_message())

    def get_message(self) -> str:
        duped_name = self.node_1.name
        node_type = NodeType(self.node_1.resource_type)
        pluralized = (
            node_type.pluralize()
            if self.node_1.resource_type == self.node_2.resource_type
            else "resources"  # still raise if ref() collision, e.g. model + seed
        )

        action = "looking for"
        # duplicate 'ref' targets
        if node_type in NodeType.refable():
            formatted_name = f'ref("{duped_name}")'
        # duplicate sources
        elif node_type == NodeType.Source:
            duped_name = self.node_1.get_full_source_name()
            formatted_name = self.node_1.get_source_representation()
        # duplicate docs blocks
        elif node_type == NodeType.Documentation:
            formatted_name = f'doc("{duped_name}")'
        # duplicate generic tests
        elif node_type == NodeType.Test and hasattr(self.node_1, "test_metadata"):
            column_name = (
                f'column "{self.node_1.column_name}" in ' if self.node_1.column_name else ""
            )
            model_name = self.node_1.file_key_name
            duped_name = f'{self.node_1.name}" defined on {column_name}"{model_name}'
            action = "running"
            formatted_name = "tests"
        # all other resource types
        else:
            formatted_name = duped_name

        msg = f"""
dbt found two {pluralized} with the name "{duped_name}".

Since these resources have the same name, dbt will be unable to find the correct resource
when {action} {formatted_name}.

To fix this, change the name of one of these resources:
- {self.node_1.unique_id} ({self.node_1.original_file_path})
- {self.node_2.unique_id} ({self.node_2.original_file_path})
    """.strip()
        return msg


class PropertyYMLError(CompilationError):
    def __init__(self, path: str, issue: str):
        self.path = path
        self.issue = issue
        super().__init__(msg=self.get_message())

    def get_message(self) -> str:
        msg = (
            f"The yml property file at {self.path} is invalid because {self.issue}. "
            "Please consult the documentation for more information on yml property file "
            "syntax:\n\nhttps://docs.getdbt.com/reference/configs-and-properties"
        )
        return msg


class RelationWrongTypeError(CompilationError):
    def __init__(self, relation, expected_type, model=None):
        self.relation = relation
        self.expected_type = expected_type
        self.model = model
        super().__init__(msg=self.get_message())

    def get_message(self) -> str:
        msg = (
            f"Trying to create {self.expected_type} {self.relation}, "
            f"but it currently exists as a {self.relation.type}. Either "
            f"drop {self.relation} manually, or run dbt with "
            "`--full-refresh` and dbt will drop it for you."
        )

        return msg


class ContractError(CompilationError):
    def __init__(self, yaml_columns, sql_columns):
        self.yaml_columns = yaml_columns
        self.sql_columns = sql_columns
        super().__init__(msg=self.get_message())

    def get_message(self) -> str:
        msg = (
            "Contracts are enabled for this model. "
            "Please ensure the name, data_type, and number of columns in your `yml` file "
            "match the columns in your SQL file.\n"
            f"Schema File Columns: {self.yaml_columns}\n"
            f"SQL File Columns: {self.sql_columns}"
        )
        return msg


# not modifying these since rpc should be deprecated soon
class UnknownAsyncIDException(Exception):
    CODE = 10012
    MESSAGE = "RPC server got an unknown async ID"

    def __init__(self, task_id):
        self.task_id = task_id

    def __str__(self):
        return f"{self.MESSAGE}: {self.task_id}"


class RPCFailureResult(DbtRuntimeError):
    CODE = 10002
    MESSAGE = "RPC execution error"


class RPCTimeoutException(DbtRuntimeError):
    CODE = 10008
    MESSAGE = "RPC timeout error"

    def __init__(self, timeout: Optional[float] = None):
        super().__init__(self.MESSAGE)
        self.timeout = timeout

    def data(self):
        result = super().data()
        result.update(
            {
                "timeout": self.timeout,
                "message": f"RPC timed out after {self.timeout}s",
            }
        )
        return result


class RPCKilledException(DbtRuntimeError):
    CODE = 10009
    MESSAGE = "RPC process killed"

    def __init__(self, signum: int):
        self.signum = signum
        self.msg = f"RPC process killed by signal {self.signum}"
        super().__init__(self.msg)

    def data(self):
        return {
            "signum": self.signum,
            "message": self.msg,
        }


class RPCCompiling(DbtRuntimeError):
    CODE = 10010
    MESSAGE = 'RPC server is compiling the project, call the "status" method for' " compile status"

    def __init__(self, msg: str = None, node=None):
        if msg is None:
            msg = "compile in progress"
        super().__init__(msg, node)


class RPCLoadException(DbtRuntimeError):
    CODE = 10011
    MESSAGE = (
        'RPC server failed to compile project, call the "status" method for' " compile status"
    )

    def __init__(self, cause: Dict[str, Any]):
        self.cause = cause
        self.msg = f'{self.MESSAGE}: {self.cause["message"]}'
        super().__init__(self.msg)

    def data(self):
<<<<<<< HEAD
        return {"cause": self.cause, "message": self.msg}


# These are copies of what's in dbt/context/exceptions_jinja.py to not immediately break adapters
# utilizing these functions as exceptions.  These are direct copies to avoid circular imports.
# They will be removed in 1 (or 2?) versions.  Issue to be created to ensure it happens.

# TODO: add deprecation to functions
DEPRECATION_VERSION = "1.5.0"
SUGGESTED_ACTION = "using `raise {exception}` directly instead"
REASON = "See https://github.com/dbt-labs/dbt-core/issues/6393 for more details"


@deprecated(
    version=DEPRECATION_VERSION,
    suggested_action=SUGGESTED_ACTION.format(exception="JinjaLogWarning"),
    reason=REASON,
)
def warn(msg, node=None):
    warn_or_error(JinjaLogWarning(msg=msg, node_info=get_node_info()))
    return ""


@deprecated(
    version=DEPRECATION_VERSION,
    suggested_action=SUGGESTED_ACTION.format(exception="MissingConfigError"),
    reason=REASON,
)
def missing_config(model, name) -> NoReturn:
    raise MissingConfigError(unique_id=model.unique_id, name=name)


@deprecated(
    version=DEPRECATION_VERSION,
    suggested_action=SUGGESTED_ACTION.format(exception="MissingMaterializationError"),
    reason=REASON,
)
def missing_materialization(model, adapter_type) -> NoReturn:
    materialization = model.config.materialized
    raise MissingMaterializationError(materialization=materialization, adapter_type=adapter_type)


@deprecated(
    version=DEPRECATION_VERSION,
    suggested_action=SUGGESTED_ACTION.format(exception="MissingRelationError"),
    reason=REASON,
)
def missing_relation(relation, model=None) -> NoReturn:
    raise MissingRelationError(relation, model)


@deprecated(
    version=DEPRECATION_VERSION,
    suggested_action=SUGGESTED_ACTION.format(exception="AmbiguousAliasError"),
    reason=REASON,
)
def raise_ambiguous_alias(node_1, node_2, duped_name=None) -> NoReturn:
    raise AmbiguousAliasError(node_1, node_2, duped_name)


@deprecated(
    version=DEPRECATION_VERSION,
    suggested_action=SUGGESTED_ACTION.format(exception="AmbiguousCatalogMatchError"),
    reason=REASON,
)
def raise_ambiguous_catalog_match(unique_id, match_1, match_2) -> NoReturn:
    raise AmbiguousCatalogMatchError(unique_id, match_1, match_2)


@deprecated(
    version=DEPRECATION_VERSION,
    suggested_action=SUGGESTED_ACTION.format(exception="CacheInconsistencyError"),
    reason=REASON,
)
def raise_cache_inconsistent(message) -> NoReturn:
    raise CacheInconsistencyError(message)


@deprecated(
    version=DEPRECATION_VERSION,
    suggested_action=SUGGESTED_ACTION.format(exception="DataclassNotDictError"),
    reason=REASON,
)
def raise_dataclass_not_dict(obj) -> NoReturn:
    raise DataclassNotDictError(obj)


@deprecated(
    version=DEPRECATION_VERSION,
    suggested_action=SUGGESTED_ACTION.format(exception="CompilationError"),
    reason=REASON,
)
def raise_compiler_error(msg, node=None) -> NoReturn:
    raise CompilationError(msg, node)


@deprecated(
    version=DEPRECATION_VERSION,
    suggested_action=SUGGESTED_ACTION.format(exception="DbtDatabaseError"),
    reason=REASON,
)
def raise_database_error(msg, node=None) -> NoReturn:
    raise DbtDatabaseError(msg, node)


@deprecated(
    version=DEPRECATION_VERSION,
    suggested_action=SUGGESTED_ACTION.format(exception="DependencyNotFoundError"),
    reason=REASON,
)
def raise_dep_not_found(node, node_description, required_pkg) -> NoReturn:
    raise DependencyNotFoundError(node, node_description, required_pkg)


@deprecated(
    version=DEPRECATION_VERSION,
    suggested_action=SUGGESTED_ACTION.format(exception="DependencyError"),
    reason=REASON,
)
def raise_dependency_error(msg) -> NoReturn:
    raise DependencyError(scrub_secrets(msg, env_secrets()))


@deprecated(
    version=DEPRECATION_VERSION,
    suggested_action=SUGGESTED_ACTION.format(exception="DuplicatePatchPathError"),
    reason=REASON,
)
def raise_duplicate_patch_name(patch_1, existing_patch_path) -> NoReturn:
    raise DuplicatePatchPathError(patch_1, existing_patch_path)


@deprecated(
    version=DEPRECATION_VERSION,
    suggested_action=SUGGESTED_ACTION.format(exception="DuplicateResourceNameError"),
    reason=REASON,
)
def raise_duplicate_resource_name(node_1, node_2) -> NoReturn:
    raise DuplicateResourceNameError(node_1, node_2)


@deprecated(
    version=DEPRECATION_VERSION,
    suggested_action=SUGGESTED_ACTION.format(exception="PropertyYMLError"),
    reason=REASON,
)
def raise_invalid_property_yml_version(path, issue) -> NoReturn:
    raise PropertyYMLError(path, issue)


@deprecated(
    version=DEPRECATION_VERSION,
    suggested_action=SUGGESTED_ACTION.format(exception="NotImplementedError"),
    reason=REASON,
)
def raise_not_implemented(msg) -> NoReturn:
    raise NotImplementedError(msg)


@deprecated(
    version=DEPRECATION_VERSION,
    suggested_action=SUGGESTED_ACTION.format(exception="RelationWrongTypeError"),
    reason=REASON,
)
def relation_wrong_type(relation, expected_type, model=None) -> NoReturn:
    raise RelationWrongTypeError(relation, expected_type, model)


# these were implemented in core so deprecating here by calling the new exception directly


@deprecated(
    version=DEPRECATION_VERSION,
    suggested_action=SUGGESTED_ACTION.format(exception="DuplicateAliasError"),
    reason=REASON,
)
def raise_duplicate_alias(
    kwargs: Mapping[str, Any], aliases: Mapping[str, str], canonical_key: str
) -> NoReturn:
    raise DuplicateAliasError(kwargs, aliases, canonical_key)


@deprecated(
    version=DEPRECATION_VERSION,
    suggested_action=SUGGESTED_ACTION.format(exception="DuplicateSourcePatchNameError"),
    reason=REASON,
)
def raise_duplicate_source_patch_name(patch_1, patch_2):
    raise DuplicateSourcePatchNameError(patch_1, patch_2)


@deprecated(
    version=DEPRECATION_VERSION,
    suggested_action=SUGGESTED_ACTION.format(exception="DuplicateMacroPatchNameError"),
    reason=REASON,
)
def raise_duplicate_macro_patch_name(patch_1, existing_patch_path):
    raise DuplicateMacroPatchNameError(patch_1, existing_patch_path)


@deprecated(
    version=DEPRECATION_VERSION,
    suggested_action=SUGGESTED_ACTION.format(exception="DuplicateMacroNameError"),
    reason=REASON,
)
def raise_duplicate_macro_name(node_1, node_2, namespace) -> NoReturn:
    raise DuplicateMacroNameError(node_1, node_2, namespace)


@deprecated(
    version=DEPRECATION_VERSION,
    suggested_action=SUGGESTED_ACTION.format(exception="ApproximateMatchError"),
    reason=REASON,
)
def approximate_relation_match(target, relation):
    raise ApproximateMatchError(target, relation)


@deprecated(
    version=DEPRECATION_VERSION,
    suggested_action=SUGGESTED_ACTION.format(exception="RelationReturnedMultipleResultsError"),
    reason=REASON,
)
def get_relation_returned_multiple_results(kwargs, matches):
    raise RelationReturnedMultipleResultsError(kwargs, matches)


@deprecated(
    version=DEPRECATION_VERSION,
    suggested_action=SUGGESTED_ACTION.format(exception="OperationError"),
    reason=REASON,
)
def system_error(operation_name):
    raise OperationError(operation_name)


@deprecated(
    version=DEPRECATION_VERSION,
    suggested_action=SUGGESTED_ACTION.format(exception="InvalidMaterializationArgError"),
    reason=REASON,
)
def invalid_materialization_argument(name, argument):
    raise MaterializationArgError(name, argument)


@deprecated(
    version=DEPRECATION_VERSION,
    suggested_action=SUGGESTED_ACTION.format(exception="BadSpecError"),
    reason=REASON,
)
def bad_package_spec(repo, spec, error_message):
    raise BadSpecError(spec, repo, error_message)


@deprecated(
    version=DEPRECATION_VERSION,
    suggested_action=SUGGESTED_ACTION.format(exception="CommandResultError"),
    reason=REASON,
)
def raise_git_cloning_error(error: CommandResultError) -> NoReturn:
    raise error


@deprecated(
    version=DEPRECATION_VERSION,
    suggested_action=SUGGESTED_ACTION.format(exception="UnknownGitCloningProblemError"),
    reason=REASON,
)
def raise_git_cloning_problem(repo) -> NoReturn:
    raise UnknownGitCloningProblemError(repo)


@deprecated(
    version=DEPRECATION_VERSION,
    suggested_action=SUGGESTED_ACTION.format(exception="MacroDispatchArgError"),
    reason=REASON,
)
def macro_invalid_dispatch_arg(macro_name) -> NoReturn:
    raise MacroDispatchArgError(macro_name)


@deprecated(
    version=DEPRECATION_VERSION,
    suggested_action=SUGGESTED_ACTION.format(exception="GraphDependencyNotFoundError"),
    reason=REASON,
)
def dependency_not_found(node, dependency):
    raise GraphDependencyNotFoundError(node, dependency)


@deprecated(
    version=DEPRECATION_VERSION,
    suggested_action=SUGGESTED_ACTION.format(exception="TargetNotFoundError"),
    reason=REASON,
)
def target_not_found(
    node,
    target_name: str,
    target_kind: str,
    target_package: Optional[str] = None,
    target_version: Optional[Union[str, float]] = None,
    disabled: Optional[bool] = None,
) -> NoReturn:
    raise TargetNotFoundError(
        node=node,
        target_name=target_name,
        target_kind=target_kind,
        target_package=target_package,
        target_version=target_version,
        disabled=disabled,
    )


@deprecated(
    version=DEPRECATION_VERSION,
    suggested_action=SUGGESTED_ACTION.format(exception="DocTargetNotFoundError"),
    reason=REASON,
)
def doc_target_not_found(
    model, target_doc_name: str, target_doc_package: Optional[str] = None
) -> NoReturn:
    raise DocTargetNotFoundError(
        node=model, target_doc_name=target_doc_name, target_doc_package=target_doc_package
    )


@deprecated(
    version=DEPRECATION_VERSION,
    suggested_action=SUGGESTED_ACTION.format(exception="DocArgsError"),
    reason=REASON,
)
def doc_invalid_args(model, args) -> NoReturn:
    raise DocArgsError(node=model, args=args)


@deprecated(
    version=DEPRECATION_VERSION,
    suggested_action=SUGGESTED_ACTION.format(exception="RefBadContextError"),
    reason=REASON,
)
def ref_bad_context(model, args) -> NoReturn:
    raise RefBadContextError(node=model, args=args)


@deprecated(
    version=DEPRECATION_VERSION,
    suggested_action=SUGGESTED_ACTION.format(exception="MetricArgsError"),
    reason=REASON,
)
def metric_invalid_args(model, args) -> NoReturn:
    raise MetricArgsError(node=model, args=args)


@deprecated(
    version=DEPRECATION_VERSION,
    suggested_action=SUGGESTED_ACTION.format(exception="RefArgsError"),
    reason=REASON,
)
def ref_invalid_args(model, args) -> NoReturn:
    raise RefArgsError(node=model, args=args)


@deprecated(
    version=DEPRECATION_VERSION,
    suggested_action=SUGGESTED_ACTION.format(exception="BooleanError"),
    reason=REASON,
)
def invalid_bool_error(got_value, macro_name) -> NoReturn:
    raise BooleanError(return_value=got_value, macro_name=macro_name)


@deprecated(
    version=DEPRECATION_VERSION,
    suggested_action=SUGGESTED_ACTION.format(exception="MacroArgTypeError"),
    reason=REASON,
)
def invalid_type_error(method_name, arg_name, got_value, expected_type) -> NoReturn:
    """Raise a InvalidMacroArgType when an adapter method available to macros
    has changed.
    """
    raise MacroArgTypeError(method_name, arg_name, got_value, expected_type)


@deprecated(
    version=DEPRECATION_VERSION,
    suggested_action=SUGGESTED_ACTION.format(exception="SecretEnvVarLocationError"),
    reason=REASON,
)
def disallow_secret_env_var(env_var_name) -> NoReturn:
    """Raise an error when a secret env var is referenced outside allowed
    rendering contexts"""
    raise SecretEnvVarLocationError(env_var_name)


@deprecated(
    version=DEPRECATION_VERSION,
    suggested_action=SUGGESTED_ACTION.format(exception="ParsingError"),
    reason=REASON,
)
def raise_parsing_error(msg, node=None) -> NoReturn:
    raise ParsingError(msg, node)


# These are the exceptions functions that were not called within dbt-core but will remain
# here deprecated to give a chance for adapters to rework
@deprecated(
    version=DEPRECATION_VERSION,
    suggested_action=SUGGESTED_ACTION.format(exception="UnrecognizedCredentialTypeError"),
    reason=REASON,
)
def raise_unrecognized_credentials_type(typename, supported_types):
    raise UnrecognizedCredentialTypeError(typename, supported_types)


@deprecated(
    version=DEPRECATION_VERSION,
    suggested_action=SUGGESTED_ACTION.format(exception="PatchTargetNotFoundError"),
    reason=REASON,
)
def raise_patch_targets_not_found(patches):
    raise PatchTargetNotFoundError(patches)


@deprecated(
    version=DEPRECATION_VERSION,
    suggested_action=SUGGESTED_ACTION.format(exception="RelationReturnedMultipleResultsError"),
    reason=REASON,
)
def multiple_matching_relations(kwargs, matches):
    raise RelationReturnedMultipleResultsError(kwargs, matches)


@deprecated(
    version=DEPRECATION_VERSION,
    suggested_action=SUGGESTED_ACTION.format(exception="MaterializationNotAvailableError"),
    reason=REASON,
)
def materialization_not_available(model, adapter_type):
    materialization = model.config.materialized
    raise MaterializationNotAvailableError(
        materialization=materialization, adapter_type=adapter_type
    )


@deprecated(
    version=DEPRECATION_VERSION,
    suggested_action=SUGGESTED_ACTION.format(exception="MacroNotFoundError"),
    reason=REASON,
)
def macro_not_found(model, target_macro_id):
    raise MacroNotFoundError(node=model, target_macro_id=target_macro_id)


# adapters use this to format messages.  it should be deprecated but live on for now
# TODO: What should the message here be?
@deprecated(
    version=DEPRECATION_VERSION,
    suggested_action="Format this message in the adapter",
    reason="`validator_error_message` is now a mathod on DbtRuntimeError",
)
def validator_error_message(exc):
    """Given a dbt.dataclass_schema.ValidationError (which is basically a
    jsonschema.ValidationError), return the relevant parts as a string
    """
    if not isinstance(exc, dbt.dataclass_schema.ValidationError):
        return str(exc)
    path = "[%s]" % "][".join(map(repr, exc.relative_path))
    return "at path {}: {}".format(path, exc.message)
=======
        return {"cause": self.cause, "message": self.msg}
>>>>>>> 7045e11a
<|MERGE_RESOLUTION|>--- conflicted
+++ resolved
@@ -2245,475 +2245,4 @@
         super().__init__(self.msg)
 
     def data(self):
-<<<<<<< HEAD
-        return {"cause": self.cause, "message": self.msg}
-
-
-# These are copies of what's in dbt/context/exceptions_jinja.py to not immediately break adapters
-# utilizing these functions as exceptions.  These are direct copies to avoid circular imports.
-# They will be removed in 1 (or 2?) versions.  Issue to be created to ensure it happens.
-
-# TODO: add deprecation to functions
-DEPRECATION_VERSION = "1.5.0"
-SUGGESTED_ACTION = "using `raise {exception}` directly instead"
-REASON = "See https://github.com/dbt-labs/dbt-core/issues/6393 for more details"
-
-
-@deprecated(
-    version=DEPRECATION_VERSION,
-    suggested_action=SUGGESTED_ACTION.format(exception="JinjaLogWarning"),
-    reason=REASON,
-)
-def warn(msg, node=None):
-    warn_or_error(JinjaLogWarning(msg=msg, node_info=get_node_info()))
-    return ""
-
-
-@deprecated(
-    version=DEPRECATION_VERSION,
-    suggested_action=SUGGESTED_ACTION.format(exception="MissingConfigError"),
-    reason=REASON,
-)
-def missing_config(model, name) -> NoReturn:
-    raise MissingConfigError(unique_id=model.unique_id, name=name)
-
-
-@deprecated(
-    version=DEPRECATION_VERSION,
-    suggested_action=SUGGESTED_ACTION.format(exception="MissingMaterializationError"),
-    reason=REASON,
-)
-def missing_materialization(model, adapter_type) -> NoReturn:
-    materialization = model.config.materialized
-    raise MissingMaterializationError(materialization=materialization, adapter_type=adapter_type)
-
-
-@deprecated(
-    version=DEPRECATION_VERSION,
-    suggested_action=SUGGESTED_ACTION.format(exception="MissingRelationError"),
-    reason=REASON,
-)
-def missing_relation(relation, model=None) -> NoReturn:
-    raise MissingRelationError(relation, model)
-
-
-@deprecated(
-    version=DEPRECATION_VERSION,
-    suggested_action=SUGGESTED_ACTION.format(exception="AmbiguousAliasError"),
-    reason=REASON,
-)
-def raise_ambiguous_alias(node_1, node_2, duped_name=None) -> NoReturn:
-    raise AmbiguousAliasError(node_1, node_2, duped_name)
-
-
-@deprecated(
-    version=DEPRECATION_VERSION,
-    suggested_action=SUGGESTED_ACTION.format(exception="AmbiguousCatalogMatchError"),
-    reason=REASON,
-)
-def raise_ambiguous_catalog_match(unique_id, match_1, match_2) -> NoReturn:
-    raise AmbiguousCatalogMatchError(unique_id, match_1, match_2)
-
-
-@deprecated(
-    version=DEPRECATION_VERSION,
-    suggested_action=SUGGESTED_ACTION.format(exception="CacheInconsistencyError"),
-    reason=REASON,
-)
-def raise_cache_inconsistent(message) -> NoReturn:
-    raise CacheInconsistencyError(message)
-
-
-@deprecated(
-    version=DEPRECATION_VERSION,
-    suggested_action=SUGGESTED_ACTION.format(exception="DataclassNotDictError"),
-    reason=REASON,
-)
-def raise_dataclass_not_dict(obj) -> NoReturn:
-    raise DataclassNotDictError(obj)
-
-
-@deprecated(
-    version=DEPRECATION_VERSION,
-    suggested_action=SUGGESTED_ACTION.format(exception="CompilationError"),
-    reason=REASON,
-)
-def raise_compiler_error(msg, node=None) -> NoReturn:
-    raise CompilationError(msg, node)
-
-
-@deprecated(
-    version=DEPRECATION_VERSION,
-    suggested_action=SUGGESTED_ACTION.format(exception="DbtDatabaseError"),
-    reason=REASON,
-)
-def raise_database_error(msg, node=None) -> NoReturn:
-    raise DbtDatabaseError(msg, node)
-
-
-@deprecated(
-    version=DEPRECATION_VERSION,
-    suggested_action=SUGGESTED_ACTION.format(exception="DependencyNotFoundError"),
-    reason=REASON,
-)
-def raise_dep_not_found(node, node_description, required_pkg) -> NoReturn:
-    raise DependencyNotFoundError(node, node_description, required_pkg)
-
-
-@deprecated(
-    version=DEPRECATION_VERSION,
-    suggested_action=SUGGESTED_ACTION.format(exception="DependencyError"),
-    reason=REASON,
-)
-def raise_dependency_error(msg) -> NoReturn:
-    raise DependencyError(scrub_secrets(msg, env_secrets()))
-
-
-@deprecated(
-    version=DEPRECATION_VERSION,
-    suggested_action=SUGGESTED_ACTION.format(exception="DuplicatePatchPathError"),
-    reason=REASON,
-)
-def raise_duplicate_patch_name(patch_1, existing_patch_path) -> NoReturn:
-    raise DuplicatePatchPathError(patch_1, existing_patch_path)
-
-
-@deprecated(
-    version=DEPRECATION_VERSION,
-    suggested_action=SUGGESTED_ACTION.format(exception="DuplicateResourceNameError"),
-    reason=REASON,
-)
-def raise_duplicate_resource_name(node_1, node_2) -> NoReturn:
-    raise DuplicateResourceNameError(node_1, node_2)
-
-
-@deprecated(
-    version=DEPRECATION_VERSION,
-    suggested_action=SUGGESTED_ACTION.format(exception="PropertyYMLError"),
-    reason=REASON,
-)
-def raise_invalid_property_yml_version(path, issue) -> NoReturn:
-    raise PropertyYMLError(path, issue)
-
-
-@deprecated(
-    version=DEPRECATION_VERSION,
-    suggested_action=SUGGESTED_ACTION.format(exception="NotImplementedError"),
-    reason=REASON,
-)
-def raise_not_implemented(msg) -> NoReturn:
-    raise NotImplementedError(msg)
-
-
-@deprecated(
-    version=DEPRECATION_VERSION,
-    suggested_action=SUGGESTED_ACTION.format(exception="RelationWrongTypeError"),
-    reason=REASON,
-)
-def relation_wrong_type(relation, expected_type, model=None) -> NoReturn:
-    raise RelationWrongTypeError(relation, expected_type, model)
-
-
-# these were implemented in core so deprecating here by calling the new exception directly
-
-
-@deprecated(
-    version=DEPRECATION_VERSION,
-    suggested_action=SUGGESTED_ACTION.format(exception="DuplicateAliasError"),
-    reason=REASON,
-)
-def raise_duplicate_alias(
-    kwargs: Mapping[str, Any], aliases: Mapping[str, str], canonical_key: str
-) -> NoReturn:
-    raise DuplicateAliasError(kwargs, aliases, canonical_key)
-
-
-@deprecated(
-    version=DEPRECATION_VERSION,
-    suggested_action=SUGGESTED_ACTION.format(exception="DuplicateSourcePatchNameError"),
-    reason=REASON,
-)
-def raise_duplicate_source_patch_name(patch_1, patch_2):
-    raise DuplicateSourcePatchNameError(patch_1, patch_2)
-
-
-@deprecated(
-    version=DEPRECATION_VERSION,
-    suggested_action=SUGGESTED_ACTION.format(exception="DuplicateMacroPatchNameError"),
-    reason=REASON,
-)
-def raise_duplicate_macro_patch_name(patch_1, existing_patch_path):
-    raise DuplicateMacroPatchNameError(patch_1, existing_patch_path)
-
-
-@deprecated(
-    version=DEPRECATION_VERSION,
-    suggested_action=SUGGESTED_ACTION.format(exception="DuplicateMacroNameError"),
-    reason=REASON,
-)
-def raise_duplicate_macro_name(node_1, node_2, namespace) -> NoReturn:
-    raise DuplicateMacroNameError(node_1, node_2, namespace)
-
-
-@deprecated(
-    version=DEPRECATION_VERSION,
-    suggested_action=SUGGESTED_ACTION.format(exception="ApproximateMatchError"),
-    reason=REASON,
-)
-def approximate_relation_match(target, relation):
-    raise ApproximateMatchError(target, relation)
-
-
-@deprecated(
-    version=DEPRECATION_VERSION,
-    suggested_action=SUGGESTED_ACTION.format(exception="RelationReturnedMultipleResultsError"),
-    reason=REASON,
-)
-def get_relation_returned_multiple_results(kwargs, matches):
-    raise RelationReturnedMultipleResultsError(kwargs, matches)
-
-
-@deprecated(
-    version=DEPRECATION_VERSION,
-    suggested_action=SUGGESTED_ACTION.format(exception="OperationError"),
-    reason=REASON,
-)
-def system_error(operation_name):
-    raise OperationError(operation_name)
-
-
-@deprecated(
-    version=DEPRECATION_VERSION,
-    suggested_action=SUGGESTED_ACTION.format(exception="InvalidMaterializationArgError"),
-    reason=REASON,
-)
-def invalid_materialization_argument(name, argument):
-    raise MaterializationArgError(name, argument)
-
-
-@deprecated(
-    version=DEPRECATION_VERSION,
-    suggested_action=SUGGESTED_ACTION.format(exception="BadSpecError"),
-    reason=REASON,
-)
-def bad_package_spec(repo, spec, error_message):
-    raise BadSpecError(spec, repo, error_message)
-
-
-@deprecated(
-    version=DEPRECATION_VERSION,
-    suggested_action=SUGGESTED_ACTION.format(exception="CommandResultError"),
-    reason=REASON,
-)
-def raise_git_cloning_error(error: CommandResultError) -> NoReturn:
-    raise error
-
-
-@deprecated(
-    version=DEPRECATION_VERSION,
-    suggested_action=SUGGESTED_ACTION.format(exception="UnknownGitCloningProblemError"),
-    reason=REASON,
-)
-def raise_git_cloning_problem(repo) -> NoReturn:
-    raise UnknownGitCloningProblemError(repo)
-
-
-@deprecated(
-    version=DEPRECATION_VERSION,
-    suggested_action=SUGGESTED_ACTION.format(exception="MacroDispatchArgError"),
-    reason=REASON,
-)
-def macro_invalid_dispatch_arg(macro_name) -> NoReturn:
-    raise MacroDispatchArgError(macro_name)
-
-
-@deprecated(
-    version=DEPRECATION_VERSION,
-    suggested_action=SUGGESTED_ACTION.format(exception="GraphDependencyNotFoundError"),
-    reason=REASON,
-)
-def dependency_not_found(node, dependency):
-    raise GraphDependencyNotFoundError(node, dependency)
-
-
-@deprecated(
-    version=DEPRECATION_VERSION,
-    suggested_action=SUGGESTED_ACTION.format(exception="TargetNotFoundError"),
-    reason=REASON,
-)
-def target_not_found(
-    node,
-    target_name: str,
-    target_kind: str,
-    target_package: Optional[str] = None,
-    target_version: Optional[Union[str, float]] = None,
-    disabled: Optional[bool] = None,
-) -> NoReturn:
-    raise TargetNotFoundError(
-        node=node,
-        target_name=target_name,
-        target_kind=target_kind,
-        target_package=target_package,
-        target_version=target_version,
-        disabled=disabled,
-    )
-
-
-@deprecated(
-    version=DEPRECATION_VERSION,
-    suggested_action=SUGGESTED_ACTION.format(exception="DocTargetNotFoundError"),
-    reason=REASON,
-)
-def doc_target_not_found(
-    model, target_doc_name: str, target_doc_package: Optional[str] = None
-) -> NoReturn:
-    raise DocTargetNotFoundError(
-        node=model, target_doc_name=target_doc_name, target_doc_package=target_doc_package
-    )
-
-
-@deprecated(
-    version=DEPRECATION_VERSION,
-    suggested_action=SUGGESTED_ACTION.format(exception="DocArgsError"),
-    reason=REASON,
-)
-def doc_invalid_args(model, args) -> NoReturn:
-    raise DocArgsError(node=model, args=args)
-
-
-@deprecated(
-    version=DEPRECATION_VERSION,
-    suggested_action=SUGGESTED_ACTION.format(exception="RefBadContextError"),
-    reason=REASON,
-)
-def ref_bad_context(model, args) -> NoReturn:
-    raise RefBadContextError(node=model, args=args)
-
-
-@deprecated(
-    version=DEPRECATION_VERSION,
-    suggested_action=SUGGESTED_ACTION.format(exception="MetricArgsError"),
-    reason=REASON,
-)
-def metric_invalid_args(model, args) -> NoReturn:
-    raise MetricArgsError(node=model, args=args)
-
-
-@deprecated(
-    version=DEPRECATION_VERSION,
-    suggested_action=SUGGESTED_ACTION.format(exception="RefArgsError"),
-    reason=REASON,
-)
-def ref_invalid_args(model, args) -> NoReturn:
-    raise RefArgsError(node=model, args=args)
-
-
-@deprecated(
-    version=DEPRECATION_VERSION,
-    suggested_action=SUGGESTED_ACTION.format(exception="BooleanError"),
-    reason=REASON,
-)
-def invalid_bool_error(got_value, macro_name) -> NoReturn:
-    raise BooleanError(return_value=got_value, macro_name=macro_name)
-
-
-@deprecated(
-    version=DEPRECATION_VERSION,
-    suggested_action=SUGGESTED_ACTION.format(exception="MacroArgTypeError"),
-    reason=REASON,
-)
-def invalid_type_error(method_name, arg_name, got_value, expected_type) -> NoReturn:
-    """Raise a InvalidMacroArgType when an adapter method available to macros
-    has changed.
-    """
-    raise MacroArgTypeError(method_name, arg_name, got_value, expected_type)
-
-
-@deprecated(
-    version=DEPRECATION_VERSION,
-    suggested_action=SUGGESTED_ACTION.format(exception="SecretEnvVarLocationError"),
-    reason=REASON,
-)
-def disallow_secret_env_var(env_var_name) -> NoReturn:
-    """Raise an error when a secret env var is referenced outside allowed
-    rendering contexts"""
-    raise SecretEnvVarLocationError(env_var_name)
-
-
-@deprecated(
-    version=DEPRECATION_VERSION,
-    suggested_action=SUGGESTED_ACTION.format(exception="ParsingError"),
-    reason=REASON,
-)
-def raise_parsing_error(msg, node=None) -> NoReturn:
-    raise ParsingError(msg, node)
-
-
-# These are the exceptions functions that were not called within dbt-core but will remain
-# here deprecated to give a chance for adapters to rework
-@deprecated(
-    version=DEPRECATION_VERSION,
-    suggested_action=SUGGESTED_ACTION.format(exception="UnrecognizedCredentialTypeError"),
-    reason=REASON,
-)
-def raise_unrecognized_credentials_type(typename, supported_types):
-    raise UnrecognizedCredentialTypeError(typename, supported_types)
-
-
-@deprecated(
-    version=DEPRECATION_VERSION,
-    suggested_action=SUGGESTED_ACTION.format(exception="PatchTargetNotFoundError"),
-    reason=REASON,
-)
-def raise_patch_targets_not_found(patches):
-    raise PatchTargetNotFoundError(patches)
-
-
-@deprecated(
-    version=DEPRECATION_VERSION,
-    suggested_action=SUGGESTED_ACTION.format(exception="RelationReturnedMultipleResultsError"),
-    reason=REASON,
-)
-def multiple_matching_relations(kwargs, matches):
-    raise RelationReturnedMultipleResultsError(kwargs, matches)
-
-
-@deprecated(
-    version=DEPRECATION_VERSION,
-    suggested_action=SUGGESTED_ACTION.format(exception="MaterializationNotAvailableError"),
-    reason=REASON,
-)
-def materialization_not_available(model, adapter_type):
-    materialization = model.config.materialized
-    raise MaterializationNotAvailableError(
-        materialization=materialization, adapter_type=adapter_type
-    )
-
-
-@deprecated(
-    version=DEPRECATION_VERSION,
-    suggested_action=SUGGESTED_ACTION.format(exception="MacroNotFoundError"),
-    reason=REASON,
-)
-def macro_not_found(model, target_macro_id):
-    raise MacroNotFoundError(node=model, target_macro_id=target_macro_id)
-
-
-# adapters use this to format messages.  it should be deprecated but live on for now
-# TODO: What should the message here be?
-@deprecated(
-    version=DEPRECATION_VERSION,
-    suggested_action="Format this message in the adapter",
-    reason="`validator_error_message` is now a mathod on DbtRuntimeError",
-)
-def validator_error_message(exc):
-    """Given a dbt.dataclass_schema.ValidationError (which is basically a
-    jsonschema.ValidationError), return the relevant parts as a string
-    """
-    if not isinstance(exc, dbt.dataclass_schema.ValidationError):
-        return str(exc)
-    path = "[%s]" % "][".join(map(repr, exc.relative_path))
-    return "at path {}: {}".format(path, exc.message)
-=======
-        return {"cause": self.cause, "message": self.msg}
->>>>>>> 7045e11a
+        return {"cause": self.cause, "message": self.msg}