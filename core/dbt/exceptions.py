--- conflicted
+++ resolved
@@ -16,218 +16,7 @@
 )
 from dbt.node_types import NodeType, AccessType
 
-<<<<<<< HEAD
-import dbt.dataclass_schema
-
-
-def env_secrets() -> List[str]:
-    return [v for k, v in os.environ.items() if k.startswith(SECRET_ENV_PREFIX) and v.strip()]
-
-
-def scrub_secrets(msg: str, secrets: List[str]) -> str:
-    scrubbed = str(msg)
-
-    for secret in secrets:
-        scrubbed = scrubbed.replace(secret, "*****")
-
-    return scrubbed
-
-
-class MacroReturn(builtins.BaseException):
-    """
-    Hack of all hacks
-    This is not actually an exception.
-    It's how we return a value from a macro.
-    """
-
-    def __init__(self, value) -> None:
-        self.value = value
-
-
-class Exception(builtins.Exception):
-    CODE = -32000
-    MESSAGE = "Server Error"
-
-    def data(self):
-        # if overriding, make sure the result is json-serializable.
-        return {
-            "type": self.__class__.__name__,
-            "message": str(self),
-        }
-
-
-class DbtInternalError(Exception):
-    def __init__(self, msg: str) -> None:
-        self.stack: List = []
-        self.msg = scrub_secrets(msg, env_secrets())
-
-    @property
-    def type(self):
-        return "Internal"
-
-    def process_stack(self):
-        lines = []
-        stack = self.stack
-        first = True
-
-        if len(stack) > 1:
-            lines.append("")
-
-            for item in stack:
-                msg = "called by"
-
-                if first:
-                    msg = "in"
-                    first = False
-
-                lines.append(f"> {msg}")
-
-        return lines
-
-    def __str__(self):
-        if hasattr(self.msg, "split"):
-            split_msg = self.msg.split("\n")
-        else:
-            split_msg = str(self.msg).split("\n")
-
-        lines = ["{}".format(self.type + " Error")] + split_msg
-
-        lines += self.process_stack()
-
-        return lines[0] + "\n" + "\n".join(["  " + line for line in lines[1:]])
-
-
-class DbtRuntimeError(RuntimeError, Exception):
-    CODE = 10001
-    MESSAGE = "Runtime error"
-
-    def __init__(self, msg: str, node=None) -> None:
-        self.stack: List = []
-        self.node = node
-        self.msg = scrub_secrets(msg, env_secrets())
-
-    def add_node(self, node=None):
-        if node is not None and node is not self.node:
-            if self.node is not None:
-                self.stack.append(self.node)
-            self.node = node
-
-    @property
-    def type(self):
-        return "Runtime"
-
-    def node_to_string(self, node):
-        if node is None:
-            return "<Unknown>"
-        if not hasattr(node, "name"):
-            # we probably failed to parse a block, so we can't know the name
-            return f"{node.resource_type} ({node.original_file_path})"
-
-        if hasattr(node, "contents"):
-            # handle FileBlocks. They aren't really nodes but we want to render
-            # out the path we know at least. This indicates an error during
-            # block parsing.
-            return f"{node.path.original_file_path}"
-        return f"{node.resource_type} {node.name} ({node.original_file_path})"
-
-    def process_stack(self):
-        lines = []
-        stack = self.stack + [self.node]
-        first = True
-
-        if len(stack) > 1:
-            lines.append("")
-
-            for item in stack:
-                msg = "called by"
-
-                if first:
-                    msg = "in"
-                    first = False
-
-                lines.append(f"> {msg} {self.node_to_string(item)}")
-
-        return lines
-
-    def validator_error_message(self, exc: builtins.Exception):
-        """Given a dbt.dataclass_schema.ValidationError (which is basically a
-        jsonschema.ValidationError), return the relevant parts as a string
-        """
-        if not isinstance(exc, dbt.dataclass_schema.ValidationError):
-            return str(exc)
-        path = "[%s]" % "][".join(map(repr, exc.relative_path))
-        return f"at path {path}: {exc.message}"
-
-    def __str__(self, prefix: str = "! "):
-        node_string = ""
-
-        if self.node is not None:
-            node_string = f" in {self.node_to_string(self.node)}"
-
-        if hasattr(self.msg, "split"):
-            split_msg = self.msg.split("\n")
-        else:
-            split_msg = str(self.msg).split("\n")
-
-        lines = ["{}{}".format(self.type + " Error", node_string)] + split_msg
-
-        lines += self.process_stack()
-
-        return lines[0] + "\n" + "\n".join(["  " + line for line in lines[1:]])
-
-    def data(self):
-        result = Exception.data(self)
-        if self.node is None:
-            return result
-
-        result.update(
-            {
-                "raw_code": self.node.raw_code,
-                # the node isn't always compiled, but if it is, include that!
-                "compiled_code": getattr(self.node, "compiled_code", None),
-            }
-        )
-        return result
-
-
-class DbtDatabaseError(DbtRuntimeError):
-    CODE = 10003
-    MESSAGE = "Database Error"
-
-    def process_stack(self):
-        lines = []
-
-        if hasattr(self.node, "build_path") and self.node.build_path:
-            lines.append(f"compiled code at {self.node.build_path}")
-
-        return lines + DbtRuntimeError.process_stack(self)
-
-    @property
-    def type(self):
-        return "Database"
-
-
-class CompilationError(DbtRuntimeError):
-    CODE = 10004
-    MESSAGE = "Compilation Error"
-
-    @property
-    def type(self):
-        return "Compilation"
-
-    def _fix_dupe_msg(self, path_1: str, path_2: str, name: str, type_name: str) -> str:
-        if path_1 == path_2:
-            return (
-                f"remove one of the {type_name} entries for {name} in this file:\n - {path_1!s}\n"
-            )
-        else:
-            return (
-                f"remove the {type_name} entry for {name} in one of these files:\n"
-                f" - {path_1!s}\n{path_2!s}"
-            )
-=======
 from dbt.common.dataclass_schema import ValidationError
->>>>>>> 77632122
 
 
 class ContractBreakingChangeError(DbtRuntimeError):
@@ -1160,25 +949,25 @@
 
 
 class TestDefinitionDictLengthError(ParsingError):
-    def __init__(self, data_test):
-        self.data_test = data_test
+    def __init__(self, test):
+        self.test = test
         super().__init__(msg=self.get_message())
 
     def get_message(self) -> str:
         msg = (
             "test definition dictionary must have exactly one key, got"
-            f" {self.data_test} instead ({len(self.data_test)} keys)"
+            f" {self.test} instead ({len(self.test)} keys)"
         )
         return msg
 
 
 class TestTypeError(ParsingError):
-    def __init__(self, data_test: Any):
-        self.data_test = data_test
-        super().__init__(msg=self.get_message())
-
-    def get_message(self) -> str:
-        msg = f"test must be dict or str, got {type(self.data_test)} (value {self.data_test})"
+    def __init__(self, test: Any):
+        self.test = test
+        super().__init__(msg=self.get_message())
+
+    def get_message(self) -> str:
+        msg = f"test must be dict or str, got {type(self.test)} (value {self.test})"
         return msg
 
 
@@ -1641,7 +1430,7 @@
             model_name = self.node_1.file_key_name
             duped_name = f'{self.node_1.name}" defined on {column_name}"{model_name}'
             action = "running"
-            formatted_name = "data tests"
+            formatted_name = "tests"
         # all other resource types
         else:
             formatted_name = duped_name
