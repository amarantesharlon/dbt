import os
import time
from abc import abstractmethod
from concurrent.futures import as_completed
from datetime import datetime
from multiprocessing.dummy import Pool as ThreadPool
from pathlib import Path
from typing import AbstractSet, Any, Optional, Dict, List, Set, Tuple, Iterable

import dbt.exceptions
import dbt.tracking
import dbt.utils
from dbt.adapters.base import BaseRelation
from dbt.adapters.factory import get_adapter
from dbt.contracts.graph.manifest import WritableManifest
from dbt.contracts.graph.nodes import ResultNode
from dbt.contracts.results import (
    NodeStatus,
    RunExecutionResult,
    RunningStatus,
    RunResult,
    RunStatus,
    BaseResult,
)
from dbt.contracts.state import PreviousState
from dbt.events.contextvars import log_contextvars, task_contextvars
from dbt.events.functions import fire_event, warn_or_error
from dbt.events.types import (
    Formatting,
    LogCancelLine,
    DefaultSelector,
    NodeStart,
    NodeFinished,
    QueryCancelationUnsupported,
    ConcurrencyLine,
    EndRunResult,
    NothingToDo,
)
from dbt.exceptions import (
    DbtInternalError,
    NotImplementedError,
    DbtRuntimeError,
    FailFastError,
)
from dbt.flags import get_flags
from dbt.graph import GraphQueue, NodeSelector, SelectionSpec, parse_difference, UniqueId
from dbt.logger import (
    DbtProcessState,
    TextOnly,
    UniqueID,
    TimestampNamed,
    DbtModelState,
    ModelMetadata,
    NodeCount,
)
from dbt.parser.manifest import write_manifest
from dbt.task.base import ConfiguredTask, BaseRunner
from .printer import (
    print_run_result_error,
    print_run_end_messages,
)

RESULT_FILE_NAME = "run_results.json"
RUNNING_STATE = DbtProcessState("running")


class GraphRunnableTask(ConfiguredTask):
    MARK_DEPENDENT_ERRORS_STATUSES = [NodeStatus.Error]

    def __init__(self, args, config, manifest) -> None:
        super().__init__(args, config, manifest)
        self._flattened_nodes: Optional[List[ResultNode]] = None
<<<<<<< HEAD
        self._raise_next_tick = None
        self._skipped_children: Dict[str, Any] = {}
        self.job_queue: Optional[GraphQueue] = None
        self.node_results: List[Any] = []
=======
        self._raise_next_tick: Optional[DbtRuntimeError] = None
        self._skipped_children: Dict[str, Optional[RunResult]] = {}
        self.job_queue: Optional[GraphQueue] = None
        self.node_results: List[BaseResult] = []
>>>>>>> d597b804
        self.num_nodes: int = 0
        self.previous_state: Optional[PreviousState] = None
        self.previous_defer_state: Optional[PreviousState] = None
        self.run_count: int = 0
        self.started_at: float = 0

        if self.args.state:
            self.previous_state = PreviousState(
                state_path=self.args.state,
                target_path=Path(self.config.target_path),
                project_root=Path(self.config.project_root),
            )

        if self.args.defer_state:
            self.previous_defer_state = PreviousState(
                state_path=self.args.defer_state,
                target_path=Path(self.config.target_path),
                project_root=Path(self.config.project_root),
            )

    def index_offset(self, value: int) -> int:
        return value

    @property
    def selection_arg(self):
        return self.args.select

    @property
    def exclusion_arg(self):
        return self.args.exclude

    def get_selection_spec(self) -> SelectionSpec:
        default_selector_name = self.config.get_default_selector_name()
        # TODO:  The "eager" string below needs to be replaced with programatic access
        #  to the default value for the indirect selection parameter in
        # dbt.cli.params.indirect_selection
        #
        # Doing that is actually a little tricky, so I'm punting it to a new ticket GH #6397
        indirect_selection = getattr(self.args, "INDIRECT_SELECTION", "eager")

        if self.args.selector:
            # use pre-defined selector (--selector)
            spec = self.config.get_selector(self.args.selector)
        elif not (self.selection_arg or self.exclusion_arg) and default_selector_name:
            # use pre-defined selector (--selector) with default: true
            fire_event(DefaultSelector(name=default_selector_name))
            spec = self.config.get_selector(default_selector_name)
        else:
            # use --select and --exclude args
            spec = parse_difference(self.selection_arg, self.exclusion_arg, indirect_selection)
        return spec

    @abstractmethod
    def get_node_selector(self) -> NodeSelector:
        raise NotImplementedError(f"get_node_selector not implemented for task {type(self)}")

    @abstractmethod
    def defer_to_manifest(self, adapter, selected_uids: AbstractSet[str]):
        raise NotImplementedError(f"defer_to_manifest not implemented for task {type(self)}")

    def get_graph_queue(self) -> GraphQueue:
        selector = self.get_node_selector()
        spec = self.get_selection_spec()
        return selector.get_graph_queue(spec)

    def _runtime_initialize(self):
        self.compile_manifest()
        if self.manifest is None or self.graph is None:
            raise DbtInternalError("_runtime_initialize never loaded the graph!")

        self.job_queue = self.get_graph_queue()

        # we use this a couple of times. order does not matter.
        self._flattened_nodes = []
        for uid in self.job_queue.get_selected_nodes():
            if uid in self.manifest.nodes:
                self._flattened_nodes.append(self.manifest.nodes[uid])
            elif uid in self.manifest.sources:
                self._flattened_nodes.append(self.manifest.sources[uid])
            else:
                raise DbtInternalError(
                    f"Node selection returned {uid}, expected a node or a source"
                )

        self.num_nodes = len([n for n in self._flattened_nodes if not n.is_ephemeral_model])

    def raise_on_first_error(self):
        return False

    def get_runner_type(self, node):
        raise NotImplementedError("Not Implemented")

    def result_path(self):
        return os.path.join(self.config.project_target_path, RESULT_FILE_NAME)

    def get_runner(self, node) -> BaseRunner:
        adapter = get_adapter(self.config)
        run_count: int = 0
        num_nodes: int = 0

        if node.is_ephemeral_model:
            run_count = 0
            num_nodes = 0
        else:
            self.run_count += 1
            run_count = self.run_count
            num_nodes = self.num_nodes

        cls = self.get_runner_type(node)
        return cls(self.config, adapter, node, run_count, num_nodes)

    def call_runner(self, runner: BaseRunner) -> RunResult:
        uid_context = UniqueID(runner.node.unique_id)
        with RUNNING_STATE, uid_context, log_contextvars(node_info=runner.node.node_info):
            startctx = TimestampNamed("node_started_at")
            index = self.index_offset(runner.node_index)
            runner.node.update_event_status(
                started_at=datetime.utcnow().isoformat(), node_status=RunningStatus.Started
            )
            extended_metadata = ModelMetadata(runner.node, index)

            with startctx, extended_metadata:
                fire_event(
                    NodeStart(
                        node_info=runner.node.node_info,
                    )
                )
            status: Dict[str, str] = {}
            try:
                result = runner.run_with_hooks(self.manifest)
            finally:
                finishctx = TimestampNamed("finished_at")
                with finishctx, DbtModelState(status):
                    fire_event(
                        NodeFinished(
                            node_info=runner.node.node_info,
                            run_result=result.to_msg_dict(),
                        )
                    )
            # `_event_status` dict is only used for logging.  Make sure
            # it gets deleted when we're done with it
            runner.node.clear_event_status()

        fail_fast = get_flags().FAIL_FAST

        if result.status in (NodeStatus.Error, NodeStatus.Fail) and fail_fast:
            self._raise_next_tick = FailFastError(
                msg="Failing early due to test failure or runtime error",
                result=result,
                node=getattr(result, "node", None),
            )
        elif result.status == NodeStatus.Error and self.raise_on_first_error():
            # if we raise inside a thread, it'll just get silently swallowed.
            # stash the error message we want here, and it will check the
            # next 'tick' - should be soon since our thread is about to finish!
            self._raise_next_tick = DbtRuntimeError(result.message)

        return result

    def _submit(self, pool, args, callback):
        """If the caller has passed the magic 'single-threaded' flag, call the
        function directly instead of pool.apply_async. The single-threaded flag
         is intended for gathering more useful performance information about
        what happens beneath `call_runner`, since python's default profiling
        tools ignore child threads.

        This does still go through the callback path for result collection.
        """
        if self.config.args.single_threaded:
            callback(self.call_runner(*args))
        else:
            pool.apply_async(self.call_runner, args=args, callback=callback)

    def _raise_set_error(self):
        if self._raise_next_tick is not None:
            raise self._raise_next_tick

    def run_queue(self, pool):
        """Given a pool, submit jobs from the queue to the pool."""
        if self.job_queue is None:
            raise DbtInternalError("Got to run_queue with no job queue set")

        def callback(result):
            """Note: mark_done, at a minimum, must happen here or dbt will
            deadlock during ephemeral result error handling!
            """
            self._handle_result(result)

            if self.job_queue is None:
                raise DbtInternalError("Got to run_queue callback with no job queue set")
            self.job_queue.mark_done(result.node.unique_id)

        while not self.job_queue.empty():
            node = self.job_queue.get()
            self._raise_set_error()
            runner = self.get_runner(node)
            # we finally know what we're running! Make sure we haven't decided
            # to skip it due to upstream failures
            if runner.node.unique_id in self._skipped_children:
                cause = self._skipped_children.pop(runner.node.unique_id)
                runner.do_skip(cause=cause)
            args = (runner,)
            self._submit(pool, args, callback)

        # block on completion
        if get_flags().FAIL_FAST:
            # checkout for an errors after task completion in case of
            # fast failure
            while self.job_queue.wait_until_something_was_done():
                self._raise_set_error()
        else:
            # wait until every task will be complete
            self.job_queue.join()

        # if an error got set during join(), raise it.
        self._raise_set_error()

        return

    def _handle_result(self, result: RunResult):
        """Mark the result as completed, insert the `CompileResultNode` into
        the manifest, and mark any descendants (potentially with a 'cause' if
        the result was an ephemeral model) as skipped.
        """
        is_ephemeral = result.node.is_ephemeral_model
        if not is_ephemeral:
            self.node_results.append(result)

        node = result.node

        if self.manifest is None:
            raise DbtInternalError("manifest was None in _handle_result")

        if result.status in self.MARK_DEPENDENT_ERRORS_STATUSES:
            if is_ephemeral:
                cause = result
            else:
                cause = None
            self._mark_dependent_errors(node.unique_id, result, cause)

    def _cancel_connections(self, pool):
        """Given a pool, cancel all adapter connections and wait until all
        runners gentle terminates.
        """
        pool.close()
        pool.terminate()

        adapter = get_adapter(self.config)

        if not adapter.is_cancelable():
            fire_event(QueryCancelationUnsupported(type=adapter.type()))
        else:
            with adapter.connection_named("master"):
                for conn_name in adapter.cancel_open_connections():
                    if self.manifest is not None:
                        node = self.manifest.nodes.get(conn_name)
                        if node is not None and node.is_ephemeral_model:
                            continue
                    # if we don't have a manifest/don't have a node, print
                    # anyway.
                    fire_event(LogCancelLine(conn_name=conn_name))

        pool.join()

    def execute_nodes(self):
        num_threads = self.config.threads
        target_name = self.config.target_name

        # following line can be removed when legacy logger is removed
        with NodeCount(self.num_nodes):
            fire_event(
                ConcurrencyLine(
                    num_threads=num_threads, target_name=target_name, node_count=self.num_nodes
                )
            )
        with TextOnly():
            fire_event(Formatting(""))

        pool = ThreadPool(num_threads)
        try:
            self.run_queue(pool)
        except FailFastError as failure:
            self._cancel_connections(pool)

            executed_node_ids = [r.node.unique_id for r in self.node_results]

            for r in self._flattened_nodes:
                if r.unique_id not in executed_node_ids:
                    self.node_results.append(
                        RunResult.from_node(r, RunStatus.Skipped, "Skipping due to fail_fast")
                    )

            print_run_result_error(failure.result)
            # ensure information about all nodes is propagated to run results when failing fast
            return self.node_results
        except KeyboardInterrupt:
            run_result = self.get_result(
                results=self.node_results,
                elapsed_time=time.time() - self.started_at,
                generated_at=datetime.utcnow(),
            )

            if self.args.write_json and hasattr(run_result, "write"):
                run_result.write(self.result_path())

            self._cancel_connections(pool)
            print_run_end_messages(self.node_results, keyboard_interrupt=True)

            raise

        pool.close()
        pool.join()

        return self.node_results

    def _mark_dependent_errors(
        self, node_id: str, result: RunResult, cause: Optional[RunResult]
    ) -> None:
        if self.graph is None:
            raise DbtInternalError("graph is None in _mark_dependent_errors")
        for dep_node_id in self.graph.get_dependent_nodes(UniqueId(node_id)):
            self._skipped_children[dep_node_id] = cause

    def populate_adapter_cache(
        self, adapter, required_schemas: Optional[Set[BaseRelation]] = None
    ):
        if not self.args.populate_cache:
            return

        start_populate_cache = time.perf_counter()
        if get_flags().CACHE_SELECTED_ONLY is True:
            adapter.set_relations_cache(self.manifest, required_schemas=required_schemas)
        else:
            adapter.set_relations_cache(self.manifest)
        cache_populate_time = time.perf_counter() - start_populate_cache
        if dbt.tracking.active_user is not None:
            dbt.tracking.track_runnable_timing(
                {"adapter_cache_construction_elapsed": cache_populate_time}
            )

    def before_run(self, adapter, selected_uids: AbstractSet[str]):
        with adapter.connection_named("master"):
            self.populate_adapter_cache(adapter)
            self.defer_to_manifest(adapter, selected_uids)

    def after_run(self, adapter, results):
        pass

    def print_results_line(self, node_results, elapsed):
        pass

    def execute_with_hooks(self, selected_uids: AbstractSet[str]):
        adapter = get_adapter(self.config)
        self.started_at = time.time()
        try:
            self.before_run(adapter, selected_uids)
            res = self.execute_nodes()
            self.after_run(adapter, res)
        finally:
            adapter.cleanup_connections()
            elapsed = time.time() - self.started_at
            self.print_results_line(self.node_results, elapsed)
            result = self.get_result(
                results=self.node_results, elapsed_time=elapsed, generated_at=datetime.utcnow()
            )

        return result

    def run(self):
        """
        Run dbt for the query, based on the graph.
        """
        # We set up a context manager here with "task_contextvars" because we
        # need the project_root in runtime_initialize.
        with task_contextvars(project_root=self.config.project_root):
            self._runtime_initialize()

            if self._flattened_nodes is None:
                raise DbtInternalError(
                    "after _runtime_initialize, _flattened_nodes was still None"
                )

            if len(self._flattened_nodes) == 0:
                with TextOnly():
                    fire_event(Formatting(""))
                warn_or_error(NothingToDo())
                result = self.get_result(
                    results=[],
                    generated_at=datetime.utcnow(),
                    elapsed_time=0.0,
                )
            else:
                with TextOnly():
                    fire_event(Formatting(""))
                selected_uids = frozenset(n.unique_id for n in self._flattened_nodes)
                result = self.execute_with_hooks(selected_uids)

        # We have other result types here too, including FreshnessResult
        if isinstance(result, RunExecutionResult):
            result_msgs = [result.to_msg_dict() for result in result.results]
            fire_event(
                EndRunResult(
                    results=result_msgs,
                    generated_at=result.generated_at.strftime("%Y-%m-%dT%H:%M:%SZ"),
                    elapsed_time=result.elapsed_time,
                    success=GraphRunnableTask.interpret_results(result.results),
                )
            )

        if self.args.write_json:
            write_manifest(self.manifest, self.config.project_target_path)
            if hasattr(result, "write"):
                result.write(self.result_path())

        self.task_end_messages(result.results)
        return result

    @classmethod
    def interpret_results(cls, results):
        if results is None:
            return False

        failures = [
            r
            for r in results
            if r.status
            in (
                NodeStatus.RuntimeErr,
                NodeStatus.Error,
                NodeStatus.Fail,
                NodeStatus.Skipped,  # propogate error message causing skip
            )
        ]
        return len(failures) == 0

    def get_model_schemas(self, adapter, selected_uids: Iterable[str]) -> Set[BaseRelation]:
        if self.manifest is None:
            raise DbtInternalError("manifest was None in get_model_schemas")
        result: Set[BaseRelation] = set()

        for node in self.manifest.nodes.values():
            if node.unique_id not in selected_uids:
                continue
            if node.is_relational and not node.is_ephemeral:
                relation = adapter.Relation.create_from(self.config, node)
                result.add(relation.without_identifier())

        return result

    def create_schemas(self, adapter, required_schemas: Set[BaseRelation]):
        # we want the string form of the information schema database
        required_databases: Set[BaseRelation] = set()
        for required in required_schemas:
            db_only = required.include(database=True, schema=False, identifier=False)
            required_databases.add(db_only)

        existing_schemas_lowered: Set[Tuple[Optional[str], Optional[str]]]
        existing_schemas_lowered = set()

        def list_schemas(db_only: BaseRelation) -> List[Tuple[Optional[str], str]]:
            # the database can be None on some warehouses that don't support it
            database_quoted: Optional[str]
            db_lowercase = dbt.utils.lowercase(db_only.database)
            if db_only.database is None:
                database_quoted = None
            else:
                database_quoted = str(db_only)

            # we should never create a null schema, so just filter them out
            return [
                (db_lowercase, s.lower())
                for s in adapter.list_schemas(database_quoted)
                if s is not None
            ]

        def create_schema(relation: BaseRelation) -> None:
            db = relation.database or ""
            schema = relation.schema
            with adapter.connection_named(f"create_{db}_{schema}"):
                adapter.create_schema(relation)

        list_futures = []
        create_futures = []

        with dbt.utils.executor(self.config) as tpe:
            for req in required_databases:
                if req.database is None:
                    name = "list_schemas"
                else:
                    name = f"list_{req.database}"
                fut = tpe.submit_connected(adapter, name, list_schemas, req)
                list_futures.append(fut)

            for ls_future in as_completed(list_futures):
                existing_schemas_lowered.update(ls_future.result())

            for info in required_schemas:
                if info.schema is None:
                    # we are not in the business of creating null schemas, so
                    # skip this
                    continue
                db: Optional[str] = info.database
                db_lower: Optional[str] = dbt.utils.lowercase(db)
                schema: str = info.schema

                db_schema = (db_lower, schema.lower())
                if db_schema not in existing_schemas_lowered:
                    existing_schemas_lowered.add(db_schema)
                    fut = tpe.submit_connected(
                        adapter, f'create_{info.database or ""}_{info.schema}', create_schema, info
                    )
                    create_futures.append(fut)

            for create_future in as_completed(create_futures):
                # trigger/re-raise any exceptions while creating schemas
                create_future.result()

    def get_result(self, results, elapsed_time, generated_at):
        return RunExecutionResult(
            results=results,
            elapsed_time=elapsed_time,
            generated_at=generated_at,
            args=dbt.utils.args_to_dict(self.args),
        )

    def task_end_messages(self, results):
        print_run_end_messages(results)

    def _get_deferred_manifest(self) -> Optional[WritableManifest]:
        state = self.previous_defer_state or self.previous_state
        if not state:
            raise DbtRuntimeError(
                "--state or --defer-state are required for deferral, but neither was provided"
            )

        if not state.manifest:
            raise DbtRuntimeError(f'Could not find manifest in --state path: "{state}"')
        return state.manifest<|MERGE_RESOLUTION|>--- conflicted
+++ resolved
@@ -5,7 +5,7 @@
 from datetime import datetime
 from multiprocessing.dummy import Pool as ThreadPool
 from pathlib import Path
-from typing import AbstractSet, Any, Optional, Dict, List, Set, Tuple, Iterable
+from typing import AbstractSet, Optional, Dict, List, Set, Tuple, Iterable
 
 import dbt.exceptions
 import dbt.tracking
@@ -70,17 +70,10 @@
     def __init__(self, args, config, manifest) -> None:
         super().__init__(args, config, manifest)
         self._flattened_nodes: Optional[List[ResultNode]] = None
-<<<<<<< HEAD
-        self._raise_next_tick = None
-        self._skipped_children: Dict[str, Any] = {}
-        self.job_queue: Optional[GraphQueue] = None
-        self.node_results: List[Any] = []
-=======
         self._raise_next_tick: Optional[DbtRuntimeError] = None
         self._skipped_children: Dict[str, Optional[RunResult]] = {}
         self.job_queue: Optional[GraphQueue] = None
         self.node_results: List[BaseResult] = []
->>>>>>> d597b804
         self.num_nodes: int = 0
         self.previous_state: Optional[PreviousState] = None
         self.previous_defer_state: Optional[PreviousState] = None
