import os
import time
from abc import abstractmethod
from concurrent.futures import as_completed
from datetime import datetime
from multiprocessing.dummy import Pool as ThreadPool
from pathlib import Path
from typing import AbstractSet, Optional, Dict, List, Set, Tuple, Iterable

import dbt.exceptions
import dbt.tracking
import dbt.utils
from dbt.adapters.base import BaseRelation
from dbt.adapters.factory import get_adapter
from dbt.contracts.graph.manifest import WritableManifest
from dbt.contracts.graph.nodes import ResultNode
from dbt.contracts.results import (
    NodeStatus,
    RunExecutionResult,
    RunningStatus,
    RunResult,
    RunStatus,
    BaseResult,
)
from dbt.contracts.state import PreviousState
from dbt.events.contextvars import log_contextvars, task_contextvars
from dbt.events.functions import fire_event, warn_or_error
from dbt.events.types import (
    Formatting,
    LogCancelLine,
    DefaultSelector,
    NodeStart,
    NodeFinished,
    QueryCancelationUnsupported,
    ConcurrencyLine,
    EndRunResult,
    NothingToDo,
)
<<<<<<< HEAD
from dbt.events.contextvars import log_contextvars, task_contextvars
from dbt.contracts.graph.nodes import SourceDefinition, ResultNode
from dbt.contracts.results import NodeStatus, RunExecutionResult, RunningStatus
from dbt.contracts.state import PreviousState
=======
>>>>>>> 417fc2a7
from dbt.exceptions import (
    DbtInternalError,
    NotImplementedError,
    DbtRuntimeError,
    FailFastError,
)
from dbt.flags import get_flags
from dbt.graph import GraphQueue, NodeSelector, SelectionSpec, parse_difference, UniqueId
from dbt.logger import (
    DbtProcessState,
    TextOnly,
    UniqueID,
    TimestampNamed,
    DbtModelState,
    ModelMetadata,
    NodeCount,
)
from dbt.parser.manifest import write_manifest
from dbt.task.base import ConfiguredTask, BaseRunner
from .printer import (
    print_run_result_error,
    print_run_end_messages,
)

RESULT_FILE_NAME = "run_results.json"
RUNNING_STATE = DbtProcessState("running")


class GraphRunnableTask(ConfiguredTask):
    MARK_DEPENDENT_ERRORS_STATUSES = [NodeStatus.Error]

    def __init__(self, args, config, manifest) -> None:
        super().__init__(args, config, manifest)
        self._flattened_nodes: Optional[List[ResultNode]] = None
        self._raise_next_tick: Optional[DbtRuntimeError] = None
        self._skipped_children: Dict[str, Optional[RunResult]] = {}
        self.job_queue: Optional[GraphQueue] = None
        self.node_results: List[BaseResult] = []
        self.num_nodes: int = 0
        self.previous_state: Optional[PreviousState] = None
        self.previous_defer_state: Optional[PreviousState] = None
        self.run_count: int = 0
        self.started_at: float = 0

        if self.args.state:
            self.previous_state = PreviousState(
                state_path=self.args.state,
                target_path=Path(self.config.target_path),
                project_root=Path(self.config.project_root),
<<<<<<< HEAD
=======
            )

        if self.args.defer_state:
            self.previous_defer_state = PreviousState(
                state_path=self.args.defer_state,
                target_path=Path(self.config.target_path),
                project_root=Path(self.config.project_root),
>>>>>>> 417fc2a7
            )

    def index_offset(self, value: int) -> int:
        return value

    @property
    def selection_arg(self):
        return self.args.select

    @property
    def exclusion_arg(self):
        return self.args.exclude

    def get_selection_spec(self) -> SelectionSpec:
        default_selector_name = self.config.get_default_selector_name()
        # TODO:  The "eager" string below needs to be replaced with programatic access
        #  to the default value for the indirect selection parameter in
        # dbt.cli.params.indirect_selection
        #
        # Doing that is actually a little tricky, so I'm punting it to a new ticket GH #6397
        indirect_selection = getattr(self.args, "INDIRECT_SELECTION", "eager")

        if self.args.selector:
            # use pre-defined selector (--selector)
            spec = self.config.get_selector(self.args.selector)
        elif not (self.selection_arg or self.exclusion_arg) and default_selector_name:
            # use pre-defined selector (--selector) with default: true
            fire_event(DefaultSelector(name=default_selector_name))
            spec = self.config.get_selector(default_selector_name)
        else:
            # use --select and --exclude args
            spec = parse_difference(self.selection_arg, self.exclusion_arg, indirect_selection)
        return spec

    @abstractmethod
    def get_node_selector(self) -> NodeSelector:
        raise NotImplementedError(f"get_node_selector not implemented for task {type(self)}")

    @abstractmethod
    def defer_to_manifest(self, adapter, selected_uids: AbstractSet[str]):
        raise NotImplementedError(f"defer_to_manifest not implemented for task {type(self)}")

    def get_graph_queue(self) -> GraphQueue:
        selector = self.get_node_selector()
        spec = self.get_selection_spec()
        return selector.get_graph_queue(spec)

    def _runtime_initialize(self):
        self.compile_manifest()
        if self.manifest is None or self.graph is None:
            raise DbtInternalError("_runtime_initialize never loaded the graph!")

        self.job_queue = self.get_graph_queue()

        # we use this a couple of times. order does not matter.
        self._flattened_nodes = []
        for uid in self.job_queue.get_selected_nodes():
            if uid in self.manifest.nodes:
                self._flattened_nodes.append(self.manifest.nodes[uid])
            elif uid in self.manifest.sources:
                self._flattened_nodes.append(self.manifest.sources[uid])
            else:
                raise DbtInternalError(
                    f"Node selection returned {uid}, expected a node or a source"
                )

        self.num_nodes = len([n for n in self._flattened_nodes if not n.is_ephemeral_model])

    def raise_on_first_error(self):
        return False

    def get_runner_type(self, node):
        raise NotImplementedError("Not Implemented")

    def result_path(self):
        return os.path.join(self.config.project_target_path, RESULT_FILE_NAME)

    def get_runner(self, node) -> BaseRunner:
        adapter = get_adapter(self.config)
        run_count: int = 0
        num_nodes: int = 0

        if node.is_ephemeral_model:
            run_count = 0
            num_nodes = 0
        else:
            self.run_count += 1
            run_count = self.run_count
            num_nodes = self.num_nodes

        cls = self.get_runner_type(node)
        return cls(self.config, adapter, node, run_count, num_nodes)

    def call_runner(self, runner: BaseRunner) -> RunResult:
        uid_context = UniqueID(runner.node.unique_id)
        with RUNNING_STATE, uid_context, log_contextvars(node_info=runner.node.node_info):
            startctx = TimestampNamed("node_started_at")
            index = self.index_offset(runner.node_index)
            runner.node.update_event_status(
                started_at=datetime.utcnow().isoformat(), node_status=RunningStatus.Started
            )
            extended_metadata = ModelMetadata(runner.node, index)

            with startctx, extended_metadata:
                fire_event(
                    NodeStart(
                        node_info=runner.node.node_info,
                    )
                )
            status: Dict[str, str] = {}
            try:
                result = runner.run_with_hooks(self.manifest)
            finally:
                finishctx = TimestampNamed("finished_at")
                with finishctx, DbtModelState(status):
                    fire_event(
                        NodeFinished(
                            node_info=runner.node.node_info,
                            run_result=result.to_msg_dict(),
                        )
                    )
            # `_event_status` dict is only used for logging.  Make sure
            # it gets deleted when we're done with it
            runner.node.clear_event_status()

        fail_fast = get_flags().FAIL_FAST

        if result.status in (NodeStatus.Error, NodeStatus.Fail) and fail_fast:
            self._raise_next_tick = FailFastError(
                msg="Failing early due to test failure or runtime error",
                result=result,
                node=getattr(result, "node", None),
            )
        elif result.status == NodeStatus.Error and self.raise_on_first_error():
            # if we raise inside a thread, it'll just get silently swallowed.
            # stash the error message we want here, and it will check the
            # next 'tick' - should be soon since our thread is about to finish!
            self._raise_next_tick = DbtRuntimeError(result.message)

        return result

    def _submit(self, pool, args, callback):
        """If the caller has passed the magic 'single-threaded' flag, call the
        function directly instead of pool.apply_async. The single-threaded flag
         is intended for gathering more useful performance information about
        what happens beneath `call_runner`, since python's default profiling
        tools ignore child threads.

        This does still go through the callback path for result collection.
        """
        if self.config.args.single_threaded:
            callback(self.call_runner(*args))
        else:
            pool.apply_async(self.call_runner, args=args, callback=callback)

    def _raise_set_error(self):
        if self._raise_next_tick is not None:
            raise self._raise_next_tick

    def run_queue(self, pool):
        """Given a pool, submit jobs from the queue to the pool."""
        if self.job_queue is None:
            raise DbtInternalError("Got to run_queue with no job queue set")

        def callback(result):
            """Note: mark_done, at a minimum, must happen here or dbt will
            deadlock during ephemeral result error handling!
            """
            self._handle_result(result)

            if self.job_queue is None:
                raise DbtInternalError("Got to run_queue callback with no job queue set")
            self.job_queue.mark_done(result.node.unique_id)

        while not self.job_queue.empty():
            node = self.job_queue.get()
            self._raise_set_error()
            runner = self.get_runner(node)
            # we finally know what we're running! Make sure we haven't decided
            # to skip it due to upstream failures
            if runner.node.unique_id in self._skipped_children:
                cause = self._skipped_children.pop(runner.node.unique_id)
                runner.do_skip(cause=cause)
            args = (runner,)
            self._submit(pool, args, callback)

        # block on completion
        if get_flags().FAIL_FAST:
            # checkout for an errors after task completion in case of
            # fast failure
            while self.job_queue.wait_until_something_was_done():
                self._raise_set_error()
        else:
            # wait until every task will be complete
            self.job_queue.join()

        # if an error got set during join(), raise it.
        self._raise_set_error()

        return

    def _handle_result(self, result: RunResult):
        """Mark the result as completed, insert the `CompileResultNode` into
        the manifest, and mark any descendants (potentially with a 'cause' if
        the result was an ephemeral model) as skipped.
        """
        is_ephemeral = result.node.is_ephemeral_model
        if not is_ephemeral:
            self.node_results.append(result)

        node = result.node

        if self.manifest is None:
            raise DbtInternalError("manifest was None in _handle_result")

        if result.status in self.MARK_DEPENDENT_ERRORS_STATUSES:
            if is_ephemeral:
                cause = result
            else:
                cause = None
            self._mark_dependent_errors(node.unique_id, result, cause)

    def _cancel_connections(self, pool):
        """Given a pool, cancel all adapter connections and wait until all
        runners gentle terminates.
        """
        pool.close()
        pool.terminate()

        adapter = get_adapter(self.config)

        if not adapter.is_cancelable():
            fire_event(QueryCancelationUnsupported(type=adapter.type()))
        else:
            with adapter.connection_named("master"):
                for conn_name in adapter.cancel_open_connections():
                    if self.manifest is not None:
                        node = self.manifest.nodes.get(conn_name)
                        if node is not None and node.is_ephemeral_model:
                            continue
                    # if we don't have a manifest/don't have a node, print
                    # anyway.
                    fire_event(LogCancelLine(conn_name=conn_name))

        pool.join()

    def execute_nodes(self):
        num_threads = self.config.threads
        target_name = self.config.target_name

        # following line can be removed when legacy logger is removed
        with NodeCount(self.num_nodes):
            fire_event(
                ConcurrencyLine(
                    num_threads=num_threads, target_name=target_name, node_count=self.num_nodes
                )
            )
        with TextOnly():
            fire_event(Formatting(""))

        pool = ThreadPool(num_threads)
        try:
            self.run_queue(pool)
        except FailFastError as failure:
            self._cancel_connections(pool)

            executed_node_ids = [r.node.unique_id for r in self.node_results]

            for r in self._flattened_nodes:
                if r.unique_id not in executed_node_ids:
                    self.node_results.append(
                        RunResult.from_node(r, RunStatus.Skipped, "Skipping due to fail_fast")
                    )

            print_run_result_error(failure.result)
            # ensure information about all nodes is propagated to run results when failing fast
            return self.node_results
        except KeyboardInterrupt:
            run_result = self.get_result(
                results=self.node_results,
                elapsed_time=time.time() - self.started_at,
                generated_at=datetime.utcnow(),
            )

            if self.args.write_json and hasattr(run_result, "write"):
                run_result.write(self.result_path())

            self._cancel_connections(pool)
            print_run_end_messages(self.node_results, keyboard_interrupt=True)

            raise

        pool.close()
        pool.join()

        return self.node_results

    def _mark_dependent_errors(
        self, node_id: str, result: RunResult, cause: Optional[RunResult]
    ) -> None:
        if self.graph is None:
            raise DbtInternalError("graph is None in _mark_dependent_errors")
        for dep_node_id in self.graph.get_dependent_nodes(UniqueId(node_id)):
            self._skipped_children[dep_node_id] = cause

    def populate_adapter_cache(
        self, adapter, required_schemas: Optional[Set[BaseRelation]] = None
    ):
        if not self.args.populate_cache:
            return

        start_populate_cache = time.perf_counter()
        if get_flags().CACHE_SELECTED_ONLY is True:
            adapter.set_relations_cache(self.manifest, required_schemas=required_schemas)
        else:
            adapter.set_relations_cache(self.manifest)
        cache_populate_time = time.perf_counter() - start_populate_cache
        if dbt.tracking.active_user is not None:
            dbt.tracking.track_runnable_timing(
                {"adapter_cache_construction_elapsed": cache_populate_time}
            )

    def before_run(self, adapter, selected_uids: AbstractSet[str]):
        with adapter.connection_named("master"):
            self.populate_adapter_cache(adapter)
            self.defer_to_manifest(adapter, selected_uids)

    def after_run(self, adapter, results):
        pass

    def print_results_line(self, node_results, elapsed):
        pass

    def execute_with_hooks(self, selected_uids: AbstractSet[str]):
        adapter = get_adapter(self.config)
        self.started_at = time.time()
        try:
            self.before_run(adapter, selected_uids)
            res = self.execute_nodes()
            self.after_run(adapter, res)
        finally:
            adapter.cleanup_connections()
            elapsed = time.time() - self.started_at
            self.print_results_line(self.node_results, elapsed)
            result = self.get_result(
                results=self.node_results, elapsed_time=elapsed, generated_at=datetime.utcnow()
            )

        return result

    def run(self):
        """
        Run dbt for the query, based on the graph.
        """
        # We set up a context manager here with "task_contextvars" because we
<<<<<<< HEAD
        # we need the project_root in runtime_initialize.
=======
        # need the project_root in runtime_initialize.
>>>>>>> 417fc2a7
        with task_contextvars(project_root=self.config.project_root):
            self._runtime_initialize()

            if self._flattened_nodes is None:
                raise DbtInternalError(
                    "after _runtime_initialize, _flattened_nodes was still None"
                )

            if len(self._flattened_nodes) == 0:
                with TextOnly():
                    fire_event(Formatting(""))
                warn_or_error(NothingToDo())
                result = self.get_result(
                    results=[],
                    generated_at=datetime.utcnow(),
                    elapsed_time=0.0,
                )
            else:
                with TextOnly():
                    fire_event(Formatting(""))
                selected_uids = frozenset(n.unique_id for n in self._flattened_nodes)
                result = self.execute_with_hooks(selected_uids)

        # We have other result types here too, including FreshnessResult
        if isinstance(result, RunExecutionResult):
            result_msgs = [result.to_msg_dict() for result in result.results]
            fire_event(
                EndRunResult(
                    results=result_msgs,
                    generated_at=result.generated_at.strftime("%Y-%m-%dT%H:%M:%SZ"),
                    elapsed_time=result.elapsed_time,
                    success=GraphRunnableTask.interpret_results(result.results),
                )
            )

<<<<<<< HEAD
        if get_flags().WRITE_JSON:
            write_manifest(self.manifest, self.config.project_target_path)
            self.write_result(result)
=======
        if self.args.write_json:
            write_manifest(self.manifest, self.config.project_target_path)
            if hasattr(result, "write"):
                result.write(self.result_path())
>>>>>>> 417fc2a7

        self.task_end_messages(result.results)
        return result

    @classmethod
    def interpret_results(cls, results):
        if results is None:
            return False

        failures = [
            r
            for r in results
            if r.status
            in (
                NodeStatus.RuntimeErr,
                NodeStatus.Error,
                NodeStatus.Fail,
                NodeStatus.Skipped,  # propogate error message causing skip
            )
        ]
        return len(failures) == 0

    def get_model_schemas(self, adapter, selected_uids: Iterable[str]) -> Set[BaseRelation]:
        if self.manifest is None:
            raise DbtInternalError("manifest was None in get_model_schemas")
        result: Set[BaseRelation] = set()

        for node in self.manifest.nodes.values():
            if node.unique_id not in selected_uids:
                continue
            if node.is_relational and not node.is_ephemeral:
                relation = adapter.Relation.create_from(self.config, node)
                result.add(relation.without_identifier())

        return result

    def create_schemas(self, adapter, required_schemas: Set[BaseRelation]):
        # we want the string form of the information schema database
        required_databases: Set[BaseRelation] = set()
        for required in required_schemas:
            db_only = required.include(database=True, schema=False, identifier=False)
            required_databases.add(db_only)

        existing_schemas_lowered: Set[Tuple[Optional[str], Optional[str]]]
        existing_schemas_lowered = set()

        def list_schemas(db_only: BaseRelation) -> List[Tuple[Optional[str], str]]:
            # the database can be None on some warehouses that don't support it
            database_quoted: Optional[str]
            db_lowercase = dbt.utils.lowercase(db_only.database)
            if db_only.database is None:
                database_quoted = None
            else:
                database_quoted = str(db_only)

            # we should never create a null schema, so just filter them out
            return [
                (db_lowercase, s.lower())
                for s in adapter.list_schemas(database_quoted)
                if s is not None
            ]

        def create_schema(relation: BaseRelation) -> None:
            db = relation.database or ""
            schema = relation.schema
            with adapter.connection_named(f"create_{db}_{schema}"):
                adapter.create_schema(relation)

        list_futures = []
        create_futures = []

        with dbt.utils.executor(self.config) as tpe:
            for req in required_databases:
                if req.database is None:
                    name = "list_schemas"
                else:
                    name = f"list_{req.database}"
                fut = tpe.submit_connected(adapter, name, list_schemas, req)
                list_futures.append(fut)

            for ls_future in as_completed(list_futures):
                existing_schemas_lowered.update(ls_future.result())

            for info in required_schemas:
                if info.schema is None:
                    # we are not in the business of creating null schemas, so
                    # skip this
                    continue
                db: Optional[str] = info.database
                db_lower: Optional[str] = dbt.utils.lowercase(db)
                schema: str = info.schema

                db_schema = (db_lower, schema.lower())
                if db_schema not in existing_schemas_lowered:
                    existing_schemas_lowered.add(db_schema)
                    fut = tpe.submit_connected(
                        adapter, f'create_{info.database or ""}_{info.schema}', create_schema, info
                    )
                    create_futures.append(fut)

            for create_future in as_completed(create_futures):
                # trigger/re-raise any exceptions while creating schemas
                create_future.result()

    def get_result(self, results, elapsed_time, generated_at):
        return RunExecutionResult(
            results=results,
            elapsed_time=elapsed_time,
            generated_at=generated_at,
            args=dbt.utils.args_to_dict(self.args),
        )

    def task_end_messages(self, results):
        print_run_end_messages(results)

    def _get_deferred_manifest(self) -> Optional[WritableManifest]:
        state = self.previous_defer_state or self.previous_state
        if not state:
            raise DbtRuntimeError(
                "--state or --defer-state are required for deferral, but neither was provided"
            )

        if not state.manifest:
            raise DbtRuntimeError(f'Could not find manifest in --state path: "{state}"')
        return state.manifest<|MERGE_RESOLUTION|>--- conflicted
+++ resolved
@@ -36,13 +36,6 @@
     EndRunResult,
     NothingToDo,
 )
-<<<<<<< HEAD
-from dbt.events.contextvars import log_contextvars, task_contextvars
-from dbt.contracts.graph.nodes import SourceDefinition, ResultNode
-from dbt.contracts.results import NodeStatus, RunExecutionResult, RunningStatus
-from dbt.contracts.state import PreviousState
-=======
->>>>>>> 417fc2a7
 from dbt.exceptions import (
     DbtInternalError,
     NotImplementedError,
@@ -92,8 +85,6 @@
                 state_path=self.args.state,
                 target_path=Path(self.config.target_path),
                 project_root=Path(self.config.project_root),
-<<<<<<< HEAD
-=======
             )
 
         if self.args.defer_state:
@@ -101,7 +92,6 @@
                 state_path=self.args.defer_state,
                 target_path=Path(self.config.target_path),
                 project_root=Path(self.config.project_root),
->>>>>>> 417fc2a7
             )
 
     def index_offset(self, value: int) -> int:
@@ -457,11 +447,7 @@
         Run dbt for the query, based on the graph.
         """
         # We set up a context manager here with "task_contextvars" because we
-<<<<<<< HEAD
-        # we need the project_root in runtime_initialize.
-=======
         # need the project_root in runtime_initialize.
->>>>>>> 417fc2a7
         with task_contextvars(project_root=self.config.project_root):
             self._runtime_initialize()
 
@@ -497,16 +483,10 @@
                 )
             )
 
-<<<<<<< HEAD
-        if get_flags().WRITE_JSON:
-            write_manifest(self.manifest, self.config.project_target_path)
-            self.write_result(result)
-=======
         if self.args.write_json:
             write_manifest(self.manifest, self.config.project_target_path)
             if hasattr(result, "write"):
                 result.write(self.result_path())
->>>>>>> 417fc2a7
 
         self.task_end_messages(result.results)
         return result
