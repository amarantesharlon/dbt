import os
import time
import json
from abc import abstractmethod
from concurrent.futures import as_completed
from datetime import datetime
from multiprocessing.dummy import Pool as ThreadPool
from typing import Optional, Dict, List, Set, Tuple, Iterable, AbstractSet

from .printer import (
    print_run_result_error,
    print_run_end_messages,
)

from dbt.clients.system import write_file
from dbt.task.base import ConfiguredTask
from dbt.adapters.base import BaseRelation
from dbt.adapters.factory import get_adapter
from dbt.logger import (
    DbtProcessState,
    TextOnly,
    UniqueID,
    TimestampNamed,
    DbtModelState,
    ModelMetadata,
    NodeCount,
)
from dbt.events.functions import fire_event
from dbt.events.types import (
    EmptyLine,
    PrintCancelLine,
    DefaultSelector,
    NodeStart,
    NodeFinished,
    QueryCancelationUnsupported,
    ConcurrencyLine,
)
from dbt.contracts.graph.compiled import CompileResultNode
from dbt.contracts.graph.manifest import Manifest
from dbt.contracts.graph.parsed import ParsedSourceDefinition
from dbt.contracts.results import NodeStatus, RunExecutionResult, RunningStatus
from dbt.contracts.state import PreviousState
from dbt.exceptions import (
    InternalException,
    NotImplementedException,
    RuntimeException,
    FailFastException,
    warn_or_error,
)

from dbt.graph import GraphQueue, NodeSelector, SelectionSpec, parse_difference, Graph
from dbt.parser.manifest import ManifestLoader
import dbt.tracking

import dbt.exceptions
from dbt import flags
import dbt.utils
from dbt.ui import warning_tag

RESULT_FILE_NAME = "run_results.json"
MANIFEST_FILE_NAME = "manifest.json"
RUNNING_STATE = DbtProcessState("running")


class ManifestTask(ConfiguredTask):
    def __init__(self, args, config):
        super().__init__(args, config)
        self.manifest: Optional[Manifest] = None
        self.graph: Optional[Graph] = None

    def write_manifest(self):
        if flags.WRITE_JSON:
            path = os.path.join(self.config.target_path, MANIFEST_FILE_NAME)
            self.manifest.write(path)
        if os.getenv("DBT_WRITE_FILES"):
            path = os.path.join(self.config.target_path, "files.json")
            write_file(path, json.dumps(self.manifest.files, cls=dbt.utils.JSONEncoder, indent=4))

    def load_manifest(self):
        self.manifest = ManifestLoader.get_full_manifest(self.config)
        self.write_manifest()

    def compile_manifest(self):
        if self.manifest is None:
            raise InternalException("compile_manifest called before manifest was loaded")
        adapter = get_adapter(self.config)
        compiler = adapter.get_compiler()
        self.graph = compiler.compile(self.manifest)

    def _runtime_initialize(self):
        self.load_manifest()

        start_compile_manifest = time.perf_counter()
        self.compile_manifest()
        compile_time = time.perf_counter() - start_compile_manifest
        if dbt.tracking.active_user is not None:
            dbt.tracking.track_runnable_timing({"graph_compilation_elapsed": compile_time})


class GraphRunnableTask(ManifestTask):

    MARK_DEPENDENT_ERRORS_STATUSES = [NodeStatus.Error]

    def __init__(self, args, config):
        super().__init__(args, config)
        self.job_queue: Optional[GraphQueue] = None
        self._flattened_nodes: Optional[List[CompileResultNode]] = None

        self.run_count: int = 0
        self.num_nodes: int = 0
        self.node_results = []
        self._skipped_children = {}
        self._raise_next_tick = None
        self.previous_state: Optional[PreviousState] = None
        self.set_previous_state()

    def set_previous_state(self):
        if self.args.state is not None:
            self.previous_state = PreviousState(self.args.state)

    def index_offset(self, value: int) -> int:
        return value

    @property
    def selection_arg(self):
        return self.args.select

    @property
    def exclusion_arg(self):
        return self.args.exclude

    def get_selection_spec(self) -> SelectionSpec:
        default_selector_name = self.config.get_default_selector_name()
        if self.args.selector_name:
            # use pre-defined selector (--selector)
            spec = self.config.get_selector(self.args.selector_name)
        elif not (self.selection_arg or self.exclusion_arg) and default_selector_name:
            # use pre-defined selector (--selector) with default: true
            fire_event(DefaultSelector(name=default_selector_name))
            spec = self.config.get_selector(default_selector_name)
        else:
            # use --select and --exclude args
            spec = parse_difference(self.selection_arg, self.exclusion_arg)
        return spec

    @abstractmethod
    def get_node_selector(self) -> NodeSelector:
        raise NotImplementedException(f"get_node_selector not implemented for task {type(self)}")

    def get_graph_queue(self) -> GraphQueue:
        selector = self.get_node_selector()
        spec = self.get_selection_spec()
        return selector.get_graph_queue(spec)

    def _runtime_initialize(self):
        super()._runtime_initialize()
        if self.manifest is None or self.graph is None:
            raise InternalException("_runtime_initialize never loaded the manifest and graph!")

        self.job_queue = self.get_graph_queue()

        # we use this a couple of times. order does not matter.
        self._flattened_nodes = []
        for uid in self.job_queue.get_selected_nodes():
            if uid in self.manifest.nodes:
                self._flattened_nodes.append(self.manifest.nodes[uid])
            elif uid in self.manifest.sources:
                self._flattened_nodes.append(self.manifest.sources[uid])
            else:
                raise InternalException(
                    f"Node selection returned {uid}, expected a node or a " f"source"
                )

        self.num_nodes = len([n for n in self._flattened_nodes if not n.is_ephemeral_model])

    def raise_on_first_error(self):
        return False

    def get_runner_type(self, node):
        raise NotImplementedException("Not Implemented")

    def result_path(self):
        return os.path.join(self.config.target_path, RESULT_FILE_NAME)

    def get_runner(self, node):
        adapter = get_adapter(self.config)
        run_count: int = 0
        num_nodes: int = 0

        if node.is_ephemeral_model:
            run_count = 0
            num_nodes = 0
        else:
            self.run_count += 1
            run_count = self.run_count
            num_nodes = self.num_nodes

        cls = self.get_runner_type(node)
        return cls(self.config, adapter, node, run_count, num_nodes)

    def call_runner(self, runner):
        uid_context = UniqueID(runner.node.unique_id)
        with RUNNING_STATE, uid_context:
            startctx = TimestampNamed("node_started_at")
            index = self.index_offset(runner.node_index)
            runner.node._event_status["started_at"] = datetime.utcnow().isoformat()
            runner.node._event_status["node_status"] = RunningStatus.Started
            extended_metadata = ModelMetadata(runner.node, index)

            with startctx, extended_metadata:
                fire_event(
                    NodeStart(
                        node_info=runner.node.node_info,
                        unique_id=runner.node.unique_id,
                    )
                )
            status: Dict[str, str] = {}
            try:
                result = runner.run_with_hooks(self.manifest)
                status = runner.get_result_status(result)
                runner.node._event_status["node_status"] = result.status
                runner.node._event_status["finished_at"] = datetime.utcnow().isoformat()
            finally:
                finishctx = TimestampNamed("finished_at")
                with finishctx, DbtModelState(status):
                    fire_event(
                        NodeFinished(
                            node_info=runner.node.node_info,
                            unique_id=runner.node.unique_id,
                            run_result=result.to_dict(),
                        )
                    )
            # `_event_status` dict is only used for logging.  Make sure
            # it gets deleted when we're done with it
            del runner.node._event_status["started_at"]
            del runner.node._event_status["finished_at"]
            del runner.node._event_status["node_status"]

        fail_fast = flags.FAIL_FAST

        if result.status in (NodeStatus.Error, NodeStatus.Fail) and fail_fast:
            self._raise_next_tick = FailFastException(
                message="Failing early due to test failure or runtime error",
                result=result,
                node=getattr(result, "node", None),
            )
        elif result.status == NodeStatus.Error and self.raise_on_first_error():
            # if we raise inside a thread, it'll just get silently swallowed.
            # stash the error message we want here, and it will check the
            # next 'tick' - should be soon since our thread is about to finish!
            self._raise_next_tick = RuntimeException(result.message)

        return result

    def _submit(self, pool, args, callback):
        """If the caller has passed the magic 'single-threaded' flag, call the
        function directly instead of pool.apply_async. The single-threaded flag
         is intended for gathering more useful performance information about
        what happens beneath `call_runner`, since python's default profiling
        tools ignore child threads.

        This does still go through the callback path for result collection.
        """
        if self.config.args.single_threaded:
            callback(self.call_runner(*args))
        else:
            pool.apply_async(self.call_runner, args=args, callback=callback)

    def _raise_set_error(self):
        if self._raise_next_tick is not None:
            raise self._raise_next_tick

    def run_queue(self, pool):
        """Given a pool, submit jobs from the queue to the pool."""
        if self.job_queue is None:
            raise InternalException("Got to run_queue with no job queue set")

        def callback(result):
            """Note: mark_done, at a minimum, must happen here or dbt will
            deadlock during ephemeral result error handling!
            """
            self._handle_result(result)

            if self.job_queue is None:
                raise InternalException("Got to run_queue callback with no job queue set")
            self.job_queue.mark_done(result.node.unique_id)

        while not self.job_queue.empty():
            node = self.job_queue.get()
            self._raise_set_error()
            runner = self.get_runner(node)
            # we finally know what we're running! Make sure we haven't decided
            # to skip it due to upstream failures
            if runner.node.unique_id in self._skipped_children:
                cause = self._skipped_children.pop(runner.node.unique_id)
                runner.do_skip(cause=cause)
            args = (runner,)
            self._submit(pool, args, callback)

        # block on completion
        if flags.FAIL_FAST:
            # checkout for an errors after task completion in case of
            # fast failure
            while self.job_queue.wait_until_something_was_done():
                self._raise_set_error()
        else:
            # wait until every task will be complete
            self.job_queue.join()

        # if an error got set during join(), raise it.
        self._raise_set_error()

        return

    def _handle_result(self, result):
        """Mark the result as completed, insert the `CompileResultNode` into
        the manifest, and mark any descendants (potentially with a 'cause' if
        the result was an ephemeral model) as skipped.
        """
        is_ephemeral = result.node.is_ephemeral_model
        if not is_ephemeral:
            self.node_results.append(result)

        node = result.node

        if self.manifest is None:
            raise InternalException("manifest was None in _handle_result")

        if isinstance(node, ParsedSourceDefinition):
            self.manifest.update_source(node)
        else:
            self.manifest.update_node(node)

        if result.status in self.MARK_DEPENDENT_ERRORS_STATUSES:
            if is_ephemeral:
                cause = result
            else:
                cause = None
            self._mark_dependent_errors(node.unique_id, result, cause)

    def _cancel_connections(self, pool):
        """Given a pool, cancel all adapter connections and wait until all
        runners gentle terminates.
        """
        pool.close()
        pool.terminate()

        adapter = get_adapter(self.config)

        if not adapter.is_cancelable():
            fire_event(QueryCancelationUnsupported(type=adapter.type()))
        else:
            with adapter.connection_named("master"):
                for conn_name in adapter.cancel_open_connections():
                    if self.manifest is not None:
                        node = self.manifest.nodes.get(conn_name)
                        if node is not None and node.is_ephemeral_model:
                            continue
                    # if we don't have a manifest/don't have a node, print
                    # anyway.
                    fire_event(PrintCancelLine(conn_name=conn_name))

        pool.join()

    def execute_nodes(self):
        num_threads = self.config.threads
        target_name = self.config.target_name

        with NodeCount(self.num_nodes):
            fire_event(ConcurrencyLine(num_threads=num_threads, target_name=target_name))
        with TextOnly():
            fire_event(EmptyLine())

        pool = ThreadPool(num_threads)
        try:
            self.run_queue(pool)

        except FailFastException as failure:
            self._cancel_connections(pool)
            print_run_result_error(failure.result)
            raise

        except KeyboardInterrupt:
            self._cancel_connections(pool)
            print_run_end_messages(self.node_results, keyboard_interrupt=True)
            raise

        pool.close()
        pool.join()

        return self.node_results

    def _mark_dependent_errors(self, node_id, result, cause):
        if self.graph is None:
            raise InternalException("graph is None in _mark_dependent_errors")
        for dep_node_id in self.graph.get_dependent_nodes(node_id):
            self._skipped_children[dep_node_id] = cause

<<<<<<< HEAD
    def populate_adapter_cache(self, adapter, required_schemas: Set[BaseRelation] = None):
        if flags.CACHE_SELECTED_ONLY is True:
            adapter.set_relations_cache(self.manifest, required_schemas=required_schemas)
        else:
            adapter.set_relations_cache(self.manifest)
=======
    def populate_adapter_cache(self, adapter):
        start_populate_cache = time.perf_counter()
        adapter.set_relations_cache(self.manifest)
        cache_populate_time = time.perf_counter() - start_populate_cache
        if dbt.tracking.active_user is not None:
            dbt.tracking.track_runnable_timing(
                {"adapter_cache_construction_elapsed": cache_populate_time}
            )
>>>>>>> 81118d90

    def before_hooks(self, adapter):
        pass

    def before_run(self, adapter, selected_uids: AbstractSet[str]):
        with adapter.connection_named("master"):
            self.populate_adapter_cache(adapter)

    def after_run(self, adapter, results):
        pass

    def after_hooks(self, adapter, results, elapsed):
        pass

    def execute_with_hooks(self, selected_uids: AbstractSet[str]):
        adapter = get_adapter(self.config)
        try:
            self.before_hooks(adapter)
            started = time.time()
            self.before_run(adapter, selected_uids)
            res = self.execute_nodes()
            self.after_run(adapter, res)
            elapsed = time.time() - started
            self.after_hooks(adapter, res, elapsed)

        finally:
            adapter.cleanup_connections()

        result = self.get_result(results=res, elapsed_time=elapsed, generated_at=datetime.utcnow())
        return result

    def write_result(self, result):
        result.write(self.result_path())

    def run(self):
        """
        Run dbt for the query, based on the graph.
        """
        self._runtime_initialize()

        if self._flattened_nodes is None:
            raise InternalException("after _runtime_initialize, _flattened_nodes was still None")

        if len(self._flattened_nodes) == 0:
            with TextOnly():
                fire_event(EmptyLine())
            msg = "Nothing to do. Try checking your model " "configs and model specification args"
            warn_or_error(msg, log_fmt=warning_tag("{}"))
            result = self.get_result(
                results=[],
                generated_at=datetime.utcnow(),
                elapsed_time=0.0,
            )
        else:
            with TextOnly():
                fire_event(EmptyLine())
            selected_uids = frozenset(n.unique_id for n in self._flattened_nodes)
            result = self.execute_with_hooks(selected_uids)

        if flags.WRITE_JSON:
            self.write_manifest()
            self.write_result(result)

        self.task_end_messages(result.results)
        return result

    def interpret_results(self, results):
        if results is None:
            return False

        failures = [
            r
            for r in results
            if r.status
            in (
                NodeStatus.RuntimeErr,
                NodeStatus.Error,
                NodeStatus.Fail,
                NodeStatus.Skipped,  # propogate error message causing skip
            )
        ]
        return len(failures) == 0

    def get_model_schemas(self, adapter, selected_uids: Iterable[str]) -> Set[BaseRelation]:
        if self.manifest is None:
            raise InternalException("manifest was None in get_model_schemas")
        result: Set[BaseRelation] = set()

        for node in self.manifest.nodes.values():
            if node.unique_id not in selected_uids:
                continue
            if node.is_relational and not node.is_ephemeral:
                relation = adapter.Relation.create_from(self.config, node)
                result.add(relation.without_identifier())

        return result

    def create_schemas(self, adapter, required_schemas: Set[BaseRelation]):
        # we want the string form of the information schema database
        required_databases: Set[BaseRelation] = set()
        for required in required_schemas:
            db_only = required.include(database=True, schema=False, identifier=False)
            required_databases.add(db_only)

        existing_schemas_lowered: Set[Tuple[Optional[str], Optional[str]]]
        existing_schemas_lowered = set()

        def list_schemas(db_only: BaseRelation) -> List[Tuple[Optional[str], str]]:
            # the database can be None on some warehouses that don't support it
            database_quoted: Optional[str]
            db_lowercase = dbt.utils.lowercase(db_only.database)
            if db_only.database is None:
                database_quoted = None
            else:
                database_quoted = str(db_only)

            # we should never create a null schema, so just filter them out
            return [
                (db_lowercase, s.lower())
                for s in adapter.list_schemas(database_quoted)
                if s is not None
            ]

        def create_schema(relation: BaseRelation) -> None:
            db = relation.database or ""
            schema = relation.schema
            with adapter.connection_named(f"create_{db}_{schema}"):
                adapter.create_schema(relation)

        list_futures = []
        create_futures = []

        with dbt.utils.executor(self.config) as tpe:
            for req in required_databases:
                if req.database is None:
                    name = "list_schemas"
                else:
                    name = f"list_{req.database}"
                fut = tpe.submit_connected(adapter, name, list_schemas, req)
                list_futures.append(fut)

            for ls_future in as_completed(list_futures):
                existing_schemas_lowered.update(ls_future.result())

            for info in required_schemas:
                if info.schema is None:
                    # we are not in the business of creating null schemas, so
                    # skip this
                    continue
                db: Optional[str] = info.database
                db_lower: Optional[str] = dbt.utils.lowercase(db)
                schema: str = info.schema

                db_schema = (db_lower, schema.lower())
                if db_schema not in existing_schemas_lowered:
                    existing_schemas_lowered.add(db_schema)
                    fut = tpe.submit_connected(
                        adapter, f'create_{info.database or ""}_{info.schema}', create_schema, info
                    )
                    create_futures.append(fut)

            for create_future in as_completed(create_futures):
                # trigger/re-raise any excceptions while creating schemas
                create_future.result()

    def get_result(self, results, elapsed_time, generated_at):
        return RunExecutionResult(
            results=results,
            elapsed_time=elapsed_time,
            generated_at=generated_at,
            args=dbt.utils.args_to_dict(self.args),
        )

    def task_end_messages(self, results):
        print_run_end_messages(results)<|MERGE_RESOLUTION|>--- conflicted
+++ resolved
@@ -396,22 +396,17 @@
         for dep_node_id in self.graph.get_dependent_nodes(node_id):
             self._skipped_children[dep_node_id] = cause
 
-<<<<<<< HEAD
     def populate_adapter_cache(self, adapter, required_schemas: Set[BaseRelation] = None):
+        start_populate_cache = time.perf_counter()
         if flags.CACHE_SELECTED_ONLY is True:
             adapter.set_relations_cache(self.manifest, required_schemas=required_schemas)
         else:
             adapter.set_relations_cache(self.manifest)
-=======
-    def populate_adapter_cache(self, adapter):
-        start_populate_cache = time.perf_counter()
-        adapter.set_relations_cache(self.manifest)
         cache_populate_time = time.perf_counter() - start_populate_cache
         if dbt.tracking.active_user is not None:
             dbt.tracking.track_runnable_timing(
                 {"adapter_cache_construction_elapsed": cache_populate_time}
             )
->>>>>>> 81118d90
 
     def before_hooks(self, adapter):
         pass
