import os
import threading
import time
from typing import Optional, List

from .base import BaseRunner
from .printer import (
    print_run_result_error,
)
from .run import RunTask

from dbt.artifacts.freshness import (
    FreshnessResult,
    PartialSourceFreshnessResult,
    SourceFreshnessResult,
    FreshnessStatus,
)
from dbt_common.exceptions import DbtRuntimeError, DbtInternalError
from dbt_common.events.functions import fire_event
from dbt_common.events.types import Note
from dbt.events.types import (
    FreshnessCheckComplete,
    LogStartLine,
    LogFreshnessResult,
)
from dbt.contracts.results import RunStatus
from dbt.node_types import NodeType, RunHookType

from dbt.adapters.capability import Capability
from dbt.adapters.contracts.connection import AdapterResponse
<<<<<<< HEAD
from dbt.contracts.graph.nodes import SourceDefinition, HookNode
from dbt.common.events.base_types import EventLevel
=======
from dbt.contracts.graph.nodes import SourceDefinition
from dbt_common.events.base_types import EventLevel
>>>>>>> c547aace
from dbt.graph import ResourceTypeSelector

RESULT_FILE_NAME = "sources.json"


class FreshnessRunner(BaseRunner):
    def on_skip(self):
        raise DbtRuntimeError("Freshness: nodes cannot be skipped!")

    def before_execute(self):
        description = "freshness of {0.source_name}.{0.name}".format(self.node)
        fire_event(
            LogStartLine(
                description=description,
                index=self.node_index,
                total=self.num_nodes,
                node_info=self.node.node_info,
            )
        )

    def after_execute(self, result):
        if hasattr(result, "node"):
            source_name = result.node.source_name
            table_name = result.node.name
        else:
            source_name = result.source_name
            table_name = result.table_name
        level = LogFreshnessResult.status_to_level(str(result.status))
        fire_event(
            LogFreshnessResult(
                status=result.status,
                source_name=source_name,
                table_name=table_name,
                index=self.node_index,
                total=self.num_nodes,
                execution_time=result.execution_time,
                node_info=self.node.node_info,
            ),
            level=level,
        )

    def error_result(self, node, message, start_time, timing_info):
        return self._build_run_result(
            node=node,
            start_time=start_time,
            status=FreshnessStatus.RuntimeErr,
            timing_info=timing_info,
            message=message,
        )

    def _build_run_result(self, node, start_time, status, timing_info, message):
        execution_time = time.time() - start_time
        thread_id = threading.current_thread().name
        return PartialSourceFreshnessResult(
            status=status,
            thread_id=thread_id,
            execution_time=execution_time,
            timing=timing_info,
            message=message,
            node=node,
            adapter_response={},
            failures=None,
        )

    def from_run_result(self, result, start_time, timing_info):
        result.execution_time = time.time() - start_time
        result.timing.extend(timing_info)
        return result

    def execute(self, compiled_node, manifest):
        relation = self.adapter.Relation.create_from(self.config, compiled_node)
        # given a Source, calculate its freshness.
        with self.adapter.connection_named(compiled_node.unique_id, compiled_node):
            self.adapter.clear_transaction()
            adapter_response: Optional[AdapterResponse] = None
            freshness = None

            if compiled_node.loaded_at_field is not None:
                adapter_response, freshness = self.adapter.calculate_freshness(
                    relation,
                    compiled_node.loaded_at_field,
                    compiled_node.freshness.filter,
                    macro_resolver=manifest,
                )

                status = compiled_node.freshness.status(freshness["age"])
            elif self.adapter.supports(Capability.TableLastModifiedMetadata):
                if compiled_node.freshness.filter is not None:
                    fire_event(
                        Note(
                            f"A filter cannot be applied to a metadata freshness check on source '{compiled_node.name}'.",
                            EventLevel.WARN,
                        )
                    )

                adapter_response, freshness = self.adapter.calculate_freshness_from_metadata(
                    relation,
                    macro_resolver=manifest,
                )

                status = compiled_node.freshness.status(freshness["age"])
            else:
                status = FreshnessStatus.Warn
                fire_event(
                    Note(f"Skipping freshness for source {compiled_node.name}."),
                )

        # adapter_response was not returned in previous versions, so this will be None
        # we cannot call to_dict() on NoneType
        if adapter_response:
            adapter_response = adapter_response.to_dict(omit_none=True)

        return SourceFreshnessResult(
            node=compiled_node,
            status=status,
            thread_id=threading.current_thread().name,
            timing=[],
            execution_time=0,
            message=None,
            adapter_response=adapter_response or {},
            failures=None,
            **freshness,
        )

    def compile(self, manifest):
        if self.node.resource_type != NodeType.Source:
            # should be unreachable...
            raise DbtRuntimeError("fresnhess runner: got a non-Source")
        # we don't do anything interesting when we compile a source node
        return self.node


class FreshnessSelector(ResourceTypeSelector):
    def node_is_match(self, node):
        if not super().node_is_match(node):
            return False
        if not isinstance(node, SourceDefinition):
            return False
        return node.has_freshness


<<<<<<< HEAD
class FreshnessTask(RunTask):
    def defer_to_manifest(self, adapter, selected_uids):
        # freshness don't defer
        return

=======
class FreshnessTask(GraphRunnableTask):
>>>>>>> c547aace
    def result_path(self):
        if self.args.output:
            return os.path.realpath(self.args.output)
        else:
            return os.path.join(self.config.project_target_path, RESULT_FILE_NAME)

    def raise_on_first_error(self):
        return False

    def get_node_selector(self):
        if self.manifest is None or self.graph is None:
            raise DbtInternalError("manifest and graph must be set to get perform node selection")
        return FreshnessSelector(
            graph=self.graph,
            manifest=self.manifest,
            previous_state=self.previous_state,
            resource_types=[NodeType.Source],
        )

    def get_runner_type(self, _):
        return FreshnessRunner

    def get_result(self, results, elapsed_time, generated_at):
        return FreshnessResult.from_node_results(
            elapsed_time=elapsed_time, generated_at=generated_at, results=results
        )

    def task_end_messages(self, results):
        for result in results:
            if result.status in (
                FreshnessStatus.Error,
                FreshnessStatus.RuntimeErr,
                RunStatus.Error,
            ):
                print_run_result_error(result)

        fire_event(FreshnessCheckComplete())

    def get_hooks_by_type(self, hook_type: RunHookType) -> List[HookNode]:
        if self.args.source_freshness_run_project_hooks:
            return super().get_hooks_by_type(hook_type)
        else:
            return []<|MERGE_RESOLUTION|>--- conflicted
+++ resolved
@@ -28,13 +28,8 @@
 
 from dbt.adapters.capability import Capability
 from dbt.adapters.contracts.connection import AdapterResponse
-<<<<<<< HEAD
 from dbt.contracts.graph.nodes import SourceDefinition, HookNode
-from dbt.common.events.base_types import EventLevel
-=======
-from dbt.contracts.graph.nodes import SourceDefinition
 from dbt_common.events.base_types import EventLevel
->>>>>>> c547aace
 from dbt.graph import ResourceTypeSelector
 
 RESULT_FILE_NAME = "sources.json"
@@ -176,15 +171,7 @@
         return node.has_freshness
 
 
-<<<<<<< HEAD
 class FreshnessTask(RunTask):
-    def defer_to_manifest(self, adapter, selected_uids):
-        # freshness don't defer
-        return
-
-=======
-class FreshnessTask(GraphRunnableTask):
->>>>>>> c547aace
     def result_path(self):
         if self.args.output:
             return os.path.realpath(self.args.output)
