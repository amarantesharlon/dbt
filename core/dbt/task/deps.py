from typing import Optional

import dbt.utils
import dbt.deprecations
import dbt.exceptions

from dbt.config import UnsetProfileConfig
from dbt.config.renderer import DbtProjectYamlRenderer
from dbt.deps.base import downloads_directory
from dbt.deps.resolver import resolve_packages
from dbt.deps.registry import RegistryPinnedPackage

from dbt.events.proto_types import ListOfStrings
from dbt.events.functions import fire_event
from dbt.events.types import (
    DepsNoPackagesFound,
    DepsStartPackageInstall,
    DepsUpdateAvailable,
    DepsUpToDate,
    DepsInstallInfo,
    DepsListSubdirectory,
    DepsNotifyUpdatesAvailable,
    EmptyLine,
)
from dbt.clients import system

from dbt.task.base import BaseTask, move_to_nearest_project_dir


class DepsTask(BaseTask):
    ConfigType = UnsetProfileConfig

    def __init__(self, args, config: UnsetProfileConfig):
        super().__init__(args=args, config=config)

    def track_package_install(
<<<<<<< HEAD
        self, package_name: str, source_type: str, version: str
=======
        self, package_name: str, source_type: str, version: Optional[str]
>>>>>>> 6c76137d
    ) -> None:
        # Hub packages do not need to be hashed, as they are public
        # Use the string 'local' for local and 'tarball' package versions
        if source_type == "local":
            package_name = dbt.utils.md5(package_name)
            version = "local"
        elif source_type == "tarball":
            package_name = dbt.utils.md5(package_name)
            version = "tarball"
        elif source_type != "hub":
            package_name = dbt.utils.md5(package_name)
            version = dbt.utils.md5(version)

        dbt.tracking.track_package_install(
            self.config,
            self.config.args,
            {"name": package_name, "source": source_type, "version": version},
        )

    def run(self) -> None:
        system.make_directory(self.config.packages_install_path)
        packages = self.config.packages.packages
        if not packages:
            fire_event(DepsNoPackagesFound())
            return

        with downloads_directory():
            final_deps = resolve_packages(packages, self.config)

            renderer = DbtProjectYamlRenderer(self.config, self.config.cli_vars)

            packages_to_upgrade = []
            for package in final_deps:
                package_name = package.name
                source_type = package.source_type()
                version = package.get_version()

                fire_event(DepsStartPackageInstall(package_name=package_name))
                package.install(self.config, renderer)
                fire_event(DepsInstallInfo(version_name=package.nice_version_name()))
                if isinstance(package, RegistryPinnedPackage):
                    version_latest = package.get_version_latest()
                    if version_latest != version:
                        packages_to_upgrade.append(package_name)
                        fire_event(DepsUpdateAvailable(version_latest=version_latest))
                    else:
                        fire_event(DepsUpToDate())
                if package.get_subdirectory():
                    fire_event(
                        DepsListSubdirectory(subdirectory=package.get_subdirectory())
                    )

                self.track_package_install(
                    package_name=package_name, source_type=source_type, version=version
                )
            if packages_to_upgrade:
                fire_event(EmptyLine())
                fire_event(DepsNotifyUpdatesAvailable(packages=ListOfStrings(packages_to_upgrade)))

    @classmethod
    def from_args(cls, args):
        # deps needs to move to the project directory, as it does put files
        # into the modules directory
        move_to_nearest_project_dir(args)
        return super().from_args(args)<|MERGE_RESOLUTION|>--- conflicted
+++ resolved
@@ -34,11 +34,7 @@
         super().__init__(args=args, config=config)
 
     def track_package_install(
-<<<<<<< HEAD
-        self, package_name: str, source_type: str, version: str
-=======
         self, package_name: str, source_type: str, version: Optional[str]
->>>>>>> 6c76137d
     ) -> None:
         # Hub packages do not need to be hashed, as they are public
         # Use the string 'local' for local and 'tarball' package versions
