from distutils.util import strtobool

import agate
import daff
<<<<<<< HEAD
=======
import io
import json
>>>>>>> b5a0c4c2
import re
from dataclasses import dataclass
from dbt.utils import _coerce_decimal
from dbt_common.events.format import pluralize
from dbt_common.dataclass_schema import dbtClassMixin
import threading
from typing import Dict, Any, Optional, Union, List

from .compile import CompileRunner
from .run import RunTask

from dbt.contracts.graph.nodes import TestNode, UnitTestDefinition, UnitTestNode
from dbt.contracts.graph.manifest import Manifest
from dbt.artifacts.results import TestStatus
from dbt.artifacts.run import RunResult
from dbt.artifacts.catalog import PrimitiveDict
from dbt.context.providers import generate_runtime_model_context
from dbt.clients.jinja import MacroGenerator
<<<<<<< HEAD
from dbt.common.clients.agate_helper import list_rows_from_table, json_rows_from_table
from dbt.common.events.functions import fire_event
=======
from dbt_common.events.functions import fire_event
>>>>>>> b5a0c4c2
from dbt.events.types import (
    LogTestResult,
    LogStartLine,
)
from dbt.exceptions import DbtInternalError, BooleanError
from dbt.common.exceptions import DbtBaseException, DbtRuntimeError
from dbt.adapters.exceptions import MissingMaterializationError
from dbt.graph import (
    ResourceTypeSelector,
)
from dbt.node_types import NodeType
from dbt.parser.unit_tests import UnitTestManifestLoader
from dbt.flags import get_flags
<<<<<<< HEAD
from dbt.common.ui import green, red
=======
from dbt_common.ui import green, red
>>>>>>> b5a0c4c2


@dataclass
class UnitTestDiff(dbtClassMixin):
    actual: List[Dict[str, Any]]
    expected: List[Dict[str, Any]]
    rendered: str


@dataclass
class TestResultData(dbtClassMixin):
    failures: int
    should_warn: bool
    should_error: bool
    adapter_response: Dict[str, Any]

    @classmethod
    def validate(cls, data):
        data["should_warn"] = cls.convert_bool_type(data["should_warn"])
        data["should_error"] = cls.convert_bool_type(data["should_error"])
        super().validate(data)

    def convert_bool_type(field) -> bool:
        # if it's type string let python decide if it's a valid value to convert to bool
        if isinstance(field, str):
            try:
                return bool(strtobool(field))  # type: ignore
            except ValueError:
                raise BooleanError(field, "get_test_sql")

        # need this so we catch both true bools and 0/1
        return bool(field)


@dataclass
class UnitTestResultData(dbtClassMixin):
    should_error: bool
    adapter_response: Dict[str, Any]
    diff: Optional[UnitTestDiff] = None


class TestRunner(CompileRunner):
    _ANSI_ESCAPE = re.compile(r"\x1B(?:[@-Z\\-_]|\[[0-?]*[ -/]*[@-~])")

<<<<<<< HEAD
    def describe_node_name(self):
        if self.node.resource_type == NodeType.Unit:
            return f"{self.node.model}::{self.node.name}"
        else:
            return self.node.name

    def describe_node(self):
        return f"{self.node.resource_type} {self.describe_node_name()}"
=======
    def describe_node(self):
        return f"{self.node.resource_type} {self.node.name}"
>>>>>>> b5a0c4c2

    def print_result_line(self, result):
        model = result.node

        fire_event(
            LogTestResult(
                name=self.describe_node_name(),
                status=str(result.status),
                index=self.node_index,
                num_models=self.num_nodes,
                execution_time=result.execution_time,
                node_info=model.node_info,
                num_failures=result.failures,
            ),
            level=LogTestResult.status_to_level(str(result.status)),
        )

    def print_start_line(self):
        fire_event(
            LogStartLine(
                description=self.describe_node(),
                index=self.node_index,
                total=self.num_nodes,
                node_info=self.node.node_info,
            )
        )

    def before_execute(self):
        self.print_start_line()

    def execute_data_test(self, data_test: TestNode, manifest: Manifest) -> TestResultData:
        context = generate_runtime_model_context(data_test, self.config, manifest)

        materialization_macro = manifest.find_materialization_macro_by_name(
            self.config.project_name, data_test.get_materialization(), self.adapter.type()
        )

        if materialization_macro is None:
            raise MissingMaterializationError(
                materialization=data_test.get_materialization(), adapter_type=self.adapter.type()
            )

        if "config" not in context:
            raise DbtInternalError(
                "Invalid materialization context generated, missing config: {}".format(context)
            )

        # generate materialization macro
        macro_func = MacroGenerator(materialization_macro, context)
        # execute materialization macro
        macro_func()
        # load results from context
        # could eventually be returned directly by materialization
        result = context["load_result"]("main")
        table = result["table"]
        num_rows = len(table.rows)
        if num_rows != 1:
            raise DbtInternalError(
                f"dbt internally failed to execute {data_test.unique_id}: "
                f"Returned {num_rows} rows, but expected "
                f"1 row"
            )
        num_cols = len(table.columns)
        if num_cols != 3:
            raise DbtInternalError(
                f"dbt internally failed to execute {data_test.unique_id}: "
                f"Returned {num_cols} columns, but expected "
                f"3 columns"
            )

        test_result_dct: PrimitiveDict = dict(
            zip(
                [column_name.lower() for column_name in table.column_names],
                map(_coerce_decimal, table.rows[0]),
            )
        )
        test_result_dct["adapter_response"] = result["response"].to_dict(omit_none=True)
        TestResultData.validate(test_result_dct)
        return TestResultData.from_dict(test_result_dct)

    def build_unit_test_manifest_from_test(
        self, unit_test_def: UnitTestDefinition, manifest: Manifest
    ) -> Manifest:
        # build a unit test manifest with only the test from this UnitTestDefinition
        loader = UnitTestManifestLoader(manifest, self.config, {unit_test_def.unique_id})
        return loader.load()

    def execute_unit_test(
        self, unit_test_def: UnitTestDefinition, manifest: Manifest
    ) -> UnitTestResultData:

        unit_test_manifest = self.build_unit_test_manifest_from_test(unit_test_def, manifest)

        # The unit test node and definition have the same unique_id
        unit_test_node = unit_test_manifest.nodes[unit_test_def.unique_id]
        assert isinstance(unit_test_node, UnitTestNode)

        # Compile the node
        unit_test_node = self.compiler.compile_node(unit_test_node, unit_test_manifest, {})

        # generate_runtime_unit_test_context not strictly needed - this is to run the 'unit'
        # materialization, not compile the node.compiled_code
        context = generate_runtime_model_context(unit_test_node, self.config, unit_test_manifest)

        materialization_macro = unit_test_manifest.find_materialization_macro_by_name(
            self.config.project_name, unit_test_node.get_materialization(), self.adapter.type()
        )

        if materialization_macro is None:
            raise MissingMaterializationError(
                materialization=unit_test_node.get_materialization(),
                adapter_type=self.adapter.type(),
            )

        if "config" not in context:
            raise DbtInternalError(
                "Invalid materialization context generated, missing config: {}".format(context)
            )

        # generate materialization macro
        macro_func = MacroGenerator(materialization_macro, context)
        # execute materialization macro
<<<<<<< HEAD
        try:
            macro_func()
        except DbtBaseException as e:
            raise DbtRuntimeError(
                f"During unit test execution of {self.describe_node_name()}, dbt could not build the 'actual' result for comparison against 'expected' given the unit test definition:\n {e}"
            )

=======
        macro_func()
>>>>>>> b5a0c4c2
        # load results from context
        # could eventually be returned directly by materialization
        result = context["load_result"]("main")
        adapter_response = result["response"].to_dict(omit_none=True)
        table = result["table"]
        actual = self._get_unit_test_agate_table(table, "actual")
        expected = self._get_unit_test_agate_table(table, "expected")

        # generate diff, if exists
        should_error, diff = False, None
        daff_diff = self._get_daff_diff(expected, actual)
        if daff_diff.hasDifference():
            should_error = True
            rendered = self._render_daff_diff(daff_diff)
            rendered = f"\n\n{red('expected')} differs from {green('actual')}:\n\n{rendered}\n"

            diff = UnitTestDiff(
                actual=json_rows_from_table(actual),
                expected=json_rows_from_table(expected),
                rendered=rendered,
            )

        return UnitTestResultData(
            diff=diff,
            should_error=should_error,
            adapter_response=adapter_response,
        )
<<<<<<< HEAD

    def execute(self, test: Union[TestNode, UnitTestDefinition], manifest: Manifest):
        if isinstance(test, UnitTestDefinition):
            unit_test_result = self.execute_unit_test(test, manifest)
            return self.build_unit_test_run_result(test, unit_test_result)
        else:
            # Note: manifest here is a normal manifest
            test_result = self.execute_data_test(test, manifest)
            return self.build_test_run_result(test, test_result)

=======

    def execute(self, test: Union[TestNode, UnitTestDefinition], manifest: Manifest):
        if isinstance(test, UnitTestDefinition):
            unit_test_result = self.execute_unit_test(test, manifest)
            return self.build_unit_test_run_result(test, unit_test_result)
        else:
            # Note: manifest here is a normal manifest
            test_result = self.execute_data_test(test, manifest)
            return self.build_test_run_result(test, test_result)

>>>>>>> b5a0c4c2
    def build_test_run_result(self, test: TestNode, result: TestResultData) -> RunResult:
        severity = test.config.severity.upper()
        thread_id = threading.current_thread().name
        num_errors = pluralize(result.failures, "result")
        status = None
        message = None
        failures = 0
        if severity == "ERROR" and result.should_error:
            status = TestStatus.Fail
            message = f"Got {num_errors}, configured to fail if {test.config.error_if}"
            failures = result.failures
        elif result.should_warn:
            if get_flags().WARN_ERROR:
                status = TestStatus.Fail
                message = f"Got {num_errors}, configured to fail if {test.config.warn_if}"
            else:
                status = TestStatus.Warn
                message = f"Got {num_errors}, configured to warn if {test.config.warn_if}"
            failures = result.failures
        else:
            status = TestStatus.Pass

        run_result = RunResult(
            node=test,
            status=status,
            timing=[],
            thread_id=thread_id,
            execution_time=0,
            message=message,
            adapter_response=result.adapter_response,
            failures=failures,
        )
        return run_result

    def build_unit_test_run_result(
        self, test: UnitTestDefinition, result: UnitTestResultData
    ) -> RunResult:
        thread_id = threading.current_thread().name

        status = TestStatus.Pass
        message = None
        failures = 0
        if result.should_error:
            status = TestStatus.Fail
            message = result.diff.rendered if result.diff else None
            failures = 1

        return RunResult(
            node=test,  # type: ignore
            status=status,
            timing=[],
            thread_id=thread_id,
            execution_time=0,
            message=message,
            adapter_response=result.adapter_response,
            failures=failures,
        )

    def after_execute(self, result):
        self.print_result_line(result)

    def _get_unit_test_agate_table(self, result_table, actual_or_expected: str):
        unit_test_table = result_table.where(
            lambda row: row["actual_or_expected"] == actual_or_expected
        )
        columns = list(unit_test_table.columns.keys())
        columns.remove("actual_or_expected")
        return unit_test_table.select(columns)

    def _get_daff_diff(
        self, expected: agate.Table, actual: agate.Table, ordered: bool = False
    ) -> daff.TableDiff:

        expected_daff_table = daff.PythonTableView(list_rows_from_table(expected))
        actual_daff_table = daff.PythonTableView(list_rows_from_table(actual))

        alignment = daff.Coopy.compareTables(expected_daff_table, actual_daff_table).align()
        result = daff.PythonTableView([])

        flags = daff.CompareFlags()
        flags.ordered = ordered

        diff = daff.TableDiff(alignment, flags)
        diff.hilite(result)
        return diff

    def _render_daff_diff(self, daff_diff: daff.TableDiff) -> str:
        result = daff.PythonTableView([])
        daff_diff.hilite(result)
        rendered = daff.TerminalDiffRender().render(result)
        # strip colors if necessary
        if not self.config.args.use_colors:
            rendered = self._ANSI_ESCAPE.sub("", rendered)

        return rendered


class TestSelector(ResourceTypeSelector):
    def __init__(self, graph, manifest, previous_state) -> None:
        super().__init__(
            graph=graph,
            manifest=manifest,
            previous_state=previous_state,
            resource_types=[NodeType.Test, NodeType.Unit],
        )


class TestTask(RunTask):
    """
    Testing:
        Read schema files + custom data tests and validate that
        constraints are satisfied.
    """

    __test__ = False

    def raise_on_first_error(self):
        return False

    def get_node_selector(self) -> TestSelector:
        if self.manifest is None or self.graph is None:
            raise DbtInternalError("manifest and graph must be set to get perform node selection")
        return TestSelector(
            graph=self.graph,
            manifest=self.manifest,
            previous_state=self.previous_state,
        )

    def get_runner_type(self, _):
        return TestRunner


# This was originally in agate_helper, but that was moved out into dbt_common
def json_rows_from_table(table: agate.Table) -> List[Dict[str, Any]]:
    "Convert a table to a list of row dict objects"
    output = io.StringIO()
    table.to_json(path=output)  # type: ignore

    return json.loads(output.getvalue())


# This was originally in agate_helper, but that was moved out into dbt_common
def list_rows_from_table(table: agate.Table) -> List[Any]:
    "Convert a table to a list of lists, where the first element represents the header"
    rows = [[col.name for col in table.columns]]
    for row in table.rows:
        rows.append(list(row.values()))

    return rows<|MERGE_RESOLUTION|>--- conflicted
+++ resolved
@@ -2,11 +2,8 @@
 
 import agate
 import daff
-<<<<<<< HEAD
-=======
 import io
 import json
->>>>>>> b5a0c4c2
 import re
 from dataclasses import dataclass
 from dbt.utils import _coerce_decimal
@@ -25,18 +22,13 @@
 from dbt.artifacts.catalog import PrimitiveDict
 from dbt.context.providers import generate_runtime_model_context
 from dbt.clients.jinja import MacroGenerator
-<<<<<<< HEAD
-from dbt.common.clients.agate_helper import list_rows_from_table, json_rows_from_table
-from dbt.common.events.functions import fire_event
-=======
 from dbt_common.events.functions import fire_event
->>>>>>> b5a0c4c2
 from dbt.events.types import (
     LogTestResult,
     LogStartLine,
 )
 from dbt.exceptions import DbtInternalError, BooleanError
-from dbt.common.exceptions import DbtBaseException, DbtRuntimeError
+from dbt_common.exceptions import DbtBaseException, DbtRuntimeError
 from dbt.adapters.exceptions import MissingMaterializationError
 from dbt.graph import (
     ResourceTypeSelector,
@@ -44,11 +36,7 @@
 from dbt.node_types import NodeType
 from dbt.parser.unit_tests import UnitTestManifestLoader
 from dbt.flags import get_flags
-<<<<<<< HEAD
-from dbt.common.ui import green, red
-=======
 from dbt_common.ui import green, red
->>>>>>> b5a0c4c2
 
 
 @dataclass
@@ -93,7 +81,6 @@
 class TestRunner(CompileRunner):
     _ANSI_ESCAPE = re.compile(r"\x1B(?:[@-Z\\-_]|\[[0-?]*[ -/]*[@-~])")
 
-<<<<<<< HEAD
     def describe_node_name(self):
         if self.node.resource_type == NodeType.Unit:
             return f"{self.node.model}::{self.node.name}"
@@ -102,10 +89,6 @@
 
     def describe_node(self):
         return f"{self.node.resource_type} {self.describe_node_name()}"
-=======
-    def describe_node(self):
-        return f"{self.node.resource_type} {self.node.name}"
->>>>>>> b5a0c4c2
 
     def print_result_line(self, result):
         model = result.node
@@ -228,7 +211,6 @@
         # generate materialization macro
         macro_func = MacroGenerator(materialization_macro, context)
         # execute materialization macro
-<<<<<<< HEAD
         try:
             macro_func()
         except DbtBaseException as e:
@@ -236,9 +218,6 @@
                 f"During unit test execution of {self.describe_node_name()}, dbt could not build the 'actual' result for comparison against 'expected' given the unit test definition:\n {e}"
             )
 
-=======
-        macro_func()
->>>>>>> b5a0c4c2
         # load results from context
         # could eventually be returned directly by materialization
         result = context["load_result"]("main")
@@ -266,7 +245,6 @@
             should_error=should_error,
             adapter_response=adapter_response,
         )
-<<<<<<< HEAD
 
     def execute(self, test: Union[TestNode, UnitTestDefinition], manifest: Manifest):
         if isinstance(test, UnitTestDefinition):
@@ -277,18 +255,6 @@
             test_result = self.execute_data_test(test, manifest)
             return self.build_test_run_result(test, test_result)
 
-=======
-
-    def execute(self, test: Union[TestNode, UnitTestDefinition], manifest: Manifest):
-        if isinstance(test, UnitTestDefinition):
-            unit_test_result = self.execute_unit_test(test, manifest)
-            return self.build_unit_test_run_result(test, unit_test_result)
-        else:
-            # Note: manifest here is a normal manifest
-            test_result = self.execute_data_test(test, manifest)
-            return self.build_test_run_result(test, test_result)
-
->>>>>>> b5a0c4c2
     def build_test_run_result(self, test: TestNode, result: TestResultData) -> RunResult:
         severity = test.config.severity.upper()
         thread_id = threading.current_thread().name
