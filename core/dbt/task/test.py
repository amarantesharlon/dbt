import daff
import io
import json
import re
from dataclasses import dataclass
from dbt.utils import _coerce_decimal, strtobool
from dbt_common.events.format import pluralize
from dbt_common.dataclass_schema import dbtClassMixin
import threading
from typing import Dict, Any, Optional, Union, List, TYPE_CHECKING, Tuple

from .compile import CompileRunner
from .run import RunTask

from dbt.contracts.graph.nodes import (
    TestNode,
    UnitTestDefinition,
    UnitTestNode,
    GenericTestNode,
    SingularTestNode,
)
from dbt.contracts.graph.manifest import Manifest
from dbt.artifacts.schemas.results import TestStatus
from dbt.artifacts.schemas.run import RunResult
from dbt.artifacts.schemas.catalog import PrimitiveDict
from dbt.context.providers import generate_runtime_model_context
from dbt.clients.jinja import MacroGenerator
from dbt_common.events.functions import fire_event
from dbt.events.types import (
    LogTestResult,
    LogStartLine,
)
from dbt.exceptions import DbtInternalError, BooleanError
from dbt_common.exceptions import DbtBaseException, DbtRuntimeError
from dbt.adapters.exceptions import MissingMaterializationError
from dbt.graph import (
    ResourceTypeSelector,
)
from dbt.node_types import NodeType
from dbt.parser.unit_tests import UnitTestManifestLoader
from dbt.flags import get_flags
from dbt_common.ui import green, red


if TYPE_CHECKING:
    import agate


@dataclass
class UnitTestDiff(dbtClassMixin):
    actual: List[Dict[str, Any]]
    expected: List[Dict[str, Any]]
    rendered: str


@dataclass
class TestResultData(dbtClassMixin):
    failures: int
    should_warn: bool
    should_error: bool
    adapter_response: Dict[str, Any]

    @classmethod
    def validate(cls, data):
        data["should_warn"] = cls.convert_bool_type(data["should_warn"])
        data["should_error"] = cls.convert_bool_type(data["should_error"])
        super().validate(data)

    def convert_bool_type(field) -> bool:
        # if it's type string let python decide if it's a valid value to convert to bool
        if isinstance(field, str):
            try:
                return bool(strtobool(field))  # type: ignore
            except ValueError:
                raise BooleanError(field, "get_test_sql")

        # need this so we catch both true bools and 0/1
        return bool(field)


@dataclass
class UnitTestResultData(dbtClassMixin):
    should_error: bool
    adapter_response: Dict[str, Any]
    diff: Optional[UnitTestDiff] = None


class TestRunner(CompileRunner):
<<<<<<< HEAD
    _LOG_TEST_RESULT_EVENTS = LogTestResult
=======
    _ANSI_ESCAPE = re.compile(r"\x1B(?:[@-Z\\-_]|\[[0-?]*[ -/]*[@-~])")

    def describe_node_name(self):
        if self.node.resource_type == NodeType.Unit:
            name = f"{self.node.model}::{self.node.versioned_name}"
            return name
        else:
            return self.node.name
>>>>>>> f683e364

    def describe_node(self):
        return f"{self.node.resource_type} {self.describe_node_name()}"

    def print_result_line(self, result):
        model = result.node

        fire_event(
<<<<<<< HEAD
            self._LOG_TEST_RESULT_EVENTS(
                name=model.name,
=======
            LogTestResult(
                name=self.describe_node_name(),
>>>>>>> f683e364
                status=str(result.status),
                index=self.node_index,
                num_models=self.num_nodes,
                execution_time=result.execution_time,
                node_info=model.node_info,
                num_failures=result.failures,
            ),
            level=LogTestResult.status_to_level(str(result.status)),
        )

    def print_start_line(self):
        fire_event(
            LogStartLine(
                description=self.describe_node(),
                index=self.node_index,
                total=self.num_nodes,
                node_info=self.node.node_info,
            )
        )

    def before_execute(self):
        self.print_start_line()

    def execute_data_test(self, data_test: TestNode, manifest: Manifest) -> TestResultData:
        context = generate_runtime_model_context(data_test, self.config, manifest)

        materialization_macro = manifest.find_materialization_macro_by_name(
            self.config.project_name, data_test.get_materialization(), self.adapter.type()
        )

        if materialization_macro is None:
            raise MissingMaterializationError(
                materialization=data_test.get_materialization(), adapter_type=self.adapter.type()
            )

        if "config" not in context:
            raise DbtInternalError(
                "Invalid materialization context generated, missing config: {}".format(context)
            )

        # generate materialization macro
        macro_func = MacroGenerator(materialization_macro, context)
        # execute materialization macro
        macro_func()
        # load results from context
        # could eventually be returned directly by materialization
        result = context["load_result"]("main")
        table = result["table"]
        num_rows = len(table.rows)
        if num_rows != 1:
            raise DbtInternalError(
                f"dbt internally failed to execute {data_test.unique_id}: "
                f"Returned {num_rows} rows, but expected "
                f"1 row"
            )
        num_cols = len(table.columns)
        if num_cols != 3:
            raise DbtInternalError(
                f"dbt internally failed to execute {data_test.unique_id}: "
                f"Returned {num_cols} columns, but expected "
                f"3 columns"
            )

        test_result_dct: PrimitiveDict = dict(
            zip(
                [column_name.lower() for column_name in table.column_names],
                map(_coerce_decimal, table.rows[0]),
            )
        )
        test_result_dct["adapter_response"] = result["response"].to_dict(omit_none=True)
        TestResultData.validate(test_result_dct)
        return TestResultData.from_dict(test_result_dct)

    def build_unit_test_manifest_from_test(
        self, unit_test_def: UnitTestDefinition, manifest: Manifest
    ) -> Manifest:
        # build a unit test manifest with only the test from this UnitTestDefinition
        loader = UnitTestManifestLoader(manifest, self.config, {unit_test_def.unique_id})
        return loader.load()

    def execute_unit_test(
        self, unit_test_def: UnitTestDefinition, manifest: Manifest
    ) -> Tuple[UnitTestNode, UnitTestResultData]:

        unit_test_manifest = self.build_unit_test_manifest_from_test(unit_test_def, manifest)

        # The unit test node and definition have the same unique_id
        unit_test_node = unit_test_manifest.nodes[unit_test_def.unique_id]
        assert isinstance(unit_test_node, UnitTestNode)

        # Compile the node
        unit_test_node = self.compiler.compile_node(unit_test_node, unit_test_manifest, {})
        assert isinstance(unit_test_node, UnitTestNode)

        # generate_runtime_unit_test_context not strictly needed - this is to run the 'unit'
        # materialization, not compile the node.compiled_code
        context = generate_runtime_model_context(unit_test_node, self.config, unit_test_manifest)

        materialization_macro = unit_test_manifest.find_materialization_macro_by_name(
            self.config.project_name, unit_test_node.get_materialization(), self.adapter.type()
        )

        if materialization_macro is None:
            raise MissingMaterializationError(
                materialization=unit_test_node.get_materialization(),
                adapter_type=self.adapter.type(),
            )

        if "config" not in context:
            raise DbtInternalError(
                "Invalid materialization context generated, missing config: {}".format(context)
            )

        # generate materialization macro
        macro_func = MacroGenerator(materialization_macro, context)
        # execute materialization macro
        try:
            macro_func()
        except DbtBaseException as e:
            raise DbtRuntimeError(
                f"An error occurred during execution of unit test '{unit_test_def.name}'. "
                f"There may be an error in the unit test definition: check the data types.\n {e}"
            )

        # load results from context
        # could eventually be returned directly by materialization
        result = context["load_result"]("main")
        adapter_response = result["response"].to_dict(omit_none=True)
        table = result["table"]
        actual = self._get_unit_test_agate_table(table, "actual")
        expected = self._get_unit_test_agate_table(table, "expected")

        # generate diff, if exists
        should_error, diff = False, None
        daff_diff = self._get_daff_diff(expected, actual)
        if daff_diff.hasDifference():
            should_error = True
            rendered = self._render_daff_diff(daff_diff)
            rendered = f"\n\n{green('actual')} differs from {red('expected')}:\n\n{rendered}\n"

            diff = UnitTestDiff(
                actual=json_rows_from_table(actual),
                expected=json_rows_from_table(expected),
                rendered=rendered,
            )

        unit_test_result_data = UnitTestResultData(
            diff=diff,
            should_error=should_error,
            adapter_response=adapter_response,
        )

        return unit_test_node, unit_test_result_data

    def execute(self, test: Union[TestNode, UnitTestNode], manifest: Manifest):
        if isinstance(test, UnitTestDefinition):
            unit_test_node, unit_test_result = self.execute_unit_test(test, manifest)
            return self.build_unit_test_run_result(unit_test_node, unit_test_result)
        else:
            # Note: manifest here is a normal manifest
            assert isinstance(test, (SingularTestNode, GenericTestNode))
            test_result = self.execute_data_test(test, manifest)
            return self.build_test_run_result(test, test_result)

    def build_test_run_result(self, test: TestNode, result: TestResultData) -> RunResult:
        severity = test.config.severity.upper()
        thread_id = threading.current_thread().name
        num_errors = pluralize(result.failures, "result")
        status = None
        message = None
        failures = 0
        if severity == "ERROR" and result.should_error:
            status = TestStatus.Fail
            message = f"Got {num_errors}, configured to fail if {test.config.error_if}"
            failures = result.failures
        elif result.should_warn:
            if get_flags().WARN_ERROR or get_flags().WARN_ERROR_OPTIONS.includes(
                self._LOG_TEST_RESULT_EVENTS.__name__
            ):
                status = TestStatus.Fail
                message = f"Got {num_errors}, configured to fail if {test.config.warn_if}"
            else:
                status = TestStatus.Warn
                message = f"Got {num_errors}, configured to warn if {test.config.warn_if}"
            failures = result.failures
        else:
            status = TestStatus.Pass

        run_result = RunResult(
            node=test,
            status=status,
            timing=[],
            thread_id=thread_id,
            execution_time=0,
            message=message,
            adapter_response=result.adapter_response,
            failures=failures,
        )
        return run_result

    def build_unit_test_run_result(
        self, test: UnitTestNode, result: UnitTestResultData
    ) -> RunResult:
        thread_id = threading.current_thread().name

        status = TestStatus.Pass
        message = None
        failures = 0
        if result.should_error:
            status = TestStatus.Fail
            message = result.diff.rendered if result.diff else None
            failures = 1

        return RunResult(
            node=test,
            status=status,
            timing=[],
            thread_id=thread_id,
            execution_time=0,
            message=message,
            adapter_response=result.adapter_response,
            failures=failures,
        )

    def after_execute(self, result):
        self.print_result_line(result)

    def _get_unit_test_agate_table(self, result_table, actual_or_expected: str):
        unit_test_table = result_table.where(
            lambda row: row["actual_or_expected"] == actual_or_expected
        )
        columns = list(unit_test_table.columns.keys())
        columns.remove("actual_or_expected")
        return unit_test_table.select(columns)

    def _get_daff_diff(
        self, expected: "agate.Table", actual: "agate.Table", ordered: bool = False
    ) -> daff.TableDiff:

        expected_daff_table = daff.PythonTableView(list_rows_from_table(expected))
        actual_daff_table = daff.PythonTableView(list_rows_from_table(actual))

        alignment = daff.Coopy.compareTables(expected_daff_table, actual_daff_table).align()
        result = daff.PythonTableView([])

        flags = daff.CompareFlags()
        flags.ordered = ordered

        diff = daff.TableDiff(alignment, flags)
        diff.hilite(result)
        return diff

    def _render_daff_diff(self, daff_diff: daff.TableDiff) -> str:
        result = daff.PythonTableView([])
        daff_diff.hilite(result)
        rendered = daff.TerminalDiffRender().render(result)
        # strip colors if necessary
        if not self.config.args.use_colors:
            rendered = self._ANSI_ESCAPE.sub("", rendered)

        return rendered


class TestSelector(ResourceTypeSelector):
    def __init__(self, graph, manifest, previous_state) -> None:
        super().__init__(
            graph=graph,
            manifest=manifest,
            previous_state=previous_state,
            resource_types=[NodeType.Test, NodeType.Unit],
        )


class TestTask(RunTask):
    """
    Testing:
        Read schema files + custom data tests and validate that
        constraints are satisfied.
    """

    __test__ = False

    def raise_on_first_error(self):
        return False

    def get_node_selector(self) -> TestSelector:
        if self.manifest is None or self.graph is None:
            raise DbtInternalError("manifest and graph must be set to get perform node selection")
        return TestSelector(
            graph=self.graph,
            manifest=self.manifest,
            previous_state=self.previous_state,
        )

    def get_runner_type(self, _):
        return TestRunner


# This was originally in agate_helper, but that was moved out into dbt_common
def json_rows_from_table(table: "agate.Table") -> List[Dict[str, Any]]:
    "Convert a table to a list of row dict objects"
    output = io.StringIO()
    table.to_json(path=output)  # type: ignore

    return json.loads(output.getvalue())


# This was originally in agate_helper, but that was moved out into dbt_common
def list_rows_from_table(table: "agate.Table") -> List[Any]:
    "Convert a table to a list of lists, where the first element represents the header"
    rows = [[col.name for col in table.columns]]
    for row in table.rows:
        rows.append(list(row.values()))

    return rows<|MERGE_RESOLUTION|>--- conflicted
+++ resolved
@@ -86,10 +86,8 @@
 
 
 class TestRunner(CompileRunner):
-<<<<<<< HEAD
+    _ANSI_ESCAPE = re.compile(r"\x1B(?:[@-Z\\-_]|\[[0-?]*[ -/]*[@-~])")
     _LOG_TEST_RESULT_EVENTS = LogTestResult
-=======
-    _ANSI_ESCAPE = re.compile(r"\x1B(?:[@-Z\\-_]|\[[0-?]*[ -/]*[@-~])")
 
     def describe_node_name(self):
         if self.node.resource_type == NodeType.Unit:
@@ -97,7 +95,6 @@
             return name
         else:
             return self.node.name
->>>>>>> f683e364
 
     def describe_node(self):
         return f"{self.node.resource_type} {self.describe_node_name()}"
@@ -106,13 +103,8 @@
         model = result.node
 
         fire_event(
-<<<<<<< HEAD
             self._LOG_TEST_RESULT_EVENTS(
-                name=model.name,
-=======
-            LogTestResult(
                 name=self.describe_node_name(),
->>>>>>> f683e364
                 status=str(result.status),
                 index=self.node_index,
                 num_models=self.num_nodes,
