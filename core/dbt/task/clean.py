--- conflicted
+++ resolved
@@ -18,15 +18,10 @@
     ConfigType = UnsetProfileConfig
 
     def __is_project_path(self, path):
-<<<<<<< HEAD
         proj_path = os.path.abspath('.')
         return os.path.commonprefix(
             [proj_path, os.path.abspath(path)]
         ) == proj_path
-=======
-        proj_path = os.path.abspath(".")
-        return not os.path.commonprefix([proj_path, os.path.abspath(path)]) == proj_path
->>>>>>> 6e8388c6
 
     def __is_protected_path(self, path):
         """
