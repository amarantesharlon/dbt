--- conflicted
+++ resolved
@@ -70,9 +70,6 @@
 class BaseTask(metaclass=ABCMeta):
     def __init__(self, args: Flags) -> None:
         self.args = args
-<<<<<<< HEAD
-        self.config = config
-        self.project = config if isinstance(config, Project) else project
 
     def __enter__(self):
         self.orig_dir = os.getcwd()
@@ -80,40 +77,6 @@
 
     def __exit__(self, exc_type, exc_value, traceback):
         os.chdir(self.orig_dir)
-
-    @classmethod
-    def pre_init_hook(cls, args):
-        """A hook called before the task is initialized."""
-        if args.log_format == "json":
-            log_manager.format_json()
-        else:
-            log_manager.format_text()
-
-    @classmethod
-    def set_log_format(cls):
-        if get_flags().LOG_FORMAT == "json":
-            log_manager.format_json()
-        else:
-            log_manager.format_text()
-
-    @classmethod
-    def from_args(cls, args, *pargs, **kwargs):
-        try:
-            # This is usually RuntimeConfig
-            config = cls.ConfigType.from_args(args)
-        except dbt.exceptions.DbtProjectError as exc:
-            fire_event(LogDbtProjectError(exc=str(exc)))
-
-            tracking.track_invalid_invocation(args=args, result_type=exc.result_type)
-            raise dbt_common.exceptions.DbtRuntimeError("Could not run dbt") from exc
-        except dbt.exceptions.DbtProfileError as exc:
-            all_profile_names = list(read_profiles(get_flags().PROFILES_DIR).keys())
-            fire_event(LogDbtProfileError(exc=str(exc), profiles=all_profile_names))
-            tracking.track_invalid_invocation(args=args, result_type=exc.result_type)
-            raise dbt_common.exceptions.DbtRuntimeError("Could not run dbt") from exc
-        return cls(args, config, *pargs, **kwargs)
-=======
->>>>>>> 9ca1bc5b
 
     @abstractmethod
     def run(self):
