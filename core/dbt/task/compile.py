--- conflicted
+++ resolved
@@ -63,11 +63,7 @@
 
         state = self.previous_state
         if state is None:
-<<<<<<< HEAD
-            raise RuntimeException(
-=======
             raise DbtRuntimeError(
->>>>>>> 3aeab737
                 "Received a --defer argument, but no value was provided to --state"
             )
 
@@ -80,11 +76,7 @@
         if deferred_manifest is None:
             return
         if self.manifest is None:
-<<<<<<< HEAD
-            raise InternalException(
-=======
             raise DbtInternalError(
->>>>>>> 3aeab737
                 "Expected to defer to manifest, but there is no runtime manifest to defer from!"
             )
         self.manifest.merge_from_artifact(
