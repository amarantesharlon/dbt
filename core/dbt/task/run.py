import functools
import os
import threading
from datetime import datetime
from typing import AbstractSet, Any, Dict, Iterable, List, Optional, Set, Tuple, Type

from dbt import tracking, utils
from dbt.adapters.base import BaseAdapter, BaseRelation
from dbt.adapters.events.types import FinishedRunningStats
from dbt.adapters.exceptions import MissingMaterializationError
from dbt.artifacts.resources import Hook
from dbt.artifacts.schemas.batch_results import BatchResults, BatchType
from dbt.artifacts.schemas.results import (
    NodeStatus,
    RunningStatus,
    RunStatus,
    TimingInfo,
)
from dbt.artifacts.schemas.run import RunResult
from dbt.clients.jinja import MacroGenerator
from dbt.context.providers import generate_runtime_model_context
from dbt.contracts.graph.manifest import Manifest
from dbt.contracts.graph.nodes import HookNode, ModelNode, ResultNode
from dbt.events.types import (
    LogHookEndLine,
    LogHookStartLine,
    LogModelResult,
    LogStartLine,
    RunningOperationCaughtError,
)
from dbt.exceptions import CompilationError, DbtInternalError, DbtRuntimeError
from dbt.graph import ResourceTypeSelector
from dbt.hooks import get_hook_dict
from dbt.materializations.incremental.microbatch import MicrobatchBuilder
from dbt.node_types import NodeType, RunHookType
from dbt.task.base import BaseRunner
from dbt_common.clients.jinja import MacroProtocol
from dbt_common.dataclass_schema import dbtClassMixin
from dbt_common.events.base_types import EventLevel
from dbt_common.events.contextvars import log_contextvars
from dbt_common.events.functions import fire_event, get_invocation_id
from dbt_common.events.types import Formatting
from dbt_common.exceptions import DbtValidationError

from .compile import CompileRunner, CompileTask
from .printer import get_counts, print_run_end_messages


@functools.total_ordering
class BiggestName(str):
    def __lt__(self, other):
        return True

    def __eq__(self, other):
        return isinstance(other, self.__class__)


def _hook_list() -> List[HookNode]:
    return []


def get_hooks_by_tags(
    nodes: Iterable[ResultNode],
    match_tags: Set[str],
) -> List[HookNode]:
    matched_nodes = []
    for node in nodes:
        if not isinstance(node, HookNode):
            continue
        node_tags = node.tags
        if len(set(node_tags) & match_tags):
            matched_nodes.append(node)
    return matched_nodes


def get_hook(source, index):
    hook_dict = get_hook_dict(source)
    hook_dict.setdefault("index", index)
    Hook.validate(hook_dict)
    return Hook.from_dict(hook_dict)


def get_execution_status(sql: str, adapter: BaseAdapter) -> Tuple[RunStatus, str]:
    if not sql.strip():
        return RunStatus.Success, "OK"

    try:
        response, _ = adapter.execute(sql, auto_begin=False, fetch=False)
        status = RunStatus.Success
        message = response._message
    except DbtRuntimeError as exc:
        status = RunStatus.Error
        message = exc.msg
    finally:
        return status, message


def track_model_run(index, num_nodes, run_model_result):
    if tracking.active_user is None:
        raise DbtInternalError("cannot track model run with no active user")
    invocation_id = get_invocation_id()
    node = run_model_result.node
    has_group = True if hasattr(node, "group") and node.group else False
    if node.resource_type == NodeType.Model:
        access = node.access.value if node.access is not None else None
        contract_enforced = node.contract.enforced
        versioned = True if node.version else False
    else:
        access = None
        contract_enforced = False
        versioned = False
    tracking.track_model_run(
        {
            "invocation_id": invocation_id,
            "index": index,
            "total": num_nodes,
            "execution_time": run_model_result.execution_time,
            "run_status": str(run_model_result.status).upper(),
            "run_skipped": run_model_result.status == NodeStatus.Skipped,
            "run_error": run_model_result.status == NodeStatus.Error,
            "model_materialization": node.get_materialization(),
            "model_id": utils.get_hash(node),
            "hashed_contents": utils.get_hashed_contents(node),
            "timing": [t.to_dict(omit_none=True) for t in run_model_result.timing],
            "language": str(node.language),
            "has_group": has_group,
            "contract_enforced": contract_enforced,
            "access": access,
            "versioned": versioned,
        }
    )


# make sure that we got an ok result back from a materialization
def _validate_materialization_relations_dict(inp: Dict[Any, Any], model) -> List[BaseRelation]:
    try:
        relations_value = inp["relations"]
    except KeyError:
        msg = (
            'Invalid return value from materialization, "relations" '
            "not found, got keys: {}".format(list(inp))
        )
        raise CompilationError(msg, node=model) from None

    if not isinstance(relations_value, list):
        msg = (
            'Invalid return value from materialization, "relations" '
            "not a list, got: {}".format(relations_value)
        )
        raise CompilationError(msg, node=model) from None

    relations: List[BaseRelation] = []
    for relation in relations_value:
        if not isinstance(relation, BaseRelation):
            msg = (
                "Invalid return value from materialization, "
                '"relations" contains non-Relation: {}'.format(relation)
            )
            raise CompilationError(msg, node=model)

        assert isinstance(relation, BaseRelation)
        relations.append(relation)
    return relations


class ModelRunner(CompileRunner):
    def get_node_representation(self):
        display_quote_policy = {"database": False, "schema": False, "identifier": False}
        relation = self.adapter.Relation.create_from(
            self.config, self.node, quote_policy=display_quote_policy
        )
        # exclude the database from output if it's the default
        if self.node.database == self.config.credentials.database:
            relation = relation.include(database=False)
        return str(relation)

    def describe_node(self) -> str:
        # TODO CL 'language' will be moved to node level when we change representation
        materialization_strategy = self.node.config.get("incremental_strategy")
        materialization = (
            "microbatch"
            if materialization_strategy == "microbatch"
            else self.node.get_materialization()
        )
        return f"{self.node.language} {materialization} model {self.get_node_representation()}"

    def describe_batch(self, batch_start: Optional[datetime]) -> str:
        # Only visualize date if batch_start year/month/day
        formatted_batch_start = MicrobatchBuilder.format_batch_start(
            batch_start, self.node.config.batch_size
        )

        return f"batch {formatted_batch_start} of {self.get_node_representation()}"

    def print_start_line(self):
        fire_event(
            LogStartLine(
                description=self.describe_node(),
                index=self.node_index,
                total=self.num_nodes,
                node_info=self.node.node_info,
            )
        )

    def print_result_line(self, result):
        description = self.describe_node()
        if result.status == NodeStatus.Error:
            status = result.status
            level = EventLevel.ERROR
        else:
            status = result.message
            level = EventLevel.INFO
        fire_event(
            LogModelResult(
                description=description,
                status=status,
                index=self.node_index,
                total=self.num_nodes,
                execution_time=result.execution_time,
                node_info=self.node.node_info,
            ),
            level=level,
        )

    def print_batch_result_line(
        self,
        result: RunResult,
        batch_start: Optional[datetime],
        batch_idx: int,
        batch_total: int,
        exception: Optional[Exception],
    ):
        description = self.describe_batch(batch_start)
        if result.status == NodeStatus.Error:
            status = result.status
            level = EventLevel.ERROR
        else:
            status = result.message
            level = EventLevel.INFO
        fire_event(
            LogModelResult(
                description=description,
                status=status,
                index=batch_idx,
                total=batch_total,
                execution_time=result.execution_time,
                node_info=self.node.node_info,
            ),
            level=level,
        )
        if exception:
            fire_event(RunningOperationCaughtError(exc=str(exception)))

    def print_batch_start_line(
        self, batch_start: Optional[datetime], batch_idx: int, batch_total: int
    ) -> None:
        if batch_start is None:
            return

        batch_description = self.describe_batch(batch_start)
        fire_event(
            LogStartLine(
                description=batch_description,
                index=batch_idx,
                total=batch_total,
                node_info=self.node.node_info,
            )
        )

    def before_execute(self) -> None:
        self.print_start_line()

    def after_execute(self, result) -> None:
        track_model_run(self.node_index, self.num_nodes, result)
        self.print_result_line(result)

    def _build_run_model_result(self, model, context):
        result = context["load_result"]("main")
        if not result:
            raise DbtRuntimeError("main is not being called during running model")
        adapter_response = {}
        if isinstance(result.response, dbtClassMixin):
            adapter_response = result.response.to_dict(omit_none=True)
        return RunResult(
            node=model,
            status=RunStatus.Success,
            timing=[],
            thread_id=threading.current_thread().name,
            execution_time=0,
            message=str(result.response),
            adapter_response=adapter_response,
            failures=result.get("failures"),
            batch_results=None,
        )

    def _build_run_microbatch_model_result(
        self, model: ModelNode, batch_run_results: List[RunResult]
    ) -> RunResult:
        batch_results = BatchResults()
        for result in batch_run_results:
            if result.batch_results is not None:
                batch_results += result.batch_results
            else:
                raise DbtInternalError(
                    "Got a run result without batch results for a batch run, this should be impossible"
                )

        num_successes = len(batch_results.successful)
        num_failures = len(batch_results.failed)

        if num_failures == 0:
            status = RunStatus.Success
            msg = "SUCCESS"
        elif num_successes == 0:
            status = RunStatus.Error
            msg = "ERROR"
        else:
            status = RunStatus.PartialSuccess
            msg = f"PARTIAL SUCCESS ({num_successes}/{num_successes + num_failures})"

        return RunResult(
            node=model,
            status=status,
            timing=[],
            thread_id=threading.current_thread().name,
            # TODO -- why isn't this getting propagated to logs?
            execution_time=0,
            message=msg,
            adapter_response={},
            failures=num_failures,
            batch_results=batch_results,
        )

    def _build_succesful_run_batch_result(
        self, model: ModelNode, context: Dict[str, Any], batch: BatchType
    ) -> RunResult:
        run_result = self._build_run_model_result(model, context)
        run_result.batch_results = BatchResults(successful=[batch])
        return run_result

    def _build_failed_run_batch_result(self, model: ModelNode, batch: BatchType) -> RunResult:
        return RunResult(
            node=model,
            status=RunStatus.Error,
            timing=[],
            thread_id=threading.current_thread().name,
            execution_time=0,
            message="ERROR",
            adapter_response={},
            failures=1,
            batch_results=BatchResults(failed=[batch]),
        )

    def _materialization_relations(self, result: Any, model) -> List[BaseRelation]:
        if isinstance(result, str):
            msg = (
                'The materialization ("{}") did not explicitly return a '
                "list of relations to add to the cache.".format(str(model.get_materialization()))
            )
            raise CompilationError(msg, node=model)

        if isinstance(result, dict):
            return _validate_materialization_relations_dict(result, model)

        msg = (
            "Invalid return value from materialization, expected a dict "
            'with key "relations", got: {}'.format(str(result))
        )
        raise CompilationError(msg, node=model)

    def _execute_model(
        self,
        hook_ctx: Any,
        context_config: Any,
        model: ModelNode,
        context: Dict[str, Any],
        materialization_macro: MacroProtocol,
    ) -> RunResult:
        try:
            result = MacroGenerator(
                materialization_macro, context, stack=context["context_macro_stack"]
            )()
        finally:
            self.adapter.post_model_hook(context_config, hook_ctx)

        for relation in self._materialization_relations(result, model):
            self.adapter.cache_added(relation.incorporate(dbt_created=True))

        return self._build_run_model_result(model, context)

    def _execute_microbatch_model(
        self,
        hook_ctx: Any,
        context_config: Any,
        model: ModelNode,
        manifest: Manifest,
        context: Dict[str, Any],
        materialization_macro: MacroProtocol,
    ) -> RunResult:
        batch_results = None
        try:
            batch_results = self._execute_microbatch_materialization(
                model, manifest, context, materialization_macro
            )
        finally:
            self.adapter.post_model_hook(context_config, hook_ctx)

        if batch_results is not None:
            return self._build_run_microbatch_model_result(model, batch_results)
        else:
            return self._build_run_model_result(model, context)

    def execute(self, model, manifest):
        context = generate_runtime_model_context(model, self.config, manifest)

        materialization_macro = manifest.find_materialization_macro_by_name(
            self.config.project_name, model.get_materialization(), self.adapter.type()
        )

        if materialization_macro is None:
            raise MissingMaterializationError(
                materialization=model.get_materialization(), adapter_type=self.adapter.type()
            )

        if "config" not in context:
            raise DbtInternalError(
                "Invalid materialization context generated, missing config: {}".format(context)
            )
        context_config = context["config"]

        mat_has_supported_langs = hasattr(materialization_macro, "supported_languages")
        model_lang_supported = model.language in materialization_macro.supported_languages
        if mat_has_supported_langs and not model_lang_supported:
            str_langs = [str(lang) for lang in materialization_macro.supported_languages]
            raise DbtValidationError(
                f'Materialization "{materialization_macro.name}" only supports languages {str_langs}; '
                f'got "{model.language}"'
            )

        hook_ctx = self.adapter.pre_model_hook(context_config)

        if (
            os.environ.get("DBT_EXPERIMENTAL_MICROBATCH")
            and model.config.materialized == "incremental"
            and model.config.incremental_strategy == "microbatch"
        ):
            return self._execute_microbatch_model(
                hook_ctx, context_config, model, manifest, context, materialization_macro
            )
        else:
            return self._execute_model(
                hook_ctx, context_config, model, context, materialization_macro
            )

    def _execute_microbatch_materialization(
        self,
        model: ModelNode,
        manifest: Manifest,
        context: Dict[str, Any],
        materialization_macro: MacroProtocol,
    ) -> List[RunResult]:
        batch_results: List[RunResult] = []

        if model.batches is None:
            microbatch_builder = MicrobatchBuilder(
                model=model,
                is_incremental=self._is_incremental(model),
                event_time_start=getattr(self.config.args, "EVENT_TIME_START", None),
                event_time_end=getattr(self.config.args, "EVENT_TIME_END", None),
            )
            end = microbatch_builder.build_end_time()
            start = microbatch_builder.build_start_time(end)
            batches = microbatch_builder.build_batches(start, end)
        else:
            batches = model.batches
            # if there are batches, then don't run as full_refresh and do force is_incremental
            # not doing this risks blowing away the work that has already been done
            if self._has_relation(model=model):
                context["is_incremental"] = lambda: True
                context["should_full_refresh"] = lambda: False

        # iterate over each batch, calling materialization_macro to get a batch-level run result
        for batch_idx, batch in enumerate(batches):
            self.print_batch_start_line(batch[0], batch_idx + 1, len(batches))

            exception = None
            try:
                # Set start/end in context prior to re-compiling
                model.config["__dbt_internal_microbatch_event_time_start"] = batch[0]
                model.config["__dbt_internal_microbatch_event_time_end"] = batch[1]

                # Recompile node to re-resolve refs with event time filters rendered, update context
                self.compiler.compile_node(
                    model,
                    manifest,
                    {},
                    split_suffix=MicrobatchBuilder.format_batch_start(
                        batch[0], model.config.batch_size
                    ),
                )
                context["model"] = model
                context["sql"] = model.compiled_code
                context["compiled_code"] = model.compiled_code

                # Materialize batch and cache any materialized relations
                result = MacroGenerator(
                    materialization_macro, context, stack=context["context_macro_stack"]
                )()
                for relation in self._materialization_relations(result, model):
                    self.adapter.cache_added(relation.incorporate(dbt_created=True))

                # Build result of executed batch
                batch_run_result = self._build_succesful_run_batch_result(model, context, batch)
                # Update context vars for future batches
                context["is_incremental"] = lambda: True
                context["should_full_refresh"] = lambda: False
            except Exception as e:
                exception = e
                batch_run_result = self._build_failed_run_batch_result(model, batch)

            self.print_batch_result_line(
                batch_run_result, batch[0], batch_idx + 1, len(batches), exception
            )
            batch_results.append(batch_run_result)

        return batch_results

    def _has_relation(self, model) -> bool:
        relation_info = self.adapter.Relation.create_from(self.config, model)
        relation = self.adapter.get_relation(
            relation_info.database, relation_info.schema, relation_info.name
        )
        return relation is not None

    def _is_incremental(self, model) -> bool:
        # TODO: Remove. This is a temporary method. We're working with adapters on
        # a strategy to ensure we can access the `is_incremental` logic without drift
        relation_info = self.adapter.Relation.create_from(self.config, model)
        relation = self.adapter.get_relation(
            relation_info.database, relation_info.schema, relation_info.name
        )
        return (
            relation is not None
            and relation.type == "table"
            and model.config.materialized == "incremental"
            and not (getattr(self.config.args, "FULL_REFRESH", False) or model.config.full_refresh)
        )


class RunTask(CompileTask):
<<<<<<< HEAD
=======
    def __init__(
        self,
        args: Flags,
        config: RuntimeConfig,
        manifest: Manifest,
        batch_map: Optional[Dict[str, List[BatchType]]] = None,
    ) -> None:
        super().__init__(args, config, manifest)
        self.ran_hooks: List[HookNode] = []
        self._total_executed = 0
        self.batch_map = batch_map

    def index_offset(self, value: int) -> int:
        return self._total_executed + value

>>>>>>> b590045b
    def raise_on_first_error(self) -> bool:
        return False

    def get_hook_sql(self, adapter, hook, idx, num_hooks, extra_context) -> str:
        if self.manifest is None:
            raise DbtInternalError("compile_node called before manifest was loaded")

        compiled = self.compiler.compile_node(hook, self.manifest, extra_context)
        statement = compiled.compiled_code
        hook_index = hook.index or num_hooks
        hook_obj = get_hook(statement, index=hook_index)
        return hook_obj.sql or ""

    def _hook_keyfunc(self, hook: HookNode) -> Tuple[str, Optional[int]]:
        package_name = hook.package_name
        if package_name == self.config.project_name:
            package_name = BiggestName("")
        return package_name, hook.index

    def get_hooks_by_type(self, hook_type: RunHookType) -> List[HookNode]:

        if self.manifest is None:
            raise DbtInternalError("self.manifest was None in get_hooks_by_type")

        nodes = self.manifest.nodes.values()
        # find all hooks defined in the manifest (could be multiple projects)
        hooks: List[HookNode] = get_hooks_by_tags(nodes, {hook_type})
        hooks.sort(key=self._hook_keyfunc)
        return hooks

    def safe_run_hooks(
        self, adapter: BaseAdapter, hook_type: RunHookType, extra_context: Dict[str, Any]
    ) -> RunStatus:
        started_at = datetime.utcnow()
        ordered_hooks = self.get_hooks_by_type(hook_type)

        if hook_type == RunHookType.End and ordered_hooks:
            fire_event(Formatting(""))

        # on-run-* hooks should run outside a transaction. This happens because psycopg2 automatically begins a transaction when a connection is created.
        adapter.clear_transaction()
        if not ordered_hooks:
            return RunStatus.Success

        status = RunStatus.Success
        failed = False
        num_hooks = len(ordered_hooks)

        for idx, hook in enumerate(ordered_hooks, 1):
            with log_contextvars(node_info=hook.node_info):
                hook.index = idx
                hook_name = f"{hook.package_name}.{hook_type}.{hook.index - 1}"
                execution_time = 0.0
                timing = []
                failures = 1

                if not failed:
                    hook.update_event_status(
                        started_at=started_at.isoformat(), node_status=RunningStatus.Started
                    )
                    sql = self.get_hook_sql(adapter, hook, hook.index, num_hooks, extra_context)
                    fire_event(
                        LogHookStartLine(
                            statement=hook_name,
                            index=hook.index,
                            total=num_hooks,
                            node_info=hook.node_info,
                        )
                    )

                    status, message = get_execution_status(sql, adapter)
                    finished_at = datetime.utcnow()
                    hook.update_event_status(finished_at=finished_at.isoformat())
                    execution_time = (finished_at - started_at).total_seconds()
                    timing = [TimingInfo(hook_name, started_at, finished_at)]
                    failures = 0 if status == RunStatus.Success else 1

                    if status == RunStatus.Success:
                        message = f"{hook_name} passed"
                    else:
                        message = f"{hook_name} failed, error:\n {message}"
                        failed = True
                else:
                    status = RunStatus.Skipped
                    message = f"{hook_name} skipped"

                self.node_results.append(
                    RunResult(
                        status=status,
                        thread_id="main",
                        timing=timing,
                        message=message,
                        adapter_response={},
                        execution_time=execution_time,
                        failures=failures,
                        node=hook,
                    )
                )

                fire_event(
                    LogHookEndLine(
                        statement=hook_name,
                        status=status,
                        index=hook.index,
                        total=num_hooks,
                        execution_time=execution_time,
                        node_info=hook.node_info,
                    )
                )

        if hook_type == RunHookType.Start and ordered_hooks:
            fire_event(Formatting(""))

        return status

    def print_results_line(self, results, execution_time) -> None:
        nodes = [r.node for r in results if hasattr(r, "node")]
        stat_line = get_counts(nodes)

        execution = ""

        if execution_time is not None:
            execution = utils.humanize_execution_time(execution_time=execution_time)

        fire_event(Formatting(""))
        fire_event(
            FinishedRunningStats(
                stat_line=stat_line, execution=execution, execution_time=execution_time
            )
        )

<<<<<<< HEAD
    def before_run(self, adapter: BaseAdapter, selected_uids: AbstractSet[str]) -> RunStatus:
=======
    def populate_microbatch_batches(self, selected_uids: AbstractSet[str]):
        if self.batch_map is not None and self.manifest is not None:
            for uid in selected_uids:
                if uid in self.batch_map:
                    node = self.manifest.ref_lookup.perform_lookup(uid, self.manifest)
                    if isinstance(node, ModelNode):
                        node.batches = self.batch_map[uid]

    def before_run(self, adapter, selected_uids: AbstractSet[str]) -> None:
>>>>>>> b590045b
        with adapter.connection_named("master"):
            self.defer_to_manifest()
            required_schemas = self.get_model_schemas(adapter, selected_uids)
            self.create_schemas(adapter, required_schemas)
            self.populate_adapter_cache(adapter, required_schemas)
<<<<<<< HEAD
            run_hooks_status = self.safe_run_hooks(adapter, RunHookType.Start, {})
            return run_hooks_status
=======
            self.populate_microbatch_batches(selected_uids)
            self.safe_run_hooks(adapter, RunHookType.Start, {})
>>>>>>> b590045b

    def after_run(self, adapter, results) -> None:
        # in on-run-end hooks, provide the value 'database_schemas', which is a
        # list of unique (database, schema) pairs that successfully executed
        # models were in. For backwards compatibility, include the old
        # 'schemas', which did not include database information.

        database_schema_set: Set[Tuple[Optional[str], str]] = {
            (r.node.database, r.node.schema)
            for r in results
            if (hasattr(r, "node") and r.node.is_relational)
            and r.status not in (NodeStatus.Error, NodeStatus.Fail, NodeStatus.Skipped)
        }

        extras = {
            "schemas": list({s for _, s in database_schema_set}),
            "results": results,
            "database_schemas": list(database_schema_set),
        }
        with adapter.connection_named("master"):
            self.safe_run_hooks(adapter, RunHookType.End, extras)

    def get_node_selector(self) -> ResourceTypeSelector:
        if self.manifest is None or self.graph is None:
            raise DbtInternalError("manifest and graph must be set to get perform node selection")
        return ResourceTypeSelector(
            graph=self.graph,
            manifest=self.manifest,
            previous_state=self.previous_state,
            resource_types=[NodeType.Model],
        )

    def get_runner_type(self, _) -> Optional[Type[BaseRunner]]:
        return ModelRunner

    def get_groups_for_nodes(self, nodes):
        node_to_group_name_map = {i: k for k, v in self.manifest.group_map.items() for i in v}
        group_name_to_group_map = {v.name: v for v in self.manifest.groups.values()}

        return {
            node.unique_id: group_name_to_group_map.get(node_to_group_name_map.get(node.unique_id))
            for node in nodes
        }

    def task_end_messages(self, results) -> None:
        groups = self.get_groups_for_nodes([r.node for r in results if hasattr(r, "node")])

        if results:
            print_run_end_messages(results, groups=groups)<|MERGE_RESOLUTION|>--- conflicted
+++ resolved
@@ -42,6 +42,8 @@
 from dbt_common.events.types import Formatting
 from dbt_common.exceptions import DbtValidationError
 
+from ..cli.flags import Flags
+from ..config import RuntimeConfig
 from .compile import CompileRunner, CompileTask
 from .printer import get_counts, print_run_end_messages
 
@@ -548,8 +550,6 @@
 
 
 class RunTask(CompileTask):
-<<<<<<< HEAD
-=======
     def __init__(
         self,
         args: Flags,
@@ -558,14 +558,8 @@
         batch_map: Optional[Dict[str, List[BatchType]]] = None,
     ) -> None:
         super().__init__(args, config, manifest)
-        self.ran_hooks: List[HookNode] = []
-        self._total_executed = 0
         self.batch_map = batch_map
 
-    def index_offset(self, value: int) -> int:
-        return self._total_executed + value
-
->>>>>>> b590045b
     def raise_on_first_error(self) -> bool:
         return False
 
@@ -697,9 +691,6 @@
             )
         )
 
-<<<<<<< HEAD
-    def before_run(self, adapter: BaseAdapter, selected_uids: AbstractSet[str]) -> RunStatus:
-=======
     def populate_microbatch_batches(self, selected_uids: AbstractSet[str]):
         if self.batch_map is not None and self.manifest is not None:
             for uid in selected_uids:
@@ -708,20 +699,15 @@
                     if isinstance(node, ModelNode):
                         node.batches = self.batch_map[uid]
 
-    def before_run(self, adapter, selected_uids: AbstractSet[str]) -> None:
->>>>>>> b590045b
+    def before_run(self, adapter: BaseAdapter, selected_uids: AbstractSet[str]) -> RunStatus:
         with adapter.connection_named("master"):
             self.defer_to_manifest()
             required_schemas = self.get_model_schemas(adapter, selected_uids)
             self.create_schemas(adapter, required_schemas)
             self.populate_adapter_cache(adapter, required_schemas)
-<<<<<<< HEAD
+            self.populate_microbatch_batches(selected_uids)
             run_hooks_status = self.safe_run_hooks(adapter, RunHookType.Start, {})
             return run_hooks_status
-=======
-            self.populate_microbatch_batches(selected_uids)
-            self.safe_run_hooks(adapter, RunHookType.Start, {})
->>>>>>> b590045b
 
     def after_run(self, adapter, results) -> None:
         # in on-run-end hooks, provide the value 'database_schemas', which is a
