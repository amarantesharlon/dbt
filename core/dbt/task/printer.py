from typing import Dict
from dbt.logger import (
    DbtStatusMessage,
    TextOnly,
)
<<<<<<< HEAD
from dbt.common.events.functions import fire_event
from dbt.common.events.types import Formatting
from dbt.events.base_types import EventLevel
=======
from dbt_common.events.functions import fire_event
from dbt_common.events.types import Formatting
>>>>>>> 0d723f18
from dbt.events.types import (
    RunResultWarning,
    RunResultWarningMessage,
    RunResultFailure,
    StatsLine,
    RunResultError,
    RunResultErrorNoMessage,
    SQLCompiledPath,
    CheckNodeTestFailure,
    EndOfRunSummary,
)

from dbt.tracking import InvocationProcessor
from dbt_common.events.format import pluralize

from dbt.artifacts.schemas.results import NodeStatus
from dbt.node_types import NodeType


def get_counts(flat_nodes) -> str:
    counts: Dict[str, int] = {}

    for node in flat_nodes:
        t = node.resource_type

        if node.resource_type == NodeType.Model:
            t = "{} {}".format(node.get_materialization(), t)
        elif node.resource_type == NodeType.Operation:
            t = "project hook"

        counts[t] = counts.get(t, 0) + 1

    stat_line = ", ".join([pluralize(v, k).replace("_", " ") for k, v in counts.items()])

    return stat_line


def interpret_run_result(result) -> str:
    if result.status in (NodeStatus.Error, NodeStatus.Fail):
        return "error"
    elif result.status == NodeStatus.Skipped:
        return "skip"
    elif result.status == NodeStatus.Warn:
        return "warn"
    elif result.status in (NodeStatus.Pass, NodeStatus.Success):
        return "pass"
    else:
        raise RuntimeError(f"unhandled result {result}")


def print_run_status_line(results) -> None:
    stats = {
        "error": 0,
        "skip": 0,
        "pass": 0,
        "warn": 0,
        "total": 0,
    }

    for r in results:
        result_type = interpret_run_result(r)
        stats[result_type] += 1
        stats["total"] += 1

    with TextOnly():
        fire_event(Formatting(""))
    fire_event(StatsLine(stats=stats))


def print_run_result_error(result, newline: bool = True, is_warning: bool = False) -> None:
    if result.status == NodeStatus.Fail or (is_warning and result.status == NodeStatus.Warn):
        if newline:
            with TextOnly():
                fire_event(Formatting(""))
        if is_warning:
            fire_event(
                RunResultWarning(
                    resource_type=result.node.resource_type,
                    node_name=result.node.name,
                    path=result.node.original_file_path,
                )
            )
        else:
            fire_event(
                RunResultFailure(
                    resource_type=result.node.resource_type,
                    node_name=result.node.name,
                    path=result.node.original_file_path,
                )
            )

        if result.message:
            if is_warning:
                fire_event(RunResultWarningMessage(msg=result.message))
            else:
                fire_event(RunResultError(msg=result.message))
        else:
            fire_event(RunResultErrorNoMessage(status=result.status))

        if result.node.build_path is not None:
            with TextOnly():
                fire_event(Formatting(""))
            fire_event(SQLCompiledPath(path=result.node.compiled_path))

        if result.node.should_store_failures:
            with TextOnly():
                fire_event(Formatting(""))
            fire_event(CheckNodeTestFailure(relation_name=result.node.relation_name))

    elif result.status == NodeStatus.Skipped and result.message is not None:
        if newline:
            with TextOnly():
                fire_event(Formatting(""), level=EventLevel.DEBUG)
        fire_event(RunResultError(msg=result.message), level=EventLevel.DEBUG)

    elif result.message is not None:
        if newline:
            with TextOnly():
                fire_event(Formatting(""))
        fire_event(RunResultError(msg=result.message))


def print_run_end_messages(results, keyboard_interrupt: bool = False) -> None:
    errors, warnings = [], []
    for r in results:
        if r.status in (NodeStatus.RuntimeErr, NodeStatus.Error, NodeStatus.Fail):
            errors.append(r)
        elif r.status == NodeStatus.Skipped and r.message is not None:
            # this means we skipped a node because of an issue upstream,
            # so include it as an error
            errors.append(r)
        elif r.status == NodeStatus.Warn:
            warnings.append(r)

    with DbtStatusMessage(), InvocationProcessor():
        with TextOnly():
            fire_event(Formatting(""))
        fire_event(
            EndOfRunSummary(
                num_errors=len(errors),
                num_warnings=len(warnings),
                keyboard_interrupt=keyboard_interrupt,
            )
        )

        for error in errors:
            print_run_result_error(error, is_warning=False)

        for warning in warnings:
            print_run_result_error(warning, is_warning=True)

        print_run_status_line(results)<|MERGE_RESOLUTION|>--- conflicted
+++ resolved
@@ -3,14 +3,9 @@
     DbtStatusMessage,
     TextOnly,
 )
-<<<<<<< HEAD
-from dbt.common.events.functions import fire_event
-from dbt.common.events.types import Formatting
-from dbt.events.base_types import EventLevel
-=======
 from dbt_common.events.functions import fire_event
 from dbt_common.events.types import Formatting
->>>>>>> 0d723f18
+from dbt.events.base_types import EventLevel
 from dbt.events.types import (
     RunResultWarning,
     RunResultWarningMessage,
