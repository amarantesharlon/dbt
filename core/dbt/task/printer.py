--- conflicted
+++ resolved
@@ -1,16 +1,6 @@
 from typing import Dict
-<<<<<<< HEAD
 
 from dbt.artifacts.schemas.results import NodeStatus
-=======
-from dbt.logger import (
-    DbtStatusMessage,
-    TextOnly,
-)
-from dbt_common.events.functions import fire_event
-from dbt_common.events.types import Formatting
-from dbt.events.base_types import EventLevel
->>>>>>> 6cbca87e
 from dbt.events.types import (
     CheckNodeTestFailure,
     EndOfRunSummary,
@@ -22,6 +12,7 @@
     SQLCompiledPath,
     StatsLine,
 )
+from dbt.events.base_types import EventLevel
 from dbt.node_types import NodeType
 from dbt_common.events.format import pluralize
 from dbt_common.events.functions import fire_event
@@ -78,20 +69,13 @@
 
 
 def print_run_result_error(result, newline: bool = True, is_warning: bool = False) -> None:
-<<<<<<< HEAD
-    if newline:
-        fire_event(Formatting(""))
-
     # set node_info for logging events
     node_info = None
     if hasattr(result, "node") and result.node:
         node_info = result.node.node_info
-=======
->>>>>>> 6cbca87e
     if result.status == NodeStatus.Fail or (is_warning and result.status == NodeStatus.Warn):
         if newline:
-            with TextOnly():
-                fire_event(Formatting(""))
+            fire_event(Formatting(""))
         if is_warning:
             fire_event(
                 RunResultWarning(
@@ -128,22 +112,14 @@
             fire_event(
                 CheckNodeTestFailure(relation_name=result.node.relation_name, node_info=node_info)
             )
-
     elif result.status == NodeStatus.Skipped and result.message is not None:
         if newline:
-            with TextOnly():
-                fire_event(Formatting(""), level=EventLevel.DEBUG)
+            fire_event(Formatting(""), level=EventLevel.DEBUG)
         fire_event(RunResultError(msg=result.message), level=EventLevel.DEBUG)
-
     elif result.message is not None:
-<<<<<<< HEAD
+        if newline:
+            fire_event(Formatting(""))
         fire_event(RunResultError(msg=result.message, node_info=node_info))
-=======
-        if newline:
-            with TextOnly():
-                fire_event(Formatting(""))
-        fire_event(RunResultError(msg=result.message))
->>>>>>> 6cbca87e
 
 
 def print_run_end_messages(results, keyboard_interrupt: bool = False) -> None:
