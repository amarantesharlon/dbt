import copy
import os
import re
import shutil
from typing import Optional

import oyaml as yaml
import click
from jinja2 import Template

import dbt.config
import dbt.clients.system
from dbt import flags
from dbt.version import _get_adapter_plugin_names
from dbt.adapters.factory import load_plugin, get_include_paths

from dbt.logger import GLOBAL_LOGGER as logger

from dbt.include.starter_project import PACKAGE_PATH as starter_project_directory

from dbt.task.base import BaseTask, move_to_nearest_project_dir

DOCS_URL = 'https://docs.getdbt.com/docs/configure-your-profile'
SLACK_URL = 'https://community.getdbt.com/'

# This file is not needed for the starter project but exists for finding the resource path
IGNORE_FILES = ["__init__.py", "__pycache__"]

ON_COMPLETE_MESSAGE = """
Your new dbt project "{project_name}" was created!

For more information on how to configure the profiles.yml file,
please consult the dbt documentation here:

  {docs_url}

One more thing:

Need help? Don't hesitate to reach out to us via GitHub issues or on Slack:

  {slack_url}

Happy modeling!
"""

# https://click.palletsprojects.com/en/8.0.x/api/?highlight=float#types
click_type_mapping = {
    "string": click.STRING,
    "int": click.INT,
    "float": click.FLOAT,
    "bool": click.BOOL,
    None: None
}


class InitTask(BaseTask):
    def copy_starter_repo(self, project_name):
        logger.debug("Starter project path: " + starter_project_directory)
        shutil.copytree(starter_project_directory, project_name,
                        ignore=shutil.ignore_patterns(*IGNORE_FILES))

    def create_profiles_dir(self, profiles_dir: str) -> bool:
        """Create the user's profiles directory if it doesn't already exist."""
        if not os.path.exists(profiles_dir):
            msg = "Creating dbt configuration folder at {}"
            logger.info(msg.format(profiles_dir))
            dbt.clients.system.make_directory(profiles_dir)
            return True
        return False

    def create_profile_from_sample(self, adapter: str, profile_name: str):
        """Create a profile entry using the adapter's sample_profiles.yml"""
        # Line below raises an exception if the specified adapter is not found
        load_plugin(adapter)
        adapter_path = get_include_paths(adapter)[0]
        sample_profiles_path = adapter_path / "sample_profiles.yml"

        if not sample_profiles_path.exists():
            logger.debug(f"No sample profile found for {adapter}.")
        else:
            with open(sample_profiles_path, "r") as f:
                sample_profile = f.read()
            sample_profile_name = list(yaml.load(sample_profile).keys())[0]
            sample_profile = re.sub(
                f"^{sample_profile_name}:",
                f"{profile_name}:",
                sample_profile
            )
            profiles_filepath = os.path.join(dbt.config.PROFILES_DIR, "profiles.yml")
            if os.path.exists(profiles_filepath):
                with open(profiles_filepath, "a") as f:
                    f.write("\n" + sample_profile)
            else:
                with open(profiles_filepath, "w") as f:
                    f.write(sample_profile)
                logger.info(
                    f"Profile {profile_name} written to {profiles_filepath} "
                    "using sample configuration. Once updated, you'll be able to "
                    "start developing with dbt."
                )

    def get_addendum(self, project_name: str, profiles_path: str) -> str:
        open_cmd = dbt.clients.system.open_dir_cmd()

        return ON_COMPLETE_MESSAGE.format(
            open_cmd=open_cmd,
            project_name=project_name,
            profiles_path=profiles_path,
            docs_url=DOCS_URL,
            slack_url=SLACK_URL
        )

    def generate_target_from_input(
        self,
        target_options: dict,
        target: dict = {}
    ) -> dict:
        """Generate a target configuration from target_options and user input.
        """
        target_options_local = copy.deepcopy(target_options)
        for key, value in target_options_local.items():
            if key.startswith("_choose"):
                choice_type = key[8:].replace("_", " ")
                option_list = list(value.keys())
                prompt_msg = "\n".join([
                    f"[{n+1}] {v}" for n, v in enumerate(option_list)
                ]) + f"\nDesired {choice_type} option (enter a number)"
                numeric_choice = click.prompt(prompt_msg, type=click.INT)
                choice = option_list[numeric_choice - 1]
                # Complete the chosen option's values in a recursive call
                target = self.generate_target_from_input(
                    target_options_local[key][choice], target
                )
            else:
                if key.startswith("_fixed"):
                    # _fixed prefixed keys are not presented to the user
                    target[key[7:]] = value
                else:
                    hide_input = value.get("hide_input", False)
                    default = value.get("default", None)
                    hint = value.get("hint", None)
                    type = click_type_mapping[value.get("type", None)]
                    text = key + (f" ({hint})" if hint else "")
                    target[key] = click.prompt(
                        text,
                        default=default,
                        hide_input=hide_input,
                        type=type
                    )
        return target

<<<<<<< HEAD
    def get_profile_name_from_current_project(self) -> str:
        """Reads dbt_project.yml in the current directory to retrieve the
        profile name.
        """
        with open("dbt_project.yml") as f:
            dbt_project = yaml.load(f)
        return dbt_project["profile"]

    def write_profile(
        self, profile: dict, profile_name: str
    ) -> str:
        """Given a profile, write it to the current project's profiles.yml.
        This will overwrite any profile with a matching name."""
        profiles_filepath = os.path.join(dbt.config.PROFILES_DIR, "profiles.yml")
        if os.path.exists(profiles_filepath):
            with open(profiles_filepath, "r+") as f:
                profiles = yaml.load(f) or {}
                profiles[profile_name] = profile
                f.seek(0)
                yaml.dump(profiles, f)
                f.truncate()
        else:
            profiles = {profile_name: profile}
            with open(profiles_filepath, "w") as f:
                yaml.dump(profiles, f)
        return profiles_filepath

    def create_profile_from_target_options(self, target_options: dict, profile_name: str):
        """Create and write a profile using the supplied target_options."""
        target = self.generate_target_from_input(target_options)
        profile = {
            "outputs": {
                "dev": target
            },
            "target": "dev"
        }
        profiles_filepath = self.write_profile(profile, profile_name)
        logger.info(
            f"Profile {profile_name} written to {profiles_filepath} using "
            "your supplied values. Run 'dbt debug' to validate the connection."
        )

    def create_profile_from_scratch(self, adapter: str, profile_name: str):
        """Create a profile without defaults using target_options.yml if available, or
        sample_profiles.yml as a fallback."""
        # Line below raises an exception if the specified adapter is not found
        load_plugin(adapter)
        adapter_path = get_include_paths(adapter)[0]
        target_options_path = adapter_path / "target_options.yml"

        if target_options_path.exists():
            with open(target_options_path) as f:
                target_options = yaml.load(f)
            self.create_profile_from_target_options(target_options, profile_name)
        else:
            # For adapters without a target_options.yml defined, fallback on
            # sample_profiles.yml
            self.create_profile_from_sample(adapter, profile_name)

    def check_if_can_write_profile(self, profile_name: Optional[str] = None) -> bool:
        """Using either a provided profile name or that specified in dbt_project.yml,
        check if the profile already exists in profiles.yml, and if so ask the
        user whether to proceed and overwrite it."""
        profiles_file = os.path.join(dbt.config.PROFILES_DIR, "profiles.yml")
        if not os.path.exists(profiles_file):
            return True
        profile_name = (
            profile_name or self.get_profile_name_from_current_project()
        )
        with open(profiles_file, "r") as f:
            profiles = yaml.load(f) or {}
        if profile_name in profiles.keys():
            response = click.confirm(
                f"The profile {profile_name} already exists in "
                f"{profiles_file}. Continue and overwrite it?"
            )
            return response
        else:
            return True
=======
        profiles_dir = flags.PROFILES_DIR
        profiles_file = os.path.join(profiles_dir, 'profiles.yml')
>>>>>>> 3789acc5

    def create_profile_using_profile_template(self):
        """Create a profile using profile_template.yml"""
        with open("profile_template.yml") as f:
            profile_template = yaml.load(f)
        profile_name = list(profile_template["profile"].keys())[0]
        self.check_if_can_write_profile(profile_name)
        render_vars = {}
        for template_variable in profile_template["prompts"]:
            render_vars[template_variable] = click.prompt(template_variable)
        profile = profile_template["profile"][profile_name]
        profile_str = yaml.dump(profile)
        profile_str = Template(profile_str).render(vars=render_vars)
        profile = yaml.load(profile_str)
        profiles_filepath = self.write_profile(profile, profile_name)
        logger.info(
            f"Profile {profile_name} written to {profiles_filepath} using "
            "profile_template.yml and your supplied values. Run 'dbt debug' "
            "to validate the connection."
        )

    def ask_for_adapter_choice(self) -> str:
        """Ask the user which adapter (database) they'd like to use."""
        available_adapters = list(_get_adapter_plugin_names())
        prompt_msg = (
            "Which database would you like to use?\n" +
            "\n".join([f"[{n+1}] {v}" for n, v in enumerate(available_adapters)]) +
            "\n\n(Don't see the one you want? https://docs.getdbt.com/docs/available-adapters)" +
            "\n\nEnter a number"
        )
        numeric_choice = click.prompt(prompt_msg, type=click.INT)
        return available_adapters[numeric_choice - 1]

    def run(self):
        """Entry point for the init task."""
        profiles_dir = dbt.config.PROFILES_DIR
        self.create_profiles_dir(profiles_dir)

        try:
            move_to_nearest_project_dir(self.args)
            in_project = True
        except dbt.exceptions.RuntimeException:
            in_project = False

        if in_project:
            # When dbt init is run inside an existing project,
            # just setup the user's profile.
            logger.info("Setting up your profile.")
            profile_name = self.get_profile_name_from_current_project()
            if os.path.exists("profile_template.yml"):
                self.create_profile_using_profile_template(profile_name)
            else:
                if not self.check_if_can_write_profile(profile_name=profile_name):
                    return
                adapter = self.ask_for_adapter_choice()
                self.create_profile_from_scratch(
                    adapter, profile_name=profile_name
                )
        else:
            # When dbt init is run outside of an existing project,
            # create a new project and set up the user's profile.
            project_name = click.prompt("What is the desired project name?")
            if os.path.exists(project_name):
                logger.info(
                    f"A project called {project_name} already exists here."
                )
                return

            self.copy_starter_repo(project_name)
            os.chdir(project_name)
            with open("dbt_project.yml", "r+") as f:
                content = f"{f.read()}".format(
                    project_name=project_name,
                    profile_name=project_name
                )
                f.seek(0)
                f.write(content)
                f.truncate()

            if not self.check_if_can_write_profile(profile_name=project_name):
                return
            adapter = self.ask_for_adapter_choice()
            self.create_profile_from_scratch(
                adapter, profile_name=project_name
            )
            logger.info(self.get_addendum(project_name, profiles_dir))<|MERGE_RESOLUTION|>--- conflicted
+++ resolved
@@ -86,7 +86,7 @@
                 f"{profile_name}:",
                 sample_profile
             )
-            profiles_filepath = os.path.join(dbt.config.PROFILES_DIR, "profiles.yml")
+            profiles_filepath = os.path.join(flags.PROFILES_DIR, "profiles.yml")
             if os.path.exists(profiles_filepath):
                 with open(profiles_filepath, "a") as f:
                     f.write("\n" + sample_profile)
@@ -149,7 +149,6 @@
                     )
         return target
 
-<<<<<<< HEAD
     def get_profile_name_from_current_project(self) -> str:
         """Reads dbt_project.yml in the current directory to retrieve the
         profile name.
@@ -163,7 +162,7 @@
     ) -> str:
         """Given a profile, write it to the current project's profiles.yml.
         This will overwrite any profile with a matching name."""
-        profiles_filepath = os.path.join(dbt.config.PROFILES_DIR, "profiles.yml")
+        profiles_filepath = os.path.join(flags.PROFILES_DIR, "profiles.yml")
         if os.path.exists(profiles_filepath):
             with open(profiles_filepath, "r+") as f:
                 profiles = yaml.load(f) or {}
@@ -213,7 +212,7 @@
         """Using either a provided profile name or that specified in dbt_project.yml,
         check if the profile already exists in profiles.yml, and if so ask the
         user whether to proceed and overwrite it."""
-        profiles_file = os.path.join(dbt.config.PROFILES_DIR, "profiles.yml")
+        profiles_file = os.path.join(flags.PROFILES_DIR, "profiles.yml")
         if not os.path.exists(profiles_file):
             return True
         profile_name = (
@@ -229,10 +228,6 @@
             return response
         else:
             return True
-=======
-        profiles_dir = flags.PROFILES_DIR
-        profiles_file = os.path.join(profiles_dir, 'profiles.yml')
->>>>>>> 3789acc5
 
     def create_profile_using_profile_template(self):
         """Create a profile using profile_template.yml"""
@@ -268,7 +263,7 @@
 
     def run(self):
         """Entry point for the init task."""
-        profiles_dir = dbt.config.PROFILES_DIR
+        profiles_dir = flags.PROFILES_DIR
         self.create_profiles_dir(profiles_dir)
 
         try:
