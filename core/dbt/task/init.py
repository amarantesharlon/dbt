--- conflicted
+++ resolved
@@ -324,37 +324,6 @@
             if project_path.exists():
                 fire_event(ProjectNameAlreadyExists(name=project_name))
                 return
-<<<<<<< HEAD
-            # If a profile_template.yml exists in the project root, that effectively
-            # overrides the profile_template.yml for the given target.
-            profile_template_path = Path("profile_template.yml")
-            if profile_template_path.exists():
-                try:
-                    # This relies on a valid profile_template.yml from the user,
-                    # so use a try: except to fall back to the default on failure
-                    self.create_profile_using_project_profile_template(profile_name)
-                    return
-                except Exception:
-                    fire_event(InvalidProfileTemplateYAML())
-            adapter = self.ask_for_adapter_choice()
-            self.create_profile_from_target(adapter, profile_name=profile_name)
-            return
-
-        # When dbt init is run outside of an existing project,
-        # create a new project and set up the user's profile.
-        available_adapters = list(_get_adapter_plugin_names())
-        if not len(available_adapters):
-            print(
-                "No adapters available. Learn how to install an adapter by going to https://docs.getdbt.com/docs/supported-data-platforms#adapter-installation"
-            )
-            sys.exit(1)
-        project_name = self.get_valid_project_name()
-        project_path = Path(project_name)
-        if project_path.exists():
-            fire_event(ProjectNameAlreadyExists(name=project_name))
-            return
-=======
->>>>>>> 417fc2a7
 
             # If the user specified an existing profile to use, use it instead of generating a new one
             user_profile_name = self.args.profile
