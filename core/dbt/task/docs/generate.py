--- conflicted
+++ resolved
@@ -30,13 +30,8 @@
 from dbt_common.exceptions import DbtInternalError
 from dbt.exceptions import AmbiguousCatalogMatchError
 from dbt.graph import ResourceTypeSelector
-<<<<<<< HEAD
 from dbt.node_types import EXECUTABLE_NODE_TYPES
-from dbt.common.events.functions import fire_event
-=======
-from dbt.node_types import NodeType
 from dbt_common.events.functions import fire_event
->>>>>>> af188624
 from dbt.adapters.events.types import (
     WriteCatalogFailure,
     CatalogWritten,
