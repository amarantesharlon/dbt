import threading
from typing import Dict, List, Set

from .run import RunTask, ModelRunner as run_model_runner
from .snapshot import SnapshotRunner as snapshot_model_runner
from .seed import SeedRunner as seed_runner
from .test import TestRunner as test_runner

<<<<<<< HEAD
from dbt.artifacts.schemas.results import NodeStatus, RunStatus
from dbt.artifacts.schemas.run import RunResult
from dbt.common.exceptions import DbtInternalError
from dbt.graph import ResourceTypeSelector
=======
from dbt.artifacts.results import NodeStatus, RunStatus
from dbt.artifacts.run import RunResult
from dbt.graph import ResourceTypeSelector, GraphQueue, Graph
>>>>>>> af188624
from dbt.node_types import NodeType
from dbt.task.test import TestSelector
from dbt.task.base import BaseRunner
from dbt_common.events.functions import fire_event
from dbt.events.types import LogStartLine, LogModelResult
from dbt_common.events.base_types import EventLevel
from dbt.exceptions import DbtInternalError


class SavedQueryRunner(BaseRunner):
    # A no-op Runner for Saved Queries
    @property
    def description(self):
        return "Saved Query {}".format(self.node.unique_id)

    def before_execute(self):
        fire_event(
            LogStartLine(
                description=self.description,
                index=self.node_index,
                total=self.num_nodes,
                node_info=self.node.node_info,
            )
        )

    def compile(self, manifest):
        return self.node

    def after_execute(self, result):
        if result.status == NodeStatus.Error:
            level = EventLevel.ERROR
        else:
            level = EventLevel.INFO
        fire_event(
            LogModelResult(
                description=self.description,
                status=result.status,
                index=self.node_index,
                total=self.num_nodes,
                execution_time=result.execution_time,
                node_info=self.node.node_info,
            ),
            level=level,
        )

    def execute(self, compiled_node, manifest):
        # no-op
        return RunResult(
            node=compiled_node,
            status=RunStatus.Success,
            timing=[],
            thread_id=threading.current_thread().name,
            execution_time=0.1,
            message="done",
            adapter_response={},
            failures=0,
            agate_table=None,
        )


class BuildTask(RunTask):
    """The Build task processes all assets of a given process and attempts to
    'build' them in an opinionated fashion.  Every resource type outlined in
    RUNNER_MAP will be processed by the mapped runner class.

    I.E. a resource of type Model is handled by the ModelRunner which is
    imported as run_model_runner."""

    MARK_DEPENDENT_ERRORS_STATUSES = [NodeStatus.Error, NodeStatus.Fail, NodeStatus.Skipped]

    RUNNER_MAP = {
        NodeType.Model: run_model_runner,
        NodeType.Snapshot: snapshot_model_runner,
        NodeType.Seed: seed_runner,
        NodeType.Test: test_runner,
        NodeType.Unit: test_runner,
    }
    ALL_RESOURCE_VALUES = frozenset({x for x in RUNNER_MAP.keys()})

    def __init__(self, args, config, manifest) -> None:
        super().__init__(args, config, manifest)
        self.selected_unit_tests: Set = set()
        self.model_to_unit_test_map: Dict[str, List] = {}

    def resource_types(self, no_unit_tests=False):
        if self.args.include_saved_query:
            self.RUNNER_MAP[NodeType.SavedQuery] = SavedQueryRunner
            self.ALL_RESOURCE_VALUES = self.ALL_RESOURCE_VALUES.union({NodeType.SavedQuery})

        if not self.args.resource_types:
            resource_types = list(self.ALL_RESOURCE_VALUES)
        else:
            resource_types = set(self.args.resource_types)

            if "all" in resource_types:
                resource_types.remove("all")
                resource_types.update(self.ALL_RESOURCE_VALUES)

        # First we get selected_nodes including unit tests, then without,
        # and do a set difference.
        if no_unit_tests is True and NodeType.Unit in resource_types:
            resource_types.remove(NodeType.Unit)
        return list(resource_types)

    # overrides get_graph_queue in runnable.py
    def get_graph_queue(self) -> GraphQueue:
        # Following uses self.selection_arg and self.exclusion_arg
        spec = self.get_selection_spec()

        # selector including unit tests
        full_selector = self.get_node_selector(no_unit_tests=False)
        # selected node unique_ids with unit_tests
        full_selected_nodes = full_selector.get_selected(spec)

        # This selector removes the unit_tests from the selector
        selector_wo_unit_tests = self.get_node_selector(no_unit_tests=True)
        # selected node unique_ids without unit_tests
        selected_nodes_wo_unit_tests = selector_wo_unit_tests.get_selected(spec)

        # Get the difference in the sets of nodes with and without unit tests and
        # save it
        selected_unit_tests = full_selected_nodes - selected_nodes_wo_unit_tests
        self.selected_unit_tests = selected_unit_tests
        self.build_model_to_unit_test_map(selected_unit_tests)

        # get_graph_queue in the selector will remove NodeTypes not specified
        # in the node_selector (filter_selection).
        return selector_wo_unit_tests.get_graph_queue(spec)

    # overrides handle_job_queue in runnable.py
    def handle_job_queue(self, pool, callback):
        if self.run_count == 0:
            self.num_nodes = self.num_nodes + len(self.selected_unit_tests)
        node = self.job_queue.get()
        if (
            node.resource_type == NodeType.Model
            and self.model_to_unit_test_map
            and node.unique_id in self.model_to_unit_test_map
        ):
            self.handle_model_with_unit_tests_node(node, pool, callback)

        else:
            self.handle_job_queue_node(node, pool, callback)

    def handle_model_with_unit_tests_node(self, node, pool, callback):
        self._raise_set_error()
        args = [node]
        if self.config.args.single_threaded:
            callback(self.call_model_and_unit_tests_runner(*args))
        else:
            pool.apply_async(self.call_model_and_unit_tests_runner, args=args, callback=callback)

    def call_model_and_unit_tests_runner(self, node) -> RunResult:
        assert self.manifest
        for unit_test_unique_id in self.model_to_unit_test_map[node.unique_id]:
            unit_test_node = self.manifest.unit_tests[unit_test_unique_id]
            unit_test_runner = self.get_runner(unit_test_node)
            # If the model is marked skip, also skip the unit tests
            if node.unique_id in self._skipped_children:
                # cause is only for ephemeral nodes
                unit_test_runner.do_skip(cause=None)
            result = self.call_runner(unit_test_runner)
            self._handle_result(result)
            if result.status in self.MARK_DEPENDENT_ERRORS_STATUSES:
                # The _skipped_children dictionary can contain a run_result for ephemeral nodes,
                # but that should never be the case here.
                self._skipped_children[node.unique_id] = None
        runner = self.get_runner(node)
        if runner.node.unique_id in self._skipped_children:
            cause = self._skipped_children.pop(runner.node.unique_id)
            runner.do_skip(cause=cause)
        return self.call_runner(runner)

    # handle non-model-plus-unit-tests nodes
    def handle_job_queue_node(self, node, pool, callback):
        self._raise_set_error()
        runner = self.get_runner(node)
        # we finally know what we're running! Make sure we haven't decided
        # to skip it due to upstream failures
        if runner.node.unique_id in self._skipped_children:
            cause = self._skipped_children.pop(runner.node.unique_id)
            runner.do_skip(cause=cause)
        args = [runner]
        if self.config.args.single_threaded:
            callback(self.call_runner(*args))
        else:
            pool.apply_async(self.call_runner, args=args, callback=callback)

    # Make a map of model unique_ids to selected unit test unique_ids,
    # for processing before the model.
    def build_model_to_unit_test_map(self, selected_unit_tests):
        dct = {}
        for unit_test_unique_id in selected_unit_tests:
            unit_test = self.manifest.unit_tests[unit_test_unique_id]
            model_unique_id = unit_test.depends_on.nodes[0]
            if model_unique_id not in dct:
                dct[model_unique_id] = []
            dct[model_unique_id].append(unit_test.unique_id)
        self.model_to_unit_test_map = dct

    # We return two different kinds of selectors, one with unit tests and one without
    def get_node_selector(self, no_unit_tests=False) -> ResourceTypeSelector:
        if self.manifest is None or self.graph is None:
            raise DbtInternalError("manifest and graph must be set to get node selection")

        resource_types = self.resource_types(no_unit_tests)

        if resource_types == [NodeType.Test]:
            return TestSelector(
                graph=self.graph,
                manifest=self.manifest,
                previous_state=self.previous_state,
            )
        return ResourceTypeSelector(
            graph=self.graph,
            manifest=self.manifest,
            previous_state=self.previous_state,
            resource_types=resource_types,
        )

    def get_runner_type(self, node):
        return self.RUNNER_MAP.get(node.resource_type)

    # Special build compile_manifest method to pass add_test_edges to the compiler
    def compile_manifest(self) -> None:
        if self.manifest is None:
            raise DbtInternalError("compile_manifest called before manifest was loaded")
        self.graph: Graph = self.compiler.compile(self.manifest, add_test_edges=True)<|MERGE_RESOLUTION|>--- conflicted
+++ resolved
@@ -6,16 +6,9 @@
 from .seed import SeedRunner as seed_runner
 from .test import TestRunner as test_runner
 
-<<<<<<< HEAD
 from dbt.artifacts.schemas.results import NodeStatus, RunStatus
 from dbt.artifacts.schemas.run import RunResult
-from dbt.common.exceptions import DbtInternalError
-from dbt.graph import ResourceTypeSelector
-=======
-from dbt.artifacts.results import NodeStatus, RunStatus
-from dbt.artifacts.run import RunResult
 from dbt.graph import ResourceTypeSelector, GraphQueue, Graph
->>>>>>> af188624
 from dbt.node_types import NodeType
 from dbt.task.test import TestSelector
 from dbt.task.base import BaseRunner
