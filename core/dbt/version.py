import json

import requests

import dbt.exceptions
import dbt.semver


PYPI_VERSION_URL = 'https://pypi.org/pypi/dbt/json'


def get_latest_version():
    try:
        resp = requests.get(PYPI_VERSION_URL)
        data = resp.json()
        version_string = data['info']['version']
    except (json.JSONDecodeError, KeyError, requests.RequestException):
        return None

    return dbt.semver.VersionSpecifier.from_version_string(version_string)


def get_installed_version():
    return dbt.semver.VersionSpecifier.from_version_string(__version__)


def get_version_information():
    installed = get_installed_version()
    latest = get_latest_version()

    installed_s = installed.to_version_string(skip_matcher=True)
    if latest is None:
        latest_s = 'unknown'
    else:
        latest_s = latest.to_version_string(skip_matcher=True)

    version_msg = ("installed version: {}\n"
                   "   latest version: {}\n\n".format(installed_s, latest_s))

    if latest is None:
        return ("{}The latest version of dbt could not be determined!\n"
                "Make sure that the following URL is accessible:\n{}"
                .format(version_msg, PYPI_VERSION_URL))

    if installed == latest:
        return "{}Up to date!".format(version_msg)

    elif installed > latest:
        return ("{}Your version of dbt is ahead of the latest "
                "release!".format(version_msg))

    else:
        return ("{}Your version of dbt is out of date! "
                "You can find instructions for upgrading here:\n"
                "https://docs.getdbt.com/docs/installation"
                .format(version_msg))


<<<<<<< HEAD
__version__ = '0.15.20191028'

=======
__version__ = '0.15.0'
>>>>>>> 2a6fb1d1
installed = get_installed_version()<|MERGE_RESOLUTION|>--- conflicted
+++ resolved
@@ -56,10 +56,5 @@
                 .format(version_msg))
 
 
-<<<<<<< HEAD
-__version__ = '0.15.20191028'
-
-=======
 __version__ = '0.15.0'
->>>>>>> 2a6fb1d1
 installed = get_installed_version()