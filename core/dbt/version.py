import importlib
import importlib.util
import os
import glob
import json
from typing import Iterator, List, Optional, Tuple

import requests

import dbt.exceptions
import dbt.semver

from dbt.ui import green, red, yellow

PYPI_VERSION_URL = "https://pypi.org/pypi/dbt-core/json"


def get_version_information() -> str:
    installed = get_installed_version()
    latest = get_latest_version()

    core_msg_lines, core_info_msg = _get_core_msg_lines(installed, latest)
    core_msg = _format_core_msg(core_msg_lines)
    plugin_version_msg = _get_plugins_msg(installed)

    msg_lines = [core_msg]

    if core_info_msg != "":
        msg_lines.append(core_info_msg)

    msg_lines.append(plugin_version_msg)
    msg_lines.append("")

    return "\n\n".join(msg_lines)


def get_installed_version() -> dbt.semver.VersionSpecifier:
    return dbt.semver.VersionSpecifier.from_version_string(__version__)


def get_latest_version(
    version_url: str = PYPI_VERSION_URL,
) -> Optional[dbt.semver.VersionSpecifier]:
    try:
        resp = requests.get(version_url, timeout=1)
        data = resp.json()
        version_string = data["info"]["version"]
    except (json.JSONDecodeError, KeyError, requests.RequestException):
        return None

    return dbt.semver.VersionSpecifier.from_version_string(version_string)


def _get_core_msg_lines(installed, latest) -> Tuple[List[List[str]], str]:
    installed_s = installed.to_version_string(skip_matcher=True)
    installed_line = ["installed", installed_s, ""]
    update_info = ""

    if latest is None:
        update_info = (
            "  The latest version of dbt-core could not be determined!\n"
            "  Make sure that the following URL is accessible:\n"
            f"  {PYPI_VERSION_URL}"
        )
        return [installed_line], update_info

    latest_s = latest.to_version_string(skip_matcher=True)
    latest_line = ["latest", latest_s, green("Up to date!")]

    if installed > latest:
        latest_line[2] = yellow("Ahead of latest version!")
    elif installed < latest:
        latest_line[2] = yellow("Update available!")
        update_info = (
            "  Your version of dbt-core is out of date!\n"
            "  You can find instructions for upgrading here:\n"
            "  https://docs.getdbt.com/docs/installation"
        )

    return [
        installed_line,
        latest_line,
    ], update_info


def _format_core_msg(lines: List[List[str]]) -> str:
    msg = "Core:\n"
    msg_lines = []

    for name, version, update_msg in _pad_lines(lines, seperator=":"):
        line_msg = f"  - {name} {version}"
        if update_msg != "":
            line_msg += f" - {update_msg}"
        msg_lines.append(line_msg)

    return msg + "\n".join(msg_lines)


def _get_plugins_msg(installed: dbt.semver.VersionSpecifier) -> str:
    msg_lines = ["Plugins:"]

    plugins = []
    display_update_msg = False
    for name, version_s in _get_dbt_plugins_info():
        compatability_msg, needs_update = _get_plugin_msg_info(name, version_s, installed)
        if needs_update:
            display_update_msg = True
        plugins.append([name, version_s, compatability_msg])

    for plugin in _pad_lines(plugins, seperator=":"):
        msg_lines.append(_format_single_plugin(plugin, ""))

    if display_update_msg:
        update_msg = (
            "  At least one plugin is out of date or incompatible with dbt-core.\n"
            "  You can find instructions for upgrading here:\n"
            "  https://docs.getdbt.com/docs/installation"
        )
        msg_lines += ["", update_msg]

    return "\n".join(msg_lines)


def _get_plugin_msg_info(
    name: str, version_s: str, core: dbt.semver.VersionSpecifier
) -> Tuple[str, bool]:
    plugin = dbt.semver.VersionSpecifier.from_version_string(version_s)
    latest_plugin = get_latest_version(version_url=get_package_pypi_url(name))

    needs_update = False

    if plugin.major != core.major or plugin.minor != core.minor:
        compatibility_msg = red("Not compatible!")
        needs_update = True
        return (compatibility_msg, needs_update)

    if not latest_plugin:
        compatibility_msg = yellow("Could not determine latest version")
        return (compatibility_msg, needs_update)

    if plugin < latest_plugin:
        compatibility_msg = yellow("Update available!")
        needs_update = True
    elif plugin > latest_plugin:
        compatibility_msg = yellow("Ahead of latest version!")
    else:
        compatibility_msg = green("Up to date!")

    return (compatibility_msg, needs_update)


def _format_single_plugin(plugin: List[str], update_msg: str) -> str:
    name, version_s, compatability_msg = plugin
    msg = f"  - {name} {version_s} - {compatability_msg}"
    if update_msg != "":
        msg += f"\n{update_msg}\n"
    return msg


def _pad_lines(lines: List[List[str]], seperator: str = "") -> List[List[str]]:
    if len(lines) == 0:
        return []

    # count the max line length for each column in the line
    counter = [0] * len(lines[0])
    for line in lines:
        for i, item in enumerate(line):
            counter[i] = max(counter[i], len(item))

    result: List[List[str]] = []
    for i, line in enumerate(lines):

        # add another list to hold padded strings
        if len(result) == i:
            result.append([""] * len(line))

        # iterate over columns in the line
        for j, item in enumerate(line):

            # the last column does not need padding
            if j == len(line) - 1:
                result[i][j] = item
                continue

            # if the following column has no length
            # the string does not need padding
            if counter[j + 1] == 0:
                result[i][j] = item
                continue

            # only add the seperator to the first column
            offset = 0
            if j == 0 and seperator != "":
                item += seperator
                offset = len(seperator)

            result[i][j] = item.ljust(counter[j] + offset)

    return result


def get_package_pypi_url(package_name: str) -> str:
    return f"https://pypi.org/pypi/dbt-{package_name}/json"


def _get_dbt_plugins_info() -> Iterator[Tuple[str, str]]:
    for plugin_name in _get_adapter_plugin_names():
        if plugin_name == "core":
            continue
        try:
            mod = importlib.import_module(f"dbt.adapters.{plugin_name}.__version__")
        except ImportError:
            # not an adapter
            continue
        yield plugin_name, mod.version  # type: ignore


def _get_adapter_plugin_names() -> Iterator[str]:
    spec = importlib.util.find_spec("dbt.adapters")
    # If None, then nothing provides an importable 'dbt.adapters', so we will
    # not be reporting plugin versions today
    if spec is None or spec.submodule_search_locations is None:
        return

    for adapters_path in spec.submodule_search_locations:
        version_glob = os.path.join(adapters_path, "*", "__version__.py")
        for version_path in glob.glob(version_glob):
            # the path is like .../dbt/adapters/{plugin_name}/__version__.py
            # except it could be \\ on windows!
            plugin_root, _ = os.path.split(version_path)
            _, plugin_name = os.path.split(plugin_root)
            yield plugin_name


<<<<<<< HEAD
__version__ = "1.5.6"
=======
__version__ = "1.7.0b2"
>>>>>>> 417fc2a7
installed = get_installed_version()<|MERGE_RESOLUTION|>--- conflicted
+++ resolved
@@ -232,9 +232,5 @@
             yield plugin_name
 
 
-<<<<<<< HEAD
-__version__ = "1.5.6"
-=======
 __version__ = "1.7.0b2"
->>>>>>> 417fc2a7
 installed = get_installed_version()