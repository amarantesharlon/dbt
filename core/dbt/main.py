--- conflicted
+++ resolved
@@ -46,10 +46,6 @@
 from dbt.utils import ExitCodes, args_to_dict
 from dbt.config.profile import read_user_config
 from dbt.exceptions import (
-<<<<<<< HEAD
-    Exception as dbtException,
-=======
->>>>>>> ea1f725e
     InternalException,
     NotImplementedException,
     FailedToConnectException,
