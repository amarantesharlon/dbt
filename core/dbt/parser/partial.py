--- conflicted
+++ resolved
@@ -909,12 +909,7 @@
             elif unique_id in self.saved_manifest.disabled:
                 self.delete_disabled(unique_id, schema_file.file_id)
 
-<<<<<<< HEAD
     # metrics are created only from schema files, but also can be referred to by other nodes
-=======
-    # metric are created only from schema files, so just delete
-    # the metric or the disabled metric.
->>>>>>> f3f509da
     def delete_schema_metric(self, schema_file, metric_dict):
         metric_name = metric_dict["name"]
         metrics = schema_file.metrics.copy()
