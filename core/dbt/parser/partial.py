--- conflicted
+++ resolved
@@ -851,15 +851,12 @@
                     if self.saved_files[file_id]:
                         source_file = self.saved_files[file_id]
                         self.add_to_pp_files(source_file)
-<<<<<<< HEAD
                     # if the node's group has changed - need to reparse all referencing nodes to ensure valid ref access
                     if node.group != elem.get("group"):
                         self.schedule_referencing_nodes_for_parsing(node.unique_id)
-=======
                     # if the node's latest version has changed - need to reparse all referencing nodes to ensure correct ref resolution
                     if node.is_versioned and node.latest_version != elem.get("latest_version"):
-                        self.schedule_referencing_nodes_for_parsing(elem_unique_id)
->>>>>>> 2739d5f4
+                        self.schedule_referencing_nodes_for_parsing(node.unique_id)
             # remove from patches
             schema_file.node_patches.remove(elem_unique_id)
 
