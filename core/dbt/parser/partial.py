--- conflicted
+++ resolved
@@ -681,11 +681,8 @@
         handle_change("metrics", self.delete_schema_metric)
         handle_change("groups", self.delete_schema_group)
         handle_change("semantic_models", self.delete_schema_semantic_model)
-<<<<<<< HEAD
         handle_change("unit", self.delete_schema_unit_test)
-=======
         handle_change("saved_queries", self.delete_schema_saved_query)
->>>>>>> efa6339e
 
     def _handle_element_change(
         self, schema_file, saved_yaml_dict, new_yaml_dict, env_var_changes, dict_key: str, delete
@@ -753,16 +750,11 @@
         }
         return diff
 
-<<<<<<< HEAD
-    # Merge a patch file into the pp_dict in a schema file
-    def merge_patch(self, schema_file, key, patch):
-        elem_name = "model" if key == "unit" else "name"
-=======
     # Merge a patch file into the pp_dict in a schema file. The "new_patch"
     # flag indicates that we're processing a schema file, so if a matching
     # patch has already been scheduled, replace it.
     def merge_patch(self, schema_file, key, patch, new_patch=False):
->>>>>>> efa6339e
+        elem_name = "model" if key == "unit" else "name"
         if schema_file.pp_dict is None:
             schema_file.pp_dict = {}
         pp_dict = schema_file.pp_dict
@@ -772,14 +764,7 @@
             # check that this patch hasn't already been saved
             found_elem = None
             for elem in pp_dict[key]:
-<<<<<<< HEAD
-                if elem[elem_name] == patch[elem_name]:
-                    found = True
-            if not found:
-                pp_dict[key].append(patch)
-        schema_file.delete_from_env_vars(key, patch[elem_name])
-=======
-                if elem["name"] == patch["name"]:
+                if elem["name"] == patch[elem_name]:
                     found_elem = elem
             if not found_elem:
                 pp_dict[key].append(patch)
@@ -788,8 +773,7 @@
                 pp_dict[key].remove(found_elem)
                 pp_dict[key].append(patch)
 
-        schema_file.delete_from_env_vars(key, patch["name"])
->>>>>>> efa6339e
+        schema_file.delete_from_env_vars(key, patch[elem_name])
         self.add_to_pp_files(schema_file)
 
     # For model, seed, snapshot, analysis schema dictionary keys,
