from copy import deepcopy
from dbt.context.context_config import ContextConfig
from dbt.contracts.graph.parsed import ParsedModelNode
import dbt.flags as flags
from dbt.events.functions import fire_event
from dbt.events.types import (
    StaticParserCausedJinjaRendering,
    UsingExperimentalParser,
    SampleFullJinjaRendering,
    StaticParserFallbackJinjaRendering,
    StaticParsingMacroOverrideDetected,
    StaticParserSuccess,
    StaticParserFailure,
    ExperimentalParserSuccess,
    ExperimentalParserFailure,
)
from dbt.node_types import NodeType, ModelLanguage
from dbt.parser.base import SimpleSQLParser
from dbt.parser.search import FileBlock
from dbt.clients.jinja import get_rendered
import dbt.tracking as tracking
from dbt import utils
from dbt_extractor import ExtractionError, py_extract_from_source  # type: ignore
from functools import reduce
from itertools import chain
import random
from typing import Any, Dict, Iterator, List, Optional, Tuple, Union

# New for Python models :p
import ast
<<<<<<< HEAD
=======

>>>>>>> b510dd8d
from dbt.dataclass_schema import ValidationError
from dbt.exceptions import ParsingException, validator_error_message, UndefinedMacroException


<<<<<<< HEAD
=======
class PythonValidationVisitor(ast.NodeVisitor):
    def __init__(self):
        super().__init__()
        self.dbt_errors = []

    def visit_FunctionDef(self, node: ast.FunctionDef) -> None:
        if node.name == "model":
            if not node.args.args[0].arg == "dbt":
                self.dbt_errors.append("'dbt' not provided for model as the first argument")
            if len(node.args.args) != 2:
                self.dbt_errors.append(
                    "model function should have two args, `dbt` and a session to current warehouse"
                )


>>>>>>> b510dd8d
class PythonParseVisitor(ast.NodeVisitor):
    def __init__(self, dbt_node):
        super().__init__()

        self.dbt_node = dbt_node
        self.dbt_function_calls = []
        self.packages = []

    @classmethod
    def _flatten_attr(cls, node):
        if isinstance(node, ast.Attribute):
            return str(cls._flatten_attr(node.value)) + "." + node.attr
        elif isinstance(node, ast.Name):
            return str(node.id)
        else:
            pass

    def _safe_eval(self, node):
        try:
            return ast.literal_eval(node)
        except (SyntaxError, ValueError, TypeError) as exc:
            msg = validator_error_message(exc)
            raise ParsingException(msg, node=self.dbt_node) from exc
        except (MemoryError, RecursionError) as exc:
            msg = validator_error_message(exc)
            raise ParsingException(msg, node=self.dbt_node) from exc

    def _get_call_literals(self, node):
        # List of literals
        arg_literals = []
        kwarg_literals = {}

        # TODO : Make sure this throws (and that we catch it)
        # for non-literal inputs
        for arg in node.args:
            rendered = self._safe_eval(arg)
            arg_literals.append(rendered)

        for keyword in node.keywords:
            key = keyword.arg
            rendered = self._safe_eval(keyword.value)
            kwarg_literals[key] = rendered

        return arg_literals, kwarg_literals

<<<<<<< HEAD
    def visit_Call(self, node):
=======
    def visit_Call(self, node: ast.Call) -> None:
>>>>>>> b510dd8d

        func_name = self._flatten_attr(node.func)
        if func_name in ["dbt.ref", "dbt.source", "dbt.config", "dbt.config.get"]:
            # drop the dot-dbt prefix
            func_name = func_name.split(".")[-1]
<<<<<<< HEAD

            args, kwargs = self._get_call_literals(node)
            self.dbt_function_calls.append((func_name, args, kwargs))

    def visit_Import(self, node: ast.Import) -> Any:
        for n in node.names:
            self.packages.append(n.name.split(".")[0])

    def visit_ImportFrom(self, node: ast.ImportFrom) -> Any:
=======
            args, kwargs = self._get_call_literals(node)
            self.dbt_function_calls.append((func_name, args, kwargs))

    def visit_Import(self, node: ast.Import) -> None:
        for n in node.names:
            self.packages.append(n.name.split(".")[0])

    def visit_ImportFrom(self, node: ast.ImportFrom) -> None:
>>>>>>> b510dd8d
        if node.module:
            self.packages.append(node.module.split(".")[0])


def merge_packages(original_packages_with_version, new_packages):
    original_packages = [package.split("==")[0] for package in original_packages_with_version]
    additional_packages = [package for package in new_packages if package not in original_packages]
    return original_packages_with_version + list(set(additional_packages))


def verify_python_model_code(node):
    # TODO: add a test for this
    try:
        rendered_python = get_rendered(
<<<<<<< HEAD
            node.raw_code,
            {},
            node,
        )
        if rendered_python != node.raw_code:
=======
            node.raw_sql,
            {},
            node,
        )
        if rendered_python != node.raw_sql:
>>>>>>> b510dd8d
            raise ParsingException("")
    except (UndefinedMacroException, ParsingException):
        raise ParsingException("No jinja in python model code is allowed", node=node)


class ModelParser(SimpleSQLParser[ParsedModelNode]):
    def parse_from_dict(self, dct, validate=True) -> ParsedModelNode:
        if validate:
            ParsedModelNode.validate(dct)
        return ParsedModelNode.from_dict(dct)

    @property
    def resource_type(self) -> NodeType:
        return NodeType.Model

    @classmethod
    def get_compiled_path(cls, block: FileBlock):
        return block.path.relative_path

    def parse_python_model(self, node, config, context):
        try:
<<<<<<< HEAD
            tree = ast.parse(node.raw_code)
        except SyntaxError as exc:
            msg = validator_error_message(exc)
            raise ParsingException(msg, node=node) from exc
=======
            tree = ast.parse(node.raw_sql, filename=node.original_file_path)
        except SyntaxError as exc:
            msg = validator_error_message(exc)
            raise ParsingException(f"{msg}\n{exc.text}", node=node) from exc

        # We are doing a validator and a parser because visit_FunctionDef in parser
        # would actually make the parser not doing the visit_Calls any more
        dbtValidator = PythonValidationVisitor()
        dbtValidator.visit(tree)
        if len(dbtValidator.dbt_errors) != 0:
            raise ParsingException("\n".join(dbtValidator.dbt_errors), node=node)
>>>>>>> b510dd8d

        dbtParser = PythonParseVisitor(node)
        dbtParser.visit(tree)

        for (func, args, kwargs) in dbtParser.dbt_function_calls:
            # TODO decide what we want to do with detected packages
            # if func == "config":
            #     kwargs["detected_packages"] = dbtParser.packages
            if func == "get":
                context["config"](utilized=args)
                continue

            context[func](*args, **kwargs)

    def render_update(self, node: ParsedModelNode, config: ContextConfig) -> None:
        self.manifest._parsing_info.static_analysis_path_count += 1

        if node.path.endswith(".py"):
            try:
                verify_python_model_code(node)
                context = self._context_for(node, config)
                self.parse_python_model(node, config, context)
                self.update_parsed_node_config(node, config, context=context)
                # TODO 'language' should be a top-level node property, not 'config'
                node.config.language = ModelLanguage.python
<<<<<<< HEAD
                node.language = ModelLanguage.python
=======
>>>>>>> b510dd8d

            except ValidationError as exc:
                # we got a ValidationError - probably bad types in config()
                msg = validator_error_message(exc)
                raise ParsingException(msg, node=node) from exc
            return

        elif not flags.STATIC_PARSER:
            # jinja rendering
            super().render_update(node, config)
            fire_event(StaticParserCausedJinjaRendering(path=node.path))
            return

        # only sample for experimental parser correctness on normal runs,
        # not when the experimental parser flag is on.
        exp_sample: bool = False
        # sampling the stable static parser against jinja is significantly
        # more expensive and therefore done far less frequently.
        stable_sample: bool = False
        # there are two samples above, and it is perfectly fine if both happen
        # at the same time. If that happens, the experimental parser, stable
        # parser, and jinja rendering will run on the same model file and
        # send back codes for experimental v stable, and stable v jinja.
        if not flags.USE_EXPERIMENTAL_PARSER:
            # `True` roughly 1/5000 times this function is called
            # sample = random.randint(1, 5001) == 5000
            stable_sample = random.randint(1, 5001) == 5000
            # sampling the experimental parser is explicitly disabled here, but use the following
            # commented code to sample a fraction of the time when new
            # experimental features are added.
            # `True` roughly 1/100 times this function is called
            # exp_sample = random.randint(1, 101) == 100

        # top-level declaration of variables
        statically_parsed: Optional[Union[str, Dict[str, List[Any]]]] = None
        experimental_sample: Optional[Union[str, Dict[str, List[Any]]]] = None
        exp_sample_node: Optional[ParsedModelNode] = None
        exp_sample_config: Optional[ContextConfig] = None
        jinja_sample_node: Optional[ParsedModelNode] = None
        jinja_sample_config: Optional[ContextConfig] = None
        result: List[str] = []

        # sample the experimental parser only during a normal run
        if exp_sample and not flags.USE_EXPERIMENTAL_PARSER:
            fire_event(UsingExperimentalParser(path=node.path))
            experimental_sample = self.run_experimental_parser(node)
            # if the experimental parser succeeded, make a full copy of model parser
            # and populate _everything_ into it so it can be compared apples-to-apples
            # with a fully jinja-rendered project. This is necessary because the experimental
            # parser will likely add features that the existing static parser will fail on
            # so comparing those directly would give us bad results. The comparison will be
            # conducted after this model has been fully rendered either by the static parser
            # or by full jinja rendering
            if isinstance(experimental_sample, dict):
                model_parser_copy = self.partial_deepcopy()
                exp_sample_node = deepcopy(node)
                exp_sample_config = deepcopy(config)
                model_parser_copy.populate(exp_sample_node, exp_sample_config, experimental_sample)
        # use the experimental parser exclusively if the flag is on
        if flags.USE_EXPERIMENTAL_PARSER:
            statically_parsed = self.run_experimental_parser(node)
        # run the stable static parser unless it is explicitly turned off
        else:
            statically_parsed = self.run_static_parser(node)

        # if the static parser succeeded, extract some data in easy-to-compare formats
        if isinstance(statically_parsed, dict):
            # only sample jinja for the purpose of comparing with the stable static parser
            # if we know we don't need to fall back to jinja (i.e. - nothing to compare
            # with jinja v jinja).
            # This means we skip sampling for 40% of the 1/5000 samples. We could run the
            # sampling rng here, but the effect would be the same since we would only roll
            # it 40% of the time. So I've opted to keep all the rng code colocated above.
            if stable_sample and not flags.USE_EXPERIMENTAL_PARSER:
                fire_event(SampleFullJinjaRendering(path=node.path))
                # if this will _never_ mutate anything `self` we could avoid these deep copies,
                # but we can't really guarantee that going forward.
                model_parser_copy = self.partial_deepcopy()
                jinja_sample_node = deepcopy(node)
                jinja_sample_config = deepcopy(config)
                # rendering mutates the node and the config
                super(ModelParser, model_parser_copy).render_update(
                    jinja_sample_node, jinja_sample_config
                )

            # update the unrendered config with values from the static parser.
            # values from yaml files are in there already
            self.populate(node, config, statically_parsed)

            # if we took a jinja sample, compare now that the base node has been populated
            if jinja_sample_node is not None and jinja_sample_config is not None:
                result = _get_stable_sample_result(
                    jinja_sample_node, jinja_sample_config, node, config
                )

            # if we took an experimental sample, compare now that the base node has been populated
            if exp_sample_node is not None and exp_sample_config is not None:
                result = _get_exp_sample_result(
                    exp_sample_node,
                    exp_sample_config,
                    node,
                    config,
                )

            self.manifest._parsing_info.static_analysis_parsed_path_count += 1
        # if the static parser didn't succeed, fall back to jinja
        else:
            # jinja rendering
            super().render_update(node, config)
            fire_event(StaticParserFallbackJinjaRendering(path=node.path))

            # if sampling, add the correct messages for tracking
            if exp_sample and isinstance(experimental_sample, str):
                if experimental_sample == "cannot_parse":
                    result += ["01_experimental_parser_cannot_parse"]
                elif experimental_sample == "has_banned_macro":
                    result += ["08_has_banned_macro"]
            elif stable_sample and isinstance(statically_parsed, str):
                if statically_parsed == "cannot_parse":
                    result += ["81_stable_parser_cannot_parse"]
                elif statically_parsed == "has_banned_macro":
                    result += ["88_has_banned_macro"]

        # only send the tracking event if there is at least one result code
        if result:
            # fire a tracking event. this fires one event for every sample
            # so that we have data on a per file basis. Not only can we expect
            # no false positives or misses, we can expect the number model
            # files parseable by the experimental parser to match our internal
            # testing.
            if tracking.active_user is not None:  # None in some tests
                tracking.track_experimental_parser_sample(
                    {
                        "project_id": self.root_project.hashed_name(),
                        "file_id": utils.get_hash(node),
                        "status": result,
                    }
                )

    def run_static_parser(
        self, node: ParsedModelNode
    ) -> Optional[Union[str, Dict[str, List[Any]]]]:
        # if any banned macros have been overridden by the user, we cannot use the static parser.
        if self._has_banned_macro(node):
            # this log line is used for integration testing. If you change
            # the code at the beginning of the line change the tests in
            # test/integration/072_experimental_parser_tests/test_all_experimental_parser.py
            fire_event(StaticParsingMacroOverrideDetected(path=node.path))
            return "has_banned_macro"

        # run the stable static parser and return the results
        try:
            statically_parsed = py_extract_from_source(node.raw_code)
            fire_event(StaticParserSuccess(path=node.path))
            return _shift_sources(statically_parsed)
        # if we want information on what features are barring the static
        # parser from reading model files, this is where we would add that
        # since that information is stored in the `ExtractionError`.
        except ExtractionError:
            fire_event(StaticParserFailure(path=node.path))
            return "cannot_parse"

    def run_experimental_parser(
        self, node: ParsedModelNode
    ) -> Optional[Union[str, Dict[str, List[Any]]]]:
        # if any banned macros have been overridden by the user, we cannot use the static parser.
        if self._has_banned_macro(node):
            # this log line is used for integration testing. If you change
            # the code at the beginning of the line change the tests in
            # test/integration/072_experimental_parser_tests/test_all_experimental_parser.py
            fire_event(StaticParsingMacroOverrideDetected(path=node.path))
            return "has_banned_macro"

        # run the experimental parser and return the results
        try:
            # for now, this line calls the stable static parser since there are no
            # experimental features. Change `py_extract_from_source` to the new
            # experimental call when we add additional features.
            experimentally_parsed = py_extract_from_source(node.raw_code)
            fire_event(ExperimentalParserSuccess(path=node.path))
            return _shift_sources(experimentally_parsed)
        # if we want information on what features are barring the experimental
        # parser from reading model files, this is where we would add that
        # since that information is stored in the `ExtractionError`.
        except ExtractionError:
            fire_event(ExperimentalParserFailure(path=node.path))
            return "cannot_parse"

    # checks for banned macros
    def _has_banned_macro(self, node: ParsedModelNode) -> bool:
        # first check if there is a banned macro defined in scope for this model file
        root_project_name = self.root_project.project_name
        project_name = node.package_name
        banned_macros = ["ref", "source", "config"]

        all_banned_macro_keys: Iterator[str] = chain.from_iterable(
            map(
                lambda name: [f"macro.{project_name}.{name}", f"macro.{root_project_name}.{name}"],
                banned_macros,
            )
        )

        return reduce(
            lambda z, key: z or (key in self.manifest.macros), all_banned_macro_keys, False
        )

    # this method updates the model node rendered and unrendered config as well
    # as the node object. Used to populate these values when circumventing jinja
    # rendering like the static parser.
    def populate(
        self, node: ParsedModelNode, config: ContextConfig, statically_parsed: Dict[str, Any]
    ):
        # manually fit configs in
        config._config_call_dict = _get_config_call_dict(statically_parsed)

        # if there are hooks present this, it WILL render jinja. Will need to change
        # when the experimental parser supports hooks
        self.update_parsed_node_config(node, config)

        # update the unrendered config with values from the file.
        # values from yaml files are in there already
        node.unrendered_config.update(dict(statically_parsed["configs"]))

        # set refs and sources on the node object
        node.refs += statically_parsed["refs"]
        node.sources += statically_parsed["sources"]

        # configs don't need to be merged into the node because they
        # are read from config._config_call_dict

    # the manifest is often huge so this method avoids deepcopying it
    def partial_deepcopy(self):
        return ModelParser(deepcopy(self.project), self.manifest, deepcopy(self.root_project))


# pure function. safe to use elsewhere, but unlikely to be useful outside this file.
def _get_config_call_dict(static_parser_result: Dict[str, Any]) -> Dict[str, Any]:
    config_call_dict: Dict[str, Any] = {}

    for c in static_parser_result["configs"]:
        ContextConfig._add_config_call(config_call_dict, {c[0]: c[1]})

    return config_call_dict


# TODO if we format sources in the extractor to match this type, we won't need this function.
def _shift_sources(static_parser_result: Dict[str, List[Any]]) -> Dict[str, List[Any]]:
    shifted_result = deepcopy(static_parser_result)
    source_calls = []

    for s in static_parser_result["sources"]:
        source_calls.append([s[0], s[1]])
    shifted_result["sources"] = source_calls

    return shifted_result


# returns a list of string codes to be sent as a tracking event
def _get_exp_sample_result(
    sample_node: ParsedModelNode,
    sample_config: ContextConfig,
    node: ParsedModelNode,
    config: ContextConfig,
) -> List[str]:
    result: List[Tuple[int, str]] = _get_sample_result(sample_node, sample_config, node, config)

    def process(codemsg):
        code, msg = codemsg
        return f"0{code}_experimental_{msg}"

    return list(map(process, result))


# returns a list of string codes to be sent as a tracking event
def _get_stable_sample_result(
    sample_node: ParsedModelNode,
    sample_config: ContextConfig,
    node: ParsedModelNode,
    config: ContextConfig,
) -> List[str]:
    result: List[Tuple[int, str]] = _get_sample_result(sample_node, sample_config, node, config)

    def process(codemsg):
        code, msg = codemsg
        return f"8{code}_stable_{msg}"

    return list(map(process, result))


# returns a list of string codes that need a single digit prefix to be prepended
# before being sent as a tracking event
def _get_sample_result(
    sample_node: ParsedModelNode,
    sample_config: ContextConfig,
    node: ParsedModelNode,
    config: ContextConfig,
) -> List[Tuple[int, str]]:
    result: List[Tuple[int, str]] = []
    # look for false positive configs
    for k in sample_config._config_call_dict.keys():
        if k not in config._config_call_dict.keys():
            result += [(2, "false_positive_config_value")]
            break

    # look for missed configs
    for k in config._config_call_dict.keys():
        if k not in sample_config._config_call_dict.keys():
            result += [(3, "missed_config_value")]
            break

    # look for false positive sources
    for s in sample_node.sources:
        if s not in node.sources:
            result += [(4, "false_positive_source_value")]
            break

    # look for missed sources
    for s in node.sources:
        if s not in sample_node.sources:
            result += [(5, "missed_source_value")]
            break

    # look for false positive refs
    for r in sample_node.refs:
        if r not in node.refs:
            result += [(6, "false_positive_ref_value")]
            break

    # look for missed refs
    for r in node.refs:
        if r not in sample_node.refs:
            result += [(7, "missed_ref_value")]
            break

    # if there are no errors, return a success value
    if not result:
        result = [(0, "exact_match")]

    return result<|MERGE_RESOLUTION|>--- conflicted
+++ resolved
@@ -28,16 +28,10 @@
 
 # New for Python models :p
 import ast
-<<<<<<< HEAD
-=======
-
->>>>>>> b510dd8d
 from dbt.dataclass_schema import ValidationError
 from dbt.exceptions import ParsingException, validator_error_message, UndefinedMacroException
 
 
-<<<<<<< HEAD
-=======
 class PythonValidationVisitor(ast.NodeVisitor):
     def __init__(self):
         super().__init__()
@@ -53,7 +47,6 @@
                 )
 
 
->>>>>>> b510dd8d
 class PythonParseVisitor(ast.NodeVisitor):
     def __init__(self, dbt_node):
         super().__init__()
@@ -99,27 +92,12 @@
 
         return arg_literals, kwarg_literals
 
-<<<<<<< HEAD
-    def visit_Call(self, node):
-=======
     def visit_Call(self, node: ast.Call) -> None:
->>>>>>> b510dd8d
 
         func_name = self._flatten_attr(node.func)
         if func_name in ["dbt.ref", "dbt.source", "dbt.config", "dbt.config.get"]:
             # drop the dot-dbt prefix
             func_name = func_name.split(".")[-1]
-<<<<<<< HEAD
-
-            args, kwargs = self._get_call_literals(node)
-            self.dbt_function_calls.append((func_name, args, kwargs))
-
-    def visit_Import(self, node: ast.Import) -> Any:
-        for n in node.names:
-            self.packages.append(n.name.split(".")[0])
-
-    def visit_ImportFrom(self, node: ast.ImportFrom) -> Any:
-=======
             args, kwargs = self._get_call_literals(node)
             self.dbt_function_calls.append((func_name, args, kwargs))
 
@@ -128,7 +106,6 @@
             self.packages.append(n.name.split(".")[0])
 
     def visit_ImportFrom(self, node: ast.ImportFrom) -> None:
->>>>>>> b510dd8d
         if node.module:
             self.packages.append(node.module.split(".")[0])
 
@@ -143,19 +120,11 @@
     # TODO: add a test for this
     try:
         rendered_python = get_rendered(
-<<<<<<< HEAD
             node.raw_code,
             {},
             node,
         )
         if rendered_python != node.raw_code:
-=======
-            node.raw_sql,
-            {},
-            node,
-        )
-        if rendered_python != node.raw_sql:
->>>>>>> b510dd8d
             raise ParsingException("")
     except (UndefinedMacroException, ParsingException):
         raise ParsingException("No jinja in python model code is allowed", node=node)
@@ -177,13 +146,7 @@
 
     def parse_python_model(self, node, config, context):
         try:
-<<<<<<< HEAD
-            tree = ast.parse(node.raw_code)
-        except SyntaxError as exc:
-            msg = validator_error_message(exc)
-            raise ParsingException(msg, node=node) from exc
-=======
-            tree = ast.parse(node.raw_sql, filename=node.original_file_path)
+            tree = ast.parse(node.raw_code, filename=node.original_file_path)
         except SyntaxError as exc:
             msg = validator_error_message(exc)
             raise ParsingException(f"{msg}\n{exc.text}", node=node) from exc
@@ -194,7 +157,6 @@
         dbtValidator.visit(tree)
         if len(dbtValidator.dbt_errors) != 0:
             raise ParsingException("\n".join(dbtValidator.dbt_errors), node=node)
->>>>>>> b510dd8d
 
         dbtParser = PythonParseVisitor(node)
         dbtParser.visit(tree)
@@ -220,10 +182,7 @@
                 self.update_parsed_node_config(node, config, context=context)
                 # TODO 'language' should be a top-level node property, not 'config'
                 node.config.language = ModelLanguage.python
-<<<<<<< HEAD
                 node.language = ModelLanguage.python
-=======
->>>>>>> b510dd8d
 
             except ValidationError as exc:
                 # we got a ValidationError - probably bad types in config()
