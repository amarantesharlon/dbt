--- conflicted
+++ resolved
@@ -5,10 +5,10 @@
     UnparsedExposure,
     UnparsedGroup,
     UnparsedMetric,
-<<<<<<< HEAD
     UnparsedMetricInput,
     UnparsedMetricInputMeasure,
     UnparsedMetricTypeParams,
+    UnparsedSemanticModel,
 )
 from dbt.contracts.graph.nodes import (
     Exposure,
@@ -18,13 +18,9 @@
     MetricInputMeasure,
     MetricTimeWindow,
     MetricTypeParams,
+    SemanticModel,
     WhereFilter,
 )
-=======
-    UnparsedSemanticModel,
-)
-from dbt.contracts.graph.nodes import Exposure, Group, Metric, SemanticModel
->>>>>>> a89da7ca
 from dbt.exceptions import DbtInternalError, YamlParseDictError, JSONValidationError
 from dbt.context.providers import generate_parse_exposure
 from dbt.contracts.graph.model_config import MetricConfig, ExposureConfig
