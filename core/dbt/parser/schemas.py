import itertools
import os
import pathlib

from abc import ABCMeta, abstractmethod
from typing import Iterable, Dict, Any, Union, List, Optional, Generic, TypeVar, Type

from dbt.dataclass_schema import ValidationError, dbtClassMixin

from dbt.adapters.factory import get_adapter, get_adapter_package_names
from dbt.clients.jinja import get_rendered, add_rendered_test_kwargs
from dbt.clients.yaml_helper import load_yaml_text
from dbt.parser.schema_renderer import SchemaYamlRenderer
from dbt.context.context_config import (
    ContextConfig,
    BaseContextConfigGenerator,
    ContextConfigGenerator,
    UnrenderedConfigGenerator,
)
from dbt.context.configured import generate_schema_yml_context, SchemaYamlVars
from dbt.context.providers import (
    generate_parse_exposure,
    generate_parse_metrics,
    generate_test_context,
)
from dbt.context.macro_resolver import MacroResolver
from dbt.contracts.files import FileHash, SchemaSourceFile
from dbt.contracts.graph.model_config import MetricConfig, ExposureConfig
from dbt.contracts.graph.nodes import (
    ParsedNodePatch,
    ColumnInfo,
    ColumnLevelConstraint,
    GenericTestNode,
    ParsedMacroPatch,
    UnpatchedSourceDefinition,
    Exposure,
    Metric,
    Group,
    ManifestNode,
    GraphMemberNode,
    ConstraintType,
    ModelNode,
    ModelLevelConstraint,
)
from dbt.contracts.graph.unparsed import (
    HasColumnDocs,
    HasColumnTests,
    HasColumnProps,
    SourcePatch,
    UnparsedAnalysisUpdate,
    UnparsedColumn,
    UnparsedMacroUpdate,
    UnparsedNodeUpdate,
    UnparsedExposure,
    UnparsedMetric,
    UnparsedSourceDefinition,
    UnparsedGroup,
)
from dbt.exceptions import (
    CompilationError,
    DuplicateMacroPatchNameError,
    DuplicatePatchPathError,
    DuplicateSourcePatchNameError,
    JSONValidationError,
    DbtInternalError,
    SchemaConfigError,
    TestConfigError,
    ParsingError,
    DbtValidationError,
    YamlLoadError,
    YamlParseDictError,
    YamlParseListError,
)
from dbt.events.functions import warn_or_error
from dbt.events.types import WrongResourceSchemaFile, NoNodeForYamlKey, MacroNotFoundForPatch
from dbt.node_types import NodeType
from dbt.parser.base import SimpleParser
from dbt.parser.search import FileBlock
from dbt.parser.generic_test_builders import (
    TestBuilder,
    GenericTestBlock,
    TargetBlock,
    YamlBlock,
    TestBlock,
    Testable,
)
from dbt.utils import get_pseudo_test_path, coerce_dict_str, md5


TestDef = Union[str, Dict[str, Any]]

schema_file_keys = (
    "models",
    "seeds",
    "snapshots",
    "sources",
    "macros",
    "analyses",
    "exposures",
    "metrics",
)


def yaml_from_file(source_file: SchemaSourceFile) -> Dict[str, Any]:
    """If loading the yaml fails, raise an exception."""
    try:
        # source_file.contents can sometimes be None
        return load_yaml_text(source_file.contents or "", source_file.path)
    except DbtValidationError as e:
        raise YamlLoadError(
            project_name=source_file.project_name, path=source_file.path.relative_path, exc=e
        )


class ParserRef:
    """A helper object to hold parse-time references."""

    def __init__(self):
        self.column_info: Dict[str, ColumnInfo] = {}

    def _add(self, column: HasColumnProps):
        tags: List[str] = []
        tags.extend(getattr(column, "tags", ()))
        quote: Optional[bool]
        if isinstance(column, UnparsedColumn):
            quote = column.quote
        else:
            quote = None

        if any(
            c
            for c in column.constraints
            if "type" not in c or not ConstraintType.is_valid(c["type"])
        ):
            raise ParsingError(f"Invalid constraint type on column {column.name}")

        self.column_info[column.name] = ColumnInfo(
            name=column.name,
            description=column.description,
            data_type=column.data_type,
            constraints=[ColumnLevelConstraint.from_dict(c) for c in column.constraints],
            meta=column.meta,
            tags=tags,
            quote=quote,
            _extra=column.extra,
        )

    @classmethod
    def from_target(cls, target: Union[HasColumnDocs, HasColumnTests]) -> "ParserRef":
        refs = cls()
        for column in target.columns:
            refs._add(column)
        return refs


def _trimmed(inp: str) -> str:
    if len(inp) < 50:
        return inp
    return inp[:44] + "..." + inp[-3:]


class SchemaParser(SimpleParser[GenericTestBlock, GenericTestNode]):
    def __init__(
        self,
        project,
        manifest,
        root_project,
    ) -> None:
        super().__init__(project, manifest, root_project)

        self.schema_yaml_vars = SchemaYamlVars()
        self.render_ctx = generate_schema_yml_context(
            self.root_project, self.project.project_name, self.schema_yaml_vars
        )
        internal_package_names = get_adapter_package_names(self.root_project.credentials.type)
        self.macro_resolver = MacroResolver(
            self.manifest.macros, self.root_project.project_name, internal_package_names
        )

    @classmethod
    def get_compiled_path(cls, block: FileBlock) -> str:
        # should this raise an error?
        return block.path.relative_path

    @property
    def resource_type(self) -> NodeType:
        return NodeType.Test

    def parse_from_dict(self, dct, validate=True) -> GenericTestNode:
        if validate:
            GenericTestNode.validate(dct)
        return GenericTestNode.from_dict(dct)

    def parse_column_tests(self, block: TestBlock, column: UnparsedColumn) -> None:
        if not column.tests:
            return

        for test in column.tests:
            self.parse_test(block, test, column)

    def create_test_node(
        self,
        target: Union[UnpatchedSourceDefinition, UnparsedNodeUpdate],
        path: str,
        config: ContextConfig,
        tags: List[str],
        fqn: List[str],
        name: str,
        raw_code: str,
        test_metadata: Dict[str, Any],
        file_key_name: str,
        column_name: Optional[str],
    ) -> GenericTestNode:

        HASH_LENGTH = 10

        # N.B: This function builds a hashable string from any given test_metadata dict.
        #   it's a bit fragile for general use (only supports str, int, float, List, Dict)
        #   but it gets the job done here without the overhead of complete ser(de).
        def get_hashable_md(data: Union[str, int, float, List, Dict]) -> Union[str, List, Dict]:
            if type(data) == dict:
                return {k: get_hashable_md(data[k]) for k in sorted(data.keys())}  # type: ignore
            elif type(data) == list:
                return [get_hashable_md(val) for val in data]  # type: ignore
            else:
                return str(data)

        hashable_metadata = repr(get_hashable_md(test_metadata))
        hash_string = "".join([name, hashable_metadata])
        test_hash = md5(hash_string)[-HASH_LENGTH:]

        dct = {
            "alias": name,
            "schema": self.default_schema,
            "database": self.default_database,
            "fqn": fqn,
            "name": name,
            "resource_type": self.resource_type,
            "tags": tags,
            "path": path,
            "original_file_path": target.original_file_path,
            "package_name": self.project.project_name,
            "raw_code": raw_code,
            "language": "sql",
            "unique_id": self.generate_unique_id(name, test_hash),
            "config": self.config_dict(config),
            "test_metadata": test_metadata,
            "column_name": column_name,
            "checksum": FileHash.empty().to_dict(omit_none=True),
            "file_key_name": file_key_name,
        }
        try:
            GenericTestNode.validate(dct)
            return GenericTestNode.from_dict(dct)
        except ValidationError as exc:
            # this is a bit silly, but build an UnparsedNode just for error
            # message reasons
            node = self._create_error_node(
                name=target.name,
                path=path,
                original_file_path=target.original_file_path,
                raw_code=raw_code,
            )
            raise TestConfigError(exc, node)

    # lots of time spent in this method
    def _parse_generic_test(
        self,
        target: Testable,
        test: Dict[str, Any],
        tags: List[str],
        column_name: Optional[str],
        schema_file_id: str,
    ) -> GenericTestNode:
        try:
            builder = TestBuilder(
                test=test,
                target=target,
                column_name=column_name,
                package_name=target.package_name,
                render_ctx=self.render_ctx,
            )
            if self.schema_yaml_vars.env_vars:
                self.store_env_vars(target, schema_file_id, self.schema_yaml_vars.env_vars)
                self.schema_yaml_vars.env_vars = {}

        except ParsingError as exc:
            context = _trimmed(str(target))
            msg = "Invalid test config given in {}:\n\t{}\n\t@: {}".format(
                target.original_file_path, exc.msg, context
            )
            raise ParsingError(msg) from exc

        except CompilationError as exc:
            context = _trimmed(str(target))
            msg = (
                "Invalid generic test configuration given in "
                f"{target.original_file_path}: \n{exc.msg}\n\t@: {context}"
            )
            raise CompilationError(msg) from exc

        original_name = os.path.basename(target.original_file_path)
        compiled_path = get_pseudo_test_path(builder.compiled_name, original_name)

        # fqn is the relative path of the yaml file where this generic test is defined,
        # minus the project-level directory and the file name itself
        # TODO pass a consistent path object from both UnparsedNode and UnpatchedSourceDefinition
        path = pathlib.Path(target.original_file_path)
        relative_path = str(path.relative_to(*path.parts[:1]))
        fqn = self.get_fqn(relative_path, builder.fqn_name)

        # this is the ContextConfig that is used in render_update
        config: ContextConfig = self.initial_config(fqn)

        # builder.args contains keyword args for the test macro,
        # not configs which have been separated out in the builder.
        # The keyword args are not completely rendered until compilation.
        metadata = {
            "namespace": builder.namespace,
            "name": builder.name,
            "kwargs": builder.args,
        }
        tags = sorted(set(itertools.chain(tags, builder.tags())))

        if isinstance(target, UnpatchedSourceDefinition):
            file_key_name = f"{target.source.yaml_key}.{target.source.name}"
        else:
            file_key_name = f"{target.yaml_key}.{target.name}"

        node = self.create_test_node(
            target=target,
            path=compiled_path,
            config=config,
            fqn=fqn,
            tags=tags,
            name=builder.fqn_name,
            raw_code=builder.build_raw_code(),
            column_name=column_name,
            test_metadata=metadata,
            file_key_name=file_key_name,
        )
        self.render_test_update(node, config, builder, schema_file_id)

        return node

    def _lookup_attached_node(
        self, target: Testable
    ) -> Optional[Union[ManifestNode, GraphMemberNode]]:
        """Look up attached node for Testable target nodes other than sources. Can be None if generic test attached to SQL node with no corresponding .sql file."""
        attached_node = None  # type: Optional[Union[ManifestNode, GraphMemberNode]]
        if not isinstance(target, UnpatchedSourceDefinition):
            attached_node_unique_id = self.manifest.ref_lookup.get_unique_id(target.name, None)
            if attached_node_unique_id:
                attached_node = self.manifest.nodes[attached_node_unique_id]
            else:
                disabled_node = self.manifest.disabled_lookup.find(
                    target.name, None
                ) or self.manifest.disabled_lookup.find(target.name.upper(), None)
                if disabled_node:
                    attached_node = self.manifest.disabled[disabled_node[0].unique_id][0]
        return attached_node

    def store_env_vars(self, target, schema_file_id, env_vars):
        self.manifest.env_vars.update(env_vars)
        if schema_file_id in self.manifest.files:
            schema_file = self.manifest.files[schema_file_id]
            if isinstance(target, UnpatchedSourceDefinition):
                search_name = target.source.name
                yaml_key = target.source.yaml_key
                if "." in search_name:  # source file definitions
                    (search_name, _) = search_name.split(".")
            else:
                search_name = target.name
                yaml_key = target.yaml_key
            for var in env_vars.keys():
                schema_file.add_env_var(var, yaml_key, search_name)

    # This does special shortcut processing for the two
    # most common internal macros, not_null and unique,
    # which avoids the jinja rendering to resolve config
    # and variables, etc, which might be in the macro.
    # In the future we will look at generalizing this
    # more to handle additional macros or to use static
    # parsing to avoid jinja overhead.
    def render_test_update(self, node, config, builder, schema_file_id):
        macro_unique_id = self.macro_resolver.get_macro_id(
            node.package_name, "test_" + builder.name
        )
        # Add the depends_on here so we can limit the macros added
        # to the context in rendering processing
        node.depends_on.add_macro(macro_unique_id)
        if macro_unique_id in ["macro.dbt.test_not_null", "macro.dbt.test_unique"]:
            config_call_dict = builder.get_static_config()
            config._config_call_dict = config_call_dict
            # This sets the config from dbt_project
            self.update_parsed_node_config(node, config)
            # source node tests are processed at patch_source time
            if isinstance(builder.target, UnpatchedSourceDefinition):
                sources = [builder.target.fqn[-2], builder.target.fqn[-1]]
                node.sources.append(sources)
            else:  # all other nodes
                node.refs.append([builder.target.name])
        else:
            try:
                # make a base context that doesn't have the magic kwargs field
                context = generate_test_context(
                    node,
                    self.root_project,
                    self.manifest,
                    config,
                    self.macro_resolver,
                )
                # update with rendered test kwargs (which collects any refs)
                # Note: This does not actually update the kwargs with the rendered
                # values. That happens in compilation.
                add_rendered_test_kwargs(context, node, capture_macros=True)
                # the parsed node is not rendered in the native context.
                get_rendered(node.raw_code, context, node, capture_macros=True)
                self.update_parsed_node_config(node, config)
                # env_vars should have been updated in the context env_var method
            except ValidationError as exc:
                # we got a ValidationError - probably bad types in config()
                raise SchemaConfigError(exc, node=node) from exc

        # Set attached_node for generic test nodes, if available.
        # Generic test node inherits attached node's group config value.
        attached_node = self._lookup_attached_node(builder.target)
        if attached_node:
            node.attached_node = attached_node.unique_id
            node.group, node.group = attached_node.group, attached_node.group

    def parse_node(self, block: GenericTestBlock) -> GenericTestNode:
        """In schema parsing, we rewrite most of the part of parse_node that
        builds the initial node to be parsed, but rendering is basically the
        same
        """
        node = self._parse_generic_test(
            target=block.target,
            test=block.test,
            tags=block.tags,
            column_name=block.column_name,
            schema_file_id=block.file.file_id,
        )
        self.add_test_node(block, node)
        return node

    def add_test_node(self, block: GenericTestBlock, node: GenericTestNode):
        test_from = {"key": block.target.yaml_key, "name": block.target.name}
        if node.config.enabled:
            self.manifest.add_node(block.file, node, test_from)
        else:
            self.manifest.add_disabled(block.file, node, test_from)

    def render_with_context(
        self,
        node: GenericTestNode,
        config: ContextConfig,
    ) -> None:
        """Given the parsed node and a ContextConfig to use during
        parsing, collect all the refs that might be squirreled away in the test
        arguments. This includes the implicit "model" argument.
        """
        # make a base context that doesn't have the magic kwargs field
        context = self._context_for(node, config)
        # update it with the rendered test kwargs (which collects any refs)
        add_rendered_test_kwargs(context, node, capture_macros=True)

        # the parsed node is not rendered in the native context.
        get_rendered(node.raw_code, context, node, capture_macros=True)

    def parse_test(
        self,
        target_block: TestBlock,
        test: TestDef,
        column: Optional[UnparsedColumn],
    ) -> None:
        if isinstance(test, str):
            test = {test: {}}

        if column is None:
            column_name: Optional[str] = None
            column_tags: List[str] = []
        else:
            column_name = column.name
            should_quote = column.quote or (column.quote is None and target_block.quote_columns)
            if should_quote:
                column_name = get_adapter(self.root_project).quote(column_name)
            column_tags = column.tags

        block = GenericTestBlock.from_test_block(
            src=target_block,
            test=test,
            column_name=column_name,
            tags=column_tags,
        )
        self.parse_node(block)

    def parse_tests(self, block: TestBlock) -> None:
        for column in block.columns:
            self.parse_column_tests(block, column)

        for test in block.tests:
            self.parse_test(block, test, None)

    def parse_file(self, block: FileBlock, dct: Dict = None) -> None:
        assert isinstance(block.file, SchemaSourceFile)
        if not dct:
            dct = yaml_from_file(block.file)

        if dct:
            # contains the FileBlock and the data (dictionary)
            yaml_block = YamlBlock.from_file_block(block, dct)

            parser: YamlDocsReader

            # There are 7 kinds of parsers:
            # Model, Seed, Snapshot, Source, Macro, Analysis, Exposures

            # NonSourceParser.parse(), TestablePatchParser is a variety of
            # NodePatchParser
            if "models" in dct:
                # the models are already in the manifest as nodes when we reach this code,
                # even if they are disabled in the schema file
                parser = TestablePatchParser(self, yaml_block, "models")
                for test_block in parser.parse():
                    self.parse_tests(test_block)

            # NonSourceParser.parse()
            if "seeds" in dct:
                parser = TestablePatchParser(self, yaml_block, "seeds")
                for test_block in parser.parse():
                    self.parse_tests(test_block)

            # NonSourceParser.parse()
            if "snapshots" in dct:
                parser = TestablePatchParser(self, yaml_block, "snapshots")
                for test_block in parser.parse():
                    self.parse_tests(test_block)

            # This parser uses SourceParser.parse() which doesn't return
            # any test blocks. Source tests are handled at a later point
            # in the process.
            if "sources" in dct:
                parser = SourceParser(self, yaml_block, "sources")
                parser.parse()

            # NonSourceParser.parse() (but never test_blocks)
            if "macros" in dct:
                parser = MacroPatchParser(self, yaml_block, "macros")
                parser.parse()

            # NonSourceParser.parse() (but never test_blocks)
            if "analyses" in dct:
                parser = AnalysisPatchParser(self, yaml_block, "analyses")
                parser.parse()

            # parse exposures
            if "exposures" in dct:
                exp_parser = ExposureParser(self, yaml_block)
                exp_parser.parse()

            # parse metrics
            if "metrics" in dct:
                metric_parser = MetricParser(self, yaml_block)
                metric_parser.parse()

            # parse groups
            if "groups" in dct:
                group_parser = GroupParser(self, yaml_block)
                group_parser.parse()


Parsed = TypeVar("Parsed", UnpatchedSourceDefinition, ParsedNodePatch, ParsedMacroPatch)
NodeTarget = TypeVar("NodeTarget", UnparsedNodeUpdate, UnparsedAnalysisUpdate)
NonSourceTarget = TypeVar(
    "NonSourceTarget", UnparsedNodeUpdate, UnparsedAnalysisUpdate, UnparsedMacroUpdate
)


# abstract base class (ABCMeta)
class YamlReader(metaclass=ABCMeta):
    def __init__(self, schema_parser: SchemaParser, yaml: YamlBlock, key: str) -> None:
        self.schema_parser = schema_parser
        # key: models, seeds, snapshots, sources, macros,
        # analyses, exposures
        self.key = key
        self.yaml = yaml
        self.schema_yaml_vars = SchemaYamlVars()
        self.render_ctx = generate_schema_yml_context(
            self.schema_parser.root_project,
            self.schema_parser.project.project_name,
            self.schema_yaml_vars,
        )
        self.renderer = SchemaYamlRenderer(self.render_ctx, self.key)

    @property
    def manifest(self):
        return self.schema_parser.manifest

    @property
    def project(self):
        return self.schema_parser.project

    @property
    def default_database(self):
        return self.schema_parser.default_database

    @property
    def root_project(self):
        return self.schema_parser.root_project

    # for the different schema subparsers ('models', 'source', etc)
    # get the list of dicts pointed to by the key in the yaml config,
    # ensure that the dicts have string keys
    def get_key_dicts(self) -> Iterable[Dict[str, Any]]:
        data = self.yaml.data.get(self.key, [])
        if not isinstance(data, list):
            raise ParsingError(
                "{} must be a list, got {} instead: ({})".format(
                    self.key, type(data), _trimmed(str(data))
                )
            )
        path = self.yaml.path.original_file_path

        # for each dict in the data (which is a list of dicts)
        for entry in data:

            # check that entry is a dict and that all dict values
            # are strings
            if coerce_dict_str(entry) is None:
                raise YamlParseListError(path, self.key, data, "expected a dict with string keys")

            if "name" not in entry:
                raise ParsingError("Entry did not contain a name")

            # Render the data (except for tests and descriptions).
            # See the SchemaYamlRenderer
            entry = self.render_entry(entry)
            if self.schema_yaml_vars.env_vars:
                self.schema_parser.manifest.env_vars.update(self.schema_yaml_vars.env_vars)
                schema_file = self.yaml.file
                assert isinstance(schema_file, SchemaSourceFile)
                for var in self.schema_yaml_vars.env_vars.keys():
                    schema_file.add_env_var(var, self.key, entry["name"])
                self.schema_yaml_vars.env_vars = {}

            yield entry

    def render_entry(self, dct):
        try:
            # This does a deep_map which will fail if there are circular references
            dct = self.renderer.render_data(dct)
        except ParsingError as exc:
            raise ParsingError(
                f"Failed to render {self.yaml.file.path.original_file_path} from "
                f"project {self.project.project_name}: {exc}"
            ) from exc
        return dct


class YamlDocsReader(YamlReader):
    @abstractmethod
    def parse(self) -> List[TestBlock]:
        raise NotImplementedError("parse is abstract")


T = TypeVar("T", bound=dbtClassMixin)


# This parses the 'sources' keys in yaml files.
class SourceParser(YamlDocsReader):
    def _target_from_dict(self, cls: Type[T], data: Dict[str, Any]) -> T:
        path = self.yaml.path.original_file_path
        try:
            cls.validate(data)
            return cls.from_dict(data)
        except (ValidationError, JSONValidationError) as exc:
            raise YamlParseDictError(path, self.key, data, exc)

    # The other parse method returns TestBlocks. This one doesn't.
    # This takes the yaml dictionaries in 'sources' keys and uses them
    # to create UnparsedSourceDefinition objects. They are then turned
    # into UnpatchedSourceDefinition objects in 'add_source_definitions'
    # or SourcePatch objects in 'add_source_patch'
    def parse(self) -> List[TestBlock]:
        # get a verified list of dicts for the key handled by this parser
        for data in self.get_key_dicts():
            data = self.project.credentials.translate_aliases(data, recurse=True)

            is_override = "overrides" in data
            if is_override:
                data["path"] = self.yaml.path.original_file_path
                patch = self._target_from_dict(SourcePatch, data)
                assert isinstance(self.yaml.file, SchemaSourceFile)
                source_file = self.yaml.file
                # source patches must be unique
                key = (patch.overrides, patch.name)
                if key in self.manifest.source_patches:
                    raise DuplicateSourcePatchNameError(patch, self.manifest.source_patches[key])
                self.manifest.source_patches[key] = patch
                source_file.source_patches.append(key)
            else:
                source = self._target_from_dict(UnparsedSourceDefinition, data)
                self.add_source_definitions(source)
        return []

    def add_source_definitions(self, source: UnparsedSourceDefinition) -> None:
        package_name = self.project.project_name
        original_file_path = self.yaml.path.original_file_path
        fqn_path = self.yaml.path.relative_path
        for table in source.tables:
            unique_id = ".".join([NodeType.Source, package_name, source.name, table.name])

            # the FQN is project name / path elements /source_name /table_name
            fqn = self.schema_parser.get_fqn_prefix(fqn_path)
            fqn.extend([source.name, table.name])

            source_def = UnpatchedSourceDefinition(
                source=source,
                table=table,
                path=original_file_path,
                original_file_path=original_file_path,
                package_name=package_name,
                unique_id=unique_id,
                resource_type=NodeType.Source,
                fqn=fqn,
                name=f"{source.name}_{table.name}",
            )
            self.manifest.add_source(self.yaml.file, source_def)


# This class has three main subclasses: TestablePatchParser (models,
# seeds, snapshots), MacroPatchParser, and AnalysisPatchParser
class NonSourceParser(YamlDocsReader, Generic[NonSourceTarget, Parsed]):
    @abstractmethod
    def _target_type(self) -> Type[NonSourceTarget]:
        raise NotImplementedError("_target_type not implemented")

    @abstractmethod
    def get_block(self, node: NonSourceTarget) -> TargetBlock:
        raise NotImplementedError("get_block is abstract")

    @abstractmethod
    def parse_patch(self, block: TargetBlock[NonSourceTarget], refs: ParserRef) -> None:
        raise NotImplementedError("parse_patch is abstract")

    def parse(self) -> List[TestBlock]:
        node: NonSourceTarget
        test_blocks: List[TestBlock] = []
        # get list of 'node' objects
        # UnparsedNodeUpdate (TestablePatchParser, models, seeds, snapshots)
        #      = HasColumnTests, HasTests
        # UnparsedAnalysisUpdate (UnparsedAnalysisParser, analyses)
        #      = HasColumnDocs, HasDocs
        # UnparsedMacroUpdate (MacroPatchParser, 'macros')
        #      = HasDocs
        # correspond to this parser's 'key'
        for node in self.get_unparsed_target():
            # node_block is a TargetBlock (Macro or Analysis)
            # or a TestBlock (all of the others)
            node_block = self.get_block(node)
            if isinstance(node_block, TestBlock):
                # TestablePatchParser = models, seeds, snapshots
                test_blocks.append(node_block)
            if isinstance(node, (HasColumnDocs, HasColumnTests)):
                # UnparsedNodeUpdate and UnparsedAnalysisUpdate
                refs: ParserRef = ParserRef.from_target(node)
            else:
                refs = ParserRef()

            # There's no unique_id on the node yet so cannot add to disabled dict
            self.parse_patch(node_block, refs)

        # This will always be empty if the node a macro or analysis
        return test_blocks

    def get_unparsed_target(self) -> Iterable[NonSourceTarget]:
        path = self.yaml.path.original_file_path

        # get verified list of dicts for the 'key' that this
        # parser handles
        key_dicts = self.get_key_dicts()
        for data in key_dicts:
            # add extra data to each dict. This updates the dicts
            # in the parser yaml
            data.update(
                {
                    "original_file_path": path,
                    "yaml_key": self.key,
                    "package_name": self.project.project_name,
                }
            )
            try:
                # target_type: UnparsedNodeUpdate, UnparsedAnalysisUpdate,
                # or UnparsedMacroUpdate
                self._target_type().validate(data)
                if self.key != "macros":
                    # macros don't have the 'config' key support yet
                    self.normalize_meta_attribute(data, path)
                    self.normalize_docs_attribute(data, path)
                    self.normalize_group_attribute(data, path)
                    self.normalize_contract_attribute(data, path)
                node = self._target_type().from_dict(data)
            except (ValidationError, JSONValidationError) as exc:
                raise YamlParseDictError(path, self.key, data, exc)
            else:
                yield node

    # We want to raise an error if some attributes are in two places, and move them
    # from toplevel to config if necessary
    def normalize_attribute(self, data, path, attribute):
        if attribute in data:
            if "config" in data and attribute in data["config"]:
                raise ParsingError(
                    f"""
                    In {path}: found {attribute} dictionary in 'config' dictionary and as top-level key.
                    Remove the top-level key and define it under 'config' dictionary only.
                """.strip()
                )
            else:
                if "config" not in data:
                    data["config"] = {}
                data["config"][attribute] = data.pop(attribute)

    def normalize_meta_attribute(self, data, path):
        return self.normalize_attribute(data, path, "meta")

    def normalize_docs_attribute(self, data, path):
        return self.normalize_attribute(data, path, "docs")

    def normalize_group_attribute(self, data, path):
        return self.normalize_attribute(data, path, "group")

    def normalize_contract_attribute(self, data, path):
        return self.normalize_attribute(data, path, "contract")

    def patch_node_config(self, node, patch):
        # Get the ContextConfig that's used in calculating the config
        # This must match the model resource_type that's being patched
        config = ContextConfig(
            self.schema_parser.root_project,
            node.fqn,
            node.resource_type,
            self.schema_parser.project.project_name,
        )
        # We need to re-apply the config_call_dict after the patch config
        config._config_call_dict = node.config_call_dict
        self.schema_parser.update_parsed_node_config(node, config, patch_config_dict=patch.config)


class NodePatchParser(NonSourceParser[NodeTarget, ParsedNodePatch], Generic[NodeTarget]):
    def parse_patch(self, block: TargetBlock[NodeTarget], refs: ParserRef) -> None:
        # We're not passing the ParsedNodePatch around anymore, so we
        # could possibly skip creating one. Leaving here for now for
        # code consistency.
        patch = ParsedNodePatch(
            name=block.target.name,
            original_file_path=block.target.original_file_path,
            yaml_key=block.target.yaml_key,
            package_name=block.target.package_name,
            description=block.target.description,
            columns=refs.column_info,
            meta=block.target.meta,
            docs=block.target.docs,
            config=block.target.config,
            access=block.target.access,
        )
        assert isinstance(self.yaml.file, SchemaSourceFile)
        source_file: SchemaSourceFile = self.yaml.file
        if patch.yaml_key in ["models", "seeds", "snapshots"]:
            unique_id = self.manifest.ref_lookup.get_unique_id(patch.name, None)
            if unique_id:
                resource_type = NodeType(unique_id.split(".")[0])
                if resource_type.pluralize() != patch.yaml_key:
                    warn_or_error(
                        WrongResourceSchemaFile(
                            patch_name=patch.name,
                            resource_type=resource_type,
                            plural_resource_type=resource_type.pluralize(),
                            yaml_key=patch.yaml_key,
                            file_path=patch.original_file_path,
                        )
                    )
                    return

        elif patch.yaml_key == "analyses":
            unique_id = self.manifest.analysis_lookup.get_unique_id(patch.name, None)
        else:
            raise DbtInternalError(
                f"Unexpected yaml_key {patch.yaml_key} for patch in "
                f"file {source_file.path.original_file_path}"
            )
        # handle disabled nodes
        if unique_id is None:
            # Node might be disabled. Following call returns list of matching disabled nodes
            found_nodes = self.manifest.disabled_lookup.find(patch.name, patch.package_name)
            if found_nodes:
                if len(found_nodes) > 1 and patch.config.get("enabled"):
                    # There are multiple disabled nodes for this model and the schema file wants to enable one.
                    # We have no way to know which one to enable.
                    resource_type = found_nodes[0].unique_id.split(".")[0]
                    msg = (
                        f"Found {len(found_nodes)} matching disabled nodes for "
                        f"{resource_type} '{patch.name}'. Multiple nodes for the same "
                        "unique id cannot be enabled in the schema file. They must be enabled "
                        "in `dbt_project.yml` or in the sql files."
                    )
                    raise ParsingError(msg)

                # all nodes in the disabled dict have the same unique_id so just grab the first one
                # to append with the unique id
                source_file.append_patch(patch.yaml_key, found_nodes[0].unique_id)
                for node in found_nodes:
                    node.patch_path = source_file.file_id
                    # re-calculate the node config with the patch config.  Always do this
                    # for the case when no config is set to ensure the default of true gets captured
                    if patch.config:
                        self.patch_node_config(node, patch)

                    node.patch(patch)
            else:
                warn_or_error(
                    NoNodeForYamlKey(
                        patch_name=patch.name,
                        yaml_key=patch.yaml_key,
                        file_path=source_file.path.original_file_path,
                    )
                )
                return

        # patches can't be overwritten
        node = self.manifest.nodes.get(unique_id)
        if node:
            if node.patch_path:
                package_name, existing_file_path = node.patch_path.split("://")
                raise DuplicatePatchPathError(patch, existing_file_path)

            source_file.append_patch(patch.yaml_key, node.unique_id)
            # re-calculate the node config with the patch config.  Always do this
            # for the case when no config is set to ensure the default of true gets captured
            if patch.config:
                self.patch_node_config(node, patch)

            node.patch(patch)
<<<<<<< HEAD

            if isinstance(node, ModelNode) and node.config.contract is True:
                self.validate_constraint_prerequisites(node)

                if any(
                    c
                    for c in block.target.constraints
                    if "type" not in c or not ConstraintType.is_valid(c["type"])
                ):
                    raise ParsingError(f"Invalid constraint type on model {block.target.name}")

                node.constraints = [
                    ModelLevelConstraint.from_dict(c) for c in block.target.constraints
                ]

    def validate_constraint_prerequisites(self, model_node: ModelNode):
        errors = []
        if not model_node.columns:
            errors.append(
                "Constraints must be defined in a `yml` schema configuration file like `schema.yml`."
            )

        if model_node.config.materialized not in ["table", "view"]:
            errors.append(
                f"Only 'table' and 'view' materializations are supported for constraints, but found '{model_node.config.materialized}'"
            )

        if str(model_node.language) != "sql":
            errors.append(f"Language Error: Expected 'sql' but found '{model_node.language}'")

        if errors:
            raise ParsingError(
                f"Constraint validation failed for: ({model_node.original_file_path})\n"
                + "\n".join(errors)
            )
=======
            self.validate_constraints(node)
            node.build_contract_checksum()

    def validate_constraints(self, patched_node):
        error_messages = []
        contract_config = patched_node.config.get("contract")
        if patched_node.resource_type == "model" and contract_config.enforced is True:
            validators = [
                self.constraints_schema_validator(patched_node),
                self.constraints_materialization_validator(patched_node),
                self.constraints_language_validator(patched_node),
            ]
            error_messages = [validator for validator in validators if validator != "None"]

        if error_messages:
            original_file_path = patched_node.original_file_path
            raise ParsingError(
                f"Original File Path: ({original_file_path})\nConstraints must be defined in a `yml` schema configuration file like `schema.yml`.\n`data_type` values must be defined for all columns and NOT be null or blank.{self.convert_errors_to_string(error_messages)}"
            )

    def convert_errors_to_string(self, error_messages: List[str]):
        n = len(error_messages)
        if not n:
            return ""
        if n == 1:
            return error_messages[0]
        error_messages_string = "".join(error_messages[:-1]) + f"{error_messages[-1]}"
        return error_messages_string

    def constraints_schema_validator(self, patched_node):
        schema_error = False
        if patched_node.columns == {}:
            schema_error = True
        schema_error_msg = "\n    Schema Error: `yml` configuration does NOT exist"
        schema_error_msg_payload = f"{schema_error_msg if schema_error else None}"
        return schema_error_msg_payload

    def constraints_materialization_validator(self, patched_node):
        materialization_error = {}
        if patched_node.config.materialized not in ["table", "view", "incremental"]:
            materialization_error = {"materialization": patched_node.config.materialized}
        materialization_error_msg = f"\n    Materialization Error: {materialization_error}"
        materialization_error_msg_payload = (
            f"{materialization_error_msg if materialization_error else None}"
        )
        return materialization_error_msg_payload

    def constraints_language_validator(self, patched_node):
        language_error = {}
        language = str(patched_node.language)
        if language != "sql":
            language_error = {"language": language}
        language_error_msg = f"\n    Language Error: {language_error}"
        language_error_msg_payload = f"{language_error_msg if language_error else None}"
        return language_error_msg_payload
>>>>>>> 47414346


class TestablePatchParser(NodePatchParser[UnparsedNodeUpdate]):
    def get_block(self, node: UnparsedNodeUpdate) -> TestBlock:
        return TestBlock.from_yaml_block(self.yaml, node)

    def _target_type(self) -> Type[UnparsedNodeUpdate]:
        return UnparsedNodeUpdate


class AnalysisPatchParser(NodePatchParser[UnparsedAnalysisUpdate]):
    def get_block(self, node: UnparsedAnalysisUpdate) -> TargetBlock:
        return TargetBlock.from_yaml_block(self.yaml, node)

    def _target_type(self) -> Type[UnparsedAnalysisUpdate]:
        return UnparsedAnalysisUpdate


class MacroPatchParser(NonSourceParser[UnparsedMacroUpdate, ParsedMacroPatch]):
    def get_block(self, node: UnparsedMacroUpdate) -> TargetBlock:
        return TargetBlock.from_yaml_block(self.yaml, node)

    def _target_type(self) -> Type[UnparsedMacroUpdate]:
        return UnparsedMacroUpdate

    def parse_patch(self, block: TargetBlock[UnparsedMacroUpdate], refs: ParserRef) -> None:
        patch = ParsedMacroPatch(
            name=block.target.name,
            original_file_path=block.target.original_file_path,
            yaml_key=block.target.yaml_key,
            package_name=block.target.package_name,
            arguments=block.target.arguments,
            description=block.target.description,
            meta=block.target.meta,
            docs=block.target.docs,
            config=block.target.config,
        )
        assert isinstance(self.yaml.file, SchemaSourceFile)
        source_file = self.yaml.file
        # macros are fully namespaced
        unique_id = f"macro.{patch.package_name}.{patch.name}"
        macro = self.manifest.macros.get(unique_id)
        if not macro:
            warn_or_error(MacroNotFoundForPatch(patch_name=patch.name))
            return
        if macro.patch_path:
            package_name, existing_file_path = macro.patch_path.split("://")
            raise DuplicateMacroPatchNameError(patch, existing_file_path)
        source_file.macro_patches[patch.name] = unique_id
        macro.patch(patch)


class ExposureParser(YamlReader):
    def __init__(self, schema_parser: SchemaParser, yaml: YamlBlock):
        super().__init__(schema_parser, yaml, NodeType.Exposure.pluralize())
        self.schema_parser = schema_parser
        self.yaml = yaml

    def parse_exposure(self, unparsed: UnparsedExposure):
        package_name = self.project.project_name
        unique_id = f"{NodeType.Exposure}.{package_name}.{unparsed.name}"
        path = self.yaml.path.relative_path

        fqn = self.schema_parser.get_fqn_prefix(path)
        fqn.append(unparsed.name)

        config = self._generate_exposure_config(
            target=unparsed,
            fqn=fqn,
            package_name=package_name,
            rendered=True,
        )

        config = config.finalize_and_validate()

        unrendered_config = self._generate_exposure_config(
            target=unparsed,
            fqn=fqn,
            package_name=package_name,
            rendered=False,
        )

        if not isinstance(config, ExposureConfig):
            raise DbtInternalError(
                f"Calculated a {type(config)} for an exposure, but expected an ExposureConfig"
            )

        parsed = Exposure(
            resource_type=NodeType.Exposure,
            package_name=package_name,
            path=path,
            original_file_path=self.yaml.path.original_file_path,
            unique_id=unique_id,
            fqn=fqn,
            name=unparsed.name,
            type=unparsed.type,
            url=unparsed.url,
            meta=unparsed.meta,
            tags=unparsed.tags,
            description=unparsed.description,
            label=unparsed.label,
            owner=unparsed.owner,
            maturity=unparsed.maturity,
            config=config,
            unrendered_config=unrendered_config,
        )
        ctx = generate_parse_exposure(
            parsed,
            self.root_project,
            self.schema_parser.manifest,
            package_name,
        )
        depends_on_jinja = "\n".join("{{ " + line + "}}" for line in unparsed.depends_on)
        get_rendered(depends_on_jinja, ctx, parsed, capture_macros=True)
        # parsed now has a populated refs/sources/metrics

        if parsed.config.enabled:
            self.manifest.add_exposure(self.yaml.file, parsed)
        else:
            self.manifest.add_disabled(self.yaml.file, parsed)

    def _generate_exposure_config(
        self, target: UnparsedExposure, fqn: List[str], package_name: str, rendered: bool
    ):
        generator: BaseContextConfigGenerator
        if rendered:
            generator = ContextConfigGenerator(self.root_project)
        else:
            generator = UnrenderedConfigGenerator(self.root_project)

        # configs with precendence set
        precedence_configs = dict()
        # apply exposure configs
        precedence_configs.update(target.config)

        return generator.calculate_node_config(
            config_call_dict={},
            fqn=fqn,
            resource_type=NodeType.Exposure,
            project_name=package_name,
            base=False,
            patch_config_dict=precedence_configs,
        )

    def parse(self):
        for data in self.get_key_dicts():
            try:
                UnparsedExposure.validate(data)
                unparsed = UnparsedExposure.from_dict(data)
            except (ValidationError, JSONValidationError) as exc:
                raise YamlParseDictError(self.yaml.path, self.key, data, exc)

            self.parse_exposure(unparsed)


class MetricParser(YamlReader):
    def __init__(self, schema_parser: SchemaParser, yaml: YamlBlock):
        super().__init__(schema_parser, yaml, NodeType.Metric.pluralize())
        self.schema_parser = schema_parser
        self.yaml = yaml

    def parse_metric(self, unparsed: UnparsedMetric):
        package_name = self.project.project_name
        unique_id = f"{NodeType.Metric}.{package_name}.{unparsed.name}"
        path = self.yaml.path.relative_path

        fqn = self.schema_parser.get_fqn_prefix(path)
        fqn.append(unparsed.name)

        config = self._generate_metric_config(
            target=unparsed,
            fqn=fqn,
            package_name=package_name,
            rendered=True,
        )

        config = config.finalize_and_validate()

        unrendered_config = self._generate_metric_config(
            target=unparsed,
            fqn=fqn,
            package_name=package_name,
            rendered=False,
        )

        if not isinstance(config, MetricConfig):
            raise DbtInternalError(
                f"Calculated a {type(config)} for a metric, but expected a MetricConfig"
            )

        parsed = Metric(
            resource_type=NodeType.Metric,
            package_name=package_name,
            path=path,
            original_file_path=self.yaml.path.original_file_path,
            unique_id=unique_id,
            fqn=fqn,
            model=unparsed.model,
            name=unparsed.name,
            description=unparsed.description,
            label=unparsed.label,
            calculation_method=unparsed.calculation_method,
            expression=str(unparsed.expression),
            timestamp=unparsed.timestamp,
            dimensions=unparsed.dimensions,
            window=unparsed.window,
            time_grains=unparsed.time_grains,
            filters=unparsed.filters,
            meta=unparsed.meta,
            tags=unparsed.tags,
            config=config,
            unrendered_config=unrendered_config,
            group=config.group,
        )

        ctx = generate_parse_metrics(
            parsed,
            self.root_project,
            self.schema_parser.manifest,
            package_name,
        )

        if parsed.model is not None:
            model_ref = "{{ " + parsed.model + " }}"
            get_rendered(model_ref, ctx, parsed)

        parsed.expression = get_rendered(
            parsed.expression,
            ctx,
            node=parsed,
        )

        # if the metric is disabled we do not want it included in the manifest, only in the disabled dict
        if parsed.config.enabled:
            self.manifest.add_metric(self.yaml.file, parsed)
        else:
            self.manifest.add_disabled(self.yaml.file, parsed)

    def _generate_metric_config(
        self, target: UnparsedMetric, fqn: List[str], package_name: str, rendered: bool
    ):
        generator: BaseContextConfigGenerator
        if rendered:
            generator = ContextConfigGenerator(self.root_project)
        else:
            generator = UnrenderedConfigGenerator(self.root_project)

        # configs with precendence set
        precedence_configs = dict()
        # first apply metric configs
        precedence_configs.update(target.config)

        config = generator.calculate_node_config(
            config_call_dict={},
            fqn=fqn,
            resource_type=NodeType.Metric,
            project_name=package_name,
            base=False,
            patch_config_dict=precedence_configs,
        )
        return config

    def parse(self):
        for data in self.get_key_dicts():
            try:
                UnparsedMetric.validate(data)
                unparsed = UnparsedMetric.from_dict(data)

            except (ValidationError, JSONValidationError) as exc:
                raise YamlParseDictError(self.yaml.path, self.key, data, exc)
            self.parse_metric(unparsed)


class GroupParser(YamlReader):
    def __init__(self, schema_parser: SchemaParser, yaml: YamlBlock):
        super().__init__(schema_parser, yaml, NodeType.Group.pluralize())
        self.schema_parser = schema_parser
        self.yaml = yaml

    def parse_group(self, unparsed: UnparsedGroup):
        package_name = self.project.project_name
        unique_id = f"{NodeType.Group}.{package_name}.{unparsed.name}"
        path = self.yaml.path.relative_path

        parsed = Group(
            resource_type=NodeType.Group,
            package_name=package_name,
            path=path,
            original_file_path=self.yaml.path.original_file_path,
            unique_id=unique_id,
            name=unparsed.name,
            owner=unparsed.owner,
        )

        self.manifest.add_group(self.yaml.file, parsed)

    def parse(self):
        for data in self.get_key_dicts():
            try:
                UnparsedGroup.validate(data)
                unparsed = UnparsedGroup.from_dict(data)
            except (ValidationError, JSONValidationError) as exc:
                raise YamlParseDictError(self.yaml.path, self.key, data, exc)

            self.parse_group(unparsed)<|MERGE_RESOLUTION|>--- conflicted
+++ resolved
@@ -942,9 +942,9 @@
                 self.patch_node_config(node, patch)
 
             node.patch(patch)
-<<<<<<< HEAD
-
-            if isinstance(node, ModelNode) and node.config.contract is True:
+
+            contract_config = node.config.get("contract")
+            if isinstance(node, ModelNode) and contract_config.enforced is True:
                 self.validate_constraint_prerequisites(node)
 
                 if any(
@@ -958,6 +958,8 @@
                     ModelLevelConstraint.from_dict(c) for c in block.target.constraints
                 ]
 
+            node.build_contract_checksum()
+
     def validate_constraint_prerequisites(self, model_node: ModelNode):
         errors = []
         if not model_node.columns:
@@ -965,9 +967,9 @@
                 "Constraints must be defined in a `yml` schema configuration file like `schema.yml`."
             )
 
-        if model_node.config.materialized not in ["table", "view"]:
+        if model_node.config.materialized not in ["table", "view", "incremental"]:
             errors.append(
-                f"Only 'table' and 'view' materializations are supported for constraints, but found '{model_node.config.materialized}'"
+                f"Only table, view, and incremental materializations are supported for constraints, but found '{model_node.config.materialized}'"
             )
 
         if str(model_node.language) != "sql":
@@ -978,63 +980,6 @@
                 f"Constraint validation failed for: ({model_node.original_file_path})\n"
                 + "\n".join(errors)
             )
-=======
-            self.validate_constraints(node)
-            node.build_contract_checksum()
-
-    def validate_constraints(self, patched_node):
-        error_messages = []
-        contract_config = patched_node.config.get("contract")
-        if patched_node.resource_type == "model" and contract_config.enforced is True:
-            validators = [
-                self.constraints_schema_validator(patched_node),
-                self.constraints_materialization_validator(patched_node),
-                self.constraints_language_validator(patched_node),
-            ]
-            error_messages = [validator for validator in validators if validator != "None"]
-
-        if error_messages:
-            original_file_path = patched_node.original_file_path
-            raise ParsingError(
-                f"Original File Path: ({original_file_path})\nConstraints must be defined in a `yml` schema configuration file like `schema.yml`.\n`data_type` values must be defined for all columns and NOT be null or blank.{self.convert_errors_to_string(error_messages)}"
-            )
-
-    def convert_errors_to_string(self, error_messages: List[str]):
-        n = len(error_messages)
-        if not n:
-            return ""
-        if n == 1:
-            return error_messages[0]
-        error_messages_string = "".join(error_messages[:-1]) + f"{error_messages[-1]}"
-        return error_messages_string
-
-    def constraints_schema_validator(self, patched_node):
-        schema_error = False
-        if patched_node.columns == {}:
-            schema_error = True
-        schema_error_msg = "\n    Schema Error: `yml` configuration does NOT exist"
-        schema_error_msg_payload = f"{schema_error_msg if schema_error else None}"
-        return schema_error_msg_payload
-
-    def constraints_materialization_validator(self, patched_node):
-        materialization_error = {}
-        if patched_node.config.materialized not in ["table", "view", "incremental"]:
-            materialization_error = {"materialization": patched_node.config.materialized}
-        materialization_error_msg = f"\n    Materialization Error: {materialization_error}"
-        materialization_error_msg_payload = (
-            f"{materialization_error_msg if materialization_error else None}"
-        )
-        return materialization_error_msg_payload
-
-    def constraints_language_validator(self, patched_node):
-        language_error = {}
-        language = str(patched_node.language)
-        if language != "sql":
-            language_error = {"language": language}
-        language_error_msg = f"\n    Language Error: {language_error}"
-        language_error_msg_payload = f"{language_error_msg if language_error else None}"
-        return language_error_msg_payload
->>>>>>> 47414346
 
 
 class TestablePatchParser(NodePatchParser[UnparsedNodeUpdate]):
