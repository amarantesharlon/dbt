--- conflicted
+++ resolved
@@ -202,8 +202,6 @@
             unit_test = self._get_unit_test(data)
             model_name_split = unit_test.model.split()
             tested_model_node = self._find_tested_model_node(unit_test)
-
-<<<<<<< HEAD
             unit_test_case_unique_id = (
                 f"{NodeType.Unit}.{self.project.project_name}.{unit_test.model}.{unit_test.name}"
             )
@@ -232,35 +230,6 @@
                 config=unit_test_config,
             )
             self.manifest.add_unit_test(self.yaml.file, unit_test_definition)
-=======
-            for test in unit_test_suite.tests:
-                unit_test_case_unique_id = f"{NodeType.Unit}.{self.project.project_name}.{unit_test_suite.model}.{test.name}"
-                unit_test_fqn = [self.project.project_name] + model_name_split + [test.name]
-                unit_test_config = self._build_unit_test_config(unit_test_fqn, test.config)
-
-                # Check that format and type of rows matches for each given input
-                for input in test.given:
-                    input.validate_fixture("input", test.name)
-                test.expect.validate_fixture("expected", test.name)
-
-                unit_test_definition = UnitTestDefinition(
-                    name=test.name,
-                    model=unit_test_suite.model,
-                    resource_type=NodeType.Unit,
-                    package_name=self.project.project_name,
-                    path=self.yaml.path.relative_path,
-                    original_file_path=self.yaml.path.original_file_path,
-                    unique_id=unit_test_case_unique_id,
-                    given=test.given,
-                    expect=test.expect,
-                    description=test.description,
-                    overrides=test.overrides,
-                    depends_on=DependsOn(nodes=[tested_model_node.unique_id]),
-                    fqn=unit_test_fqn,
-                    config=unit_test_config,
-                )
-                self.manifest.add_unit_test(self.yaml.file, unit_test_definition)
->>>>>>> 02a3dc5b
 
         return ParseResult()
 
