--- conflicted
+++ resolved
@@ -868,13 +868,9 @@
         if not flags.PARTIAL_PARSE:
             fire_event(PartialParsingNotEnabled())
             return None
-<<<<<<< HEAD
-        path = os.path.join(self.root_project.project_target_path, PARTIAL_PARSE_FILE_NAME)
-=======
         path = flags.PARTIAL_PARSE_FILE_PATH or os.path.join(
             self.root_project.project_target_path, PARTIAL_PARSE_FILE_NAME
         )
->>>>>>> 417fc2a7
 
         reparse_reason = None
 
@@ -1311,37 +1307,18 @@
     config: RuntimeConfig,
 ) -> None:
     alias_resources: Dict[str, ManifestNode] = {}
-<<<<<<< HEAD
-    versioned_resources: Dict[str, ManifestNode] = {}
-    unversioned_resources: Dict[str, ManifestNode] = {}
-    duplicate_resources: Dict[str, list] = {}
-    duplicate_aliases: Dict[str, list] = {}
-=======
     name_resources: Dict[str, Dict] = {}
->>>>>>> 417fc2a7
 
     for resource, node in manifest.nodes.items():
         if not node.is_relational:
             continue
 
-<<<<<<< HEAD
-        name = node.name
-        if node.is_versioned:
-            versioned_resources[name] = node
-        else:
-            unversioned_resources[name] = node
-
-        existing_node = names_resources.get(name)
-        if existing_node is not None:
-            duplicate_resources[name] = [existing_node, node]
-=======
         if node.package_name not in name_resources:
             name_resources[node.package_name] = {"ver": {}, "unver": {}}
         if node.is_versioned:
             name_resources[node.package_name]["ver"][node.name] = node
         else:
             name_resources[node.package_name]["unver"][node.name] = node
->>>>>>> 417fc2a7
 
         # the full node name is really defined by the adapter's relation
         relation_cls = get_relation_class_by_name(config.credentials.type)
@@ -1354,38 +1331,6 @@
 
         alias_resources[full_node_name] = node
 
-<<<<<<< HEAD
-        # Check for versioned models with unversioned duplicates
-        intersection_versioned = set(versioned_resources.keys()).intersection(
-            set(unversioned_resources.keys())
-        )
-        for name in intersection_versioned:
-            versioned_node = versioned_resources[name]
-            unversioned_node = unversioned_resources[name]
-            raise dbt.exceptions.DuplicateVersionedUnversionedError(
-                versioned_node, unversioned_node
-            )
-
-        # Handle base case of multiple unversioned models with same name.
-        # This is for same name in multiple packages. Same name in the same
-        # package will be caught by _check_duplicates called by add_node.
-        # Version 1.6 will remove the restriction of having the same name in
-        # multiple packages.
-        intersection_unversioned = set(duplicate_resources.keys()) - set(
-            versioned_resources.keys()
-        )
-        for name in intersection_unversioned:
-            existing_node, node = duplicate_resources[name]
-            raise dbt.exceptions.DuplicateResourceNameError(existing_node, node)
-
-        # Handle ambiguous alias error. We've deferred this because we prefer to
-        # issue the DuplicateResourceName error
-        for full_node_name, node_list in duplicate_aliases.items():
-            existing_alias, node = node_list
-            raise AmbiguousAliasError(
-                node_1=existing_alias, node_2=node, duped_name=full_node_name
-            )
-=======
     for ver_unver_dict in name_resources.values():
         versioned_names = ver_unver_dict["ver"].keys()
         unversioned_names = ver_unver_dict["unver"].keys()
@@ -1397,7 +1342,6 @@
                 raise dbt.exceptions.DuplicateVersionedUnversionedError(
                     versioned_node, unversioned_node
                 )
->>>>>>> 417fc2a7
 
 
 def _warn_for_unused_resource_config_paths(manifest: Manifest, config: RuntimeConfig) -> None:
@@ -1648,70 +1592,6 @@
         node.depends_on.add_node(target_metric_id)
 
 
-<<<<<<< HEAD
-def _process_refs_for_node(manifest: Manifest, current_project: str, node: ManifestNode):
-    """Given a manifest and a node in that manifest, process its refs"""
-
-    if isinstance(node, SeedNode):
-        return
-
-    for ref in node.refs:
-        target_model: Optional[Union[Disabled, ManifestNode]] = None
-        target_model_name: str = ref.name
-        target_model_package: Optional[str] = ref.package
-        target_model_version: Optional[NodeVersion] = ref.version
-
-        if len(ref.positional_args) < 1 or len(ref.positional_args) > 2:
-            raise dbt.exceptions.DbtInternalError(
-                f"Refs should always be 1 or 2 arguments - got {len(ref.positional_args)}"
-            )
-
-        target_model = manifest.resolve_ref(
-            target_model_name,
-            target_model_package,
-            target_model_version,
-            current_project,
-            node.package_name,
-        )
-
-        if target_model is None or isinstance(target_model, Disabled):
-            # This may raise. Even if it doesn't, we don't want to add
-            # this node to the graph b/c there is no destination node
-            node.config.enabled = False
-            invalid_target_fail_unless_test(
-                node=node,
-                target_name=target_model_name,
-                target_kind="node",
-                target_package=target_model_package,
-                target_version=target_model_version,
-                disabled=(isinstance(target_model, Disabled)),
-                should_warn_if_disabled=False,
-            )
-            continue
-
-        # Handle references to models that are private, unless this is an 'ad hoc' query (SqlOperation, RPCCall)
-        elif (
-            target_model.resource_type == NodeType.Model
-            and target_model.access == AccessType.Private
-            and node.resource_type != NodeType.SqlOperation
-            and node.resource_type != NodeType.RPCCall  # TODO: rm
-        ):
-            if not node.group or node.group != target_model.group:
-                raise dbt.exceptions.DbtReferenceError(
-                    unique_id=node.unique_id,
-                    ref_unique_id=target_model.unique_id,
-                    group=dbt.utils.cast_to_str(target_model.group),
-                )
-
-        target_model_id = target_model.unique_id
-
-        node.depends_on.nodes.append(target_model_id)
-        # TODO: I think this is extraneous, node should already be the same
-        # as manifest.nodes[node.unique_id] (we're mutating node here, not
-        # making a new one)
-        # Q: could we stop doing this?
-        manifest.update_node(node)
-=======
 def remove_dependent_project_references(manifest, external_node_unique_id):
     for child_id in manifest.child_map[external_node_unique_id]:
         node = manifest.expect(child_id)
@@ -1719,7 +1599,6 @@
         if external_node_unique_id in node.depends_on_nodes:
             node.depends_on_nodes.remove(external_node_unique_id)
         node.created_at = time.time()
->>>>>>> 417fc2a7
 
 
 def _process_sources_for_exposure(manifest: Manifest, current_project: str, exposure: Exposure):
