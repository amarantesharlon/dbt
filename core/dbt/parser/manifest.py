--- conflicted
+++ resolved
@@ -1128,7 +1128,6 @@
                 continue
             _process_metrics_for_node(self.manifest, current_project, exposure)
 
-<<<<<<< HEAD
     def update_semantic_model(self, semantic_model) -> None:
         # This has to be done at the end of parsing because the referenced model
         # might have alias/schema/database fields that are updated by yaml config.
@@ -1140,30 +1139,6 @@
                 schema_name=refd_node.schema,
                 database=refd_node.database,
             )
-=======
-    def process_semantic_models(self) -> None:
-        for semantic_model in self.manifest.semantic_nodes.values():
-            if semantic_model.model:
-                statically_parsed = py_extract_from_source(f"{{{{ {semantic_model.model} }}}}")
-                if statically_parsed["refs"]:
-
-                    ref = statically_parsed["refs"][0]
-                    if len(ref) == 2:
-                        input_package_name, input_model_name = ref
-                    else:
-                        input_package_name, input_model_name = None, ref[0]
-
-                    refd_node = self.manifest.ref_lookup.find(
-                        input_model_name, input_package_name, None, self.manifest
-                    )
-                    if isinstance(refd_node, ModelNode):
-                        semantic_model.node_relation = NodeRelation(
-                            alias=refd_node.alias,
-                            schema_name=refd_node.schema,
-                            database=refd_node.database,
-                        )
-                        semantic_model.depends_on.add_node(refd_node.unique_id)
->>>>>>> de65697f
 
     # nodes: node and column descriptions
     # sources: source and table descriptions, column descriptions
@@ -1449,7 +1424,7 @@
     metric.description = get_rendered(metric.description, context)
 
 
-def _process_refs(manifest: Manifest, current_project: str, node):
+def _process_refs(manifest: Manifest, current_project: str, node) -> None:
     """Given a manifest and node in that manifest, process its refs"""
 
     if isinstance(node, SeedNode):
@@ -1504,11 +1479,7 @@
                 )
 
         target_model_id = target_model.unique_id
-
-        if target_model.is_public_node:
-            node.depends_on.add_public_node(target_model_id)
-        else:
-            node.depends_on.add_node(target_model_id)
+        node.depends_on.add_node(target_model_id)
 
 
 def _process_metrics_for_node(
@@ -1560,7 +1531,6 @@
         node.depends_on.add_node(target_metric_id)
 
 
-<<<<<<< HEAD
 def remove_dependent_project_references(manifest: Manifest, publication: PublicationConfig):
     for unique_id in publication.public_node_ids:
         for child_id in manifest.child_map[unique_id]:
@@ -1569,73 +1539,6 @@
                 node.depends_on.public_nodes.remove(unique_id)  # type: ignore
                 # set created_at so process_refs happens
                 node.created_at = time.time()
-=======
-def _process_refs_for_node(manifest: Manifest, current_project: str, node: ManifestNode):
-    """Given a manifest and a node in that manifest, process its refs"""
-
-    if isinstance(node, SeedNode):
-        return
-
-    for ref in node.refs:
-        target_model: Optional[Union[Disabled, ManifestNode]] = None
-        target_model_name: str = ref.name
-        target_model_package: Optional[str] = ref.package
-        target_model_version: Optional[NodeVersion] = ref.version
-
-        if len(ref.positional_args) < 1 or len(ref.positional_args) > 2:
-            raise dbt.exceptions.DbtInternalError(
-                f"Refs should always be 1 or 2 arguments - got {len(ref.positional_args)}"
-            )
-
-        target_model = manifest.resolve_ref(
-            node,
-            target_model_name,
-            target_model_package,
-            target_model_version,
-            current_project,
-            node.package_name,
-        )
-
-        if target_model is None or isinstance(target_model, Disabled):
-            # This may raise. Even if it doesn't, we don't want to add
-            # this node to the graph b/c there is no destination node
-            node.config.enabled = False
-            invalid_target_fail_unless_test(
-                node=node,
-                target_name=target_model_name,
-                target_kind="node",
-                target_package=target_model_package,
-                target_version=target_model_version,
-                disabled=(isinstance(target_model, Disabled)),
-                should_warn_if_disabled=False,
-            )
-            continue
-
-        # Handle references to models that are private, unless this is an 'ad hoc' query (SqlOperation, RPCCall)
-        elif (
-            isinstance(target_model, ModelNode)
-            and target_model.access == AccessType.Private
-            and node.resource_type != NodeType.SqlOperation
-            and node.resource_type != NodeType.RPCCall  # TODO: rm
-        ):
-            if not node.group or node.group != target_model.group:
-                raise dbt.exceptions.DbtReferenceError(
-                    unique_id=node.unique_id,
-                    ref_unique_id=target_model.unique_id,
-                    group=dbt.utils.cast_to_str(target_model.group),
-                )
-
-        target_model_id = target_model.unique_id
-
-        node.depends_on.add_node(target_model_id)
-
-
-def remove_dependent_project_references(manifest, external_node_unique_id):
-    for child_id in manifest.child_map[external_node_unique_id]:
-        node = manifest.expect(child_id)
-        node.depends_on_nodes.remove(external_node_unique_id)
-        node.created_at = time.time()
->>>>>>> de65697f
 
 
 def _process_sources_for_exposure(manifest: Manifest, current_project: str, exposure: Exposure):
