--- conflicted
+++ resolved
@@ -119,11 +119,8 @@
     TargetNotFoundError,
     AmbiguousAliasError,
     InvalidAccessTypeError,
-<<<<<<< HEAD
     DbtRuntimeError,
-=======
     scrub_secrets,
->>>>>>> 2d336553
 )
 from dbt.parser.base import Parser
 from dbt.parser.analysis import AnalysisParser
