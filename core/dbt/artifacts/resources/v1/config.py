import re
from dataclasses import dataclass, field
from typing import Any, Dict, List, Optional, Union

from mashumaro.jsonschema.annotations import Pattern
from typing_extensions import Annotated

from dbt import hooks
from dbt.artifacts.resources.base import Docs
from dbt.artifacts.resources.types import ModelHookType, PartitionGrain
from dbt.artifacts.utils.validation import validate_color
from dbt_common.contracts.config.base import BaseConfig, CompareBehavior, MergeBehavior
from dbt_common.contracts.config.materialization import OnConfigurationChangeOption
from dbt_common.contracts.config.metadata import Metadata, ShowBehavior
from dbt_common.dataclass_schema import ValidationError, dbtClassMixin


def list_str() -> List[str]:
    return []


class Severity(str):
    pass


def metas(*metas: Metadata) -> Dict[str, Any]:
    existing: Dict[str, Any] = {}
    for m in metas:
        existing = m.meta(existing)
    return existing


@dataclass
class ContractConfig(dbtClassMixin):
    enforced: bool = False
    alias_types: bool = True


@dataclass
class Hook(dbtClassMixin):
    sql: str
    transaction: bool = True
    index: Optional[int] = None


@dataclass
class NodeAndTestConfig(BaseConfig):
    enabled: bool = True
    # these fields are included in serialized output, but are not part of
    # config comparison (they are part of database_representation)
    alias: Optional[str] = field(
        default=None,
        metadata=CompareBehavior.Exclude.meta(),
    )
    schema: Optional[str] = field(
        default=None,
        metadata=CompareBehavior.Exclude.meta(),
    )
    database: Optional[str] = field(
        default=None,
        metadata=CompareBehavior.Exclude.meta(),
    )
    tags: Union[List[str], str] = field(
        default_factory=list_str,
        metadata=metas(ShowBehavior.Hide, MergeBehavior.Append, CompareBehavior.Exclude),
    )
    meta: Dict[str, Any] = field(
        default_factory=dict,
        metadata=MergeBehavior.Update.meta(),
    )
    group: Optional[str] = field(
        default=None,
        metadata=CompareBehavior.Exclude.meta(),
    )


@dataclass
class NodeConfig(NodeAndTestConfig):
    # Note: if any new fields are added with MergeBehavior, also update the
    # 'mergebehavior' dictionary
    materialized: str = "view"
    incremental_strategy: Optional[str] = None
<<<<<<< HEAD
    batch_size: Optional[PartitionGrain] = None
    lookback: int = 0
=======
    batch_size: Any = None
    lookback: Any = 0
>>>>>>> cc8541c0
    persist_docs: Dict[str, Any] = field(default_factory=dict)
    post_hook: List[Hook] = field(
        default_factory=list,
        metadata={"merge": MergeBehavior.Append, "alias": "post-hook"},
    )
    pre_hook: List[Hook] = field(
        default_factory=list,
        metadata={"merge": MergeBehavior.Append, "alias": "pre-hook"},
    )
    quoting: Dict[str, Any] = field(
        default_factory=dict,
        metadata=MergeBehavior.Update.meta(),
    )
    # This is actually only used by seeds. Should it be available to others?
    # That would be a breaking change!
    column_types: Dict[str, Any] = field(
        default_factory=dict,
        metadata=MergeBehavior.Update.meta(),
    )
    full_refresh: Optional[bool] = None
    # 'unique_key' doesn't use 'Optional' because typing.get_type_hints was
    # sometimes getting the Union order wrong, causing serialization failures.
    unique_key: Union[str, List[str], None] = None
    on_schema_change: Optional[str] = "ignore"
    on_configuration_change: OnConfigurationChangeOption = field(
        default_factory=OnConfigurationChangeOption.default
    )
    grants: Dict[str, Any] = field(
        default_factory=dict, metadata=MergeBehavior.DictKeyAppend.meta()
    )
    packages: List[str] = field(
        default_factory=list,
        metadata=MergeBehavior.Append.meta(),
    )
    docs: Docs = field(
        default_factory=Docs,
        metadata=MergeBehavior.Update.meta(),
    )
    contract: ContractConfig = field(
        default_factory=ContractConfig,
        metadata=MergeBehavior.Update.meta(),
    )
<<<<<<< HEAD
    # TODO: does this need to be Any?
    event_time: Optional[str] = None
=======
    event_time: Any = None
>>>>>>> cc8541c0

    def __post_init__(self):
        # we validate that node_color has a suitable value to prevent dbt-docs from crashing
        if self.docs.node_color:
            node_color = self.docs.node_color
            if not validate_color(node_color):
                raise ValidationError(
                    f"Invalid color name for docs.node_color: {node_color}. "
                    "It is neither a valid HTML color name nor a valid HEX code."
                )

        if (
            self.contract.enforced
            and self.materialized == "incremental"
            and self.on_schema_change not in ("append_new_columns", "fail")
        ):
            raise ValidationError(
                f"Invalid value for on_schema_change: {self.on_schema_change}. Models "
                "materialized as incremental with contracts enabled must set "
                "on_schema_change to 'append_new_columns' or 'fail'"
            )

    @classmethod
    def __pre_deserialize__(cls, data):
        data = super().__pre_deserialize__(data)
        for key in ModelHookType:
            if key in data:
                data[key] = [hooks.get_hook_dict(h) for h in data[key]]
        return data


SEVERITY_PATTERN = r"^([Ww][Aa][Rr][Nn]|[Ee][Rr][Rr][Oo][Rr])$"


@dataclass
class TestConfig(NodeAndTestConfig):
    __test__ = False

    # this is repeated because of a different default
    schema: Optional[str] = field(
        default="dbt_test__audit",
        metadata=CompareBehavior.Exclude.meta(),
    )
    materialized: str = "test"
    # Annotated is used by mashumaro for jsonschema generation
    severity: Annotated[Severity, Pattern(SEVERITY_PATTERN)] = Severity("ERROR")
    store_failures: Optional[bool] = None
    store_failures_as: Optional[str] = None
    where: Optional[str] = None
    limit: Optional[int] = None
    fail_calc: str = "count(*)"
    warn_if: str = "!= 0"
    error_if: str = "!= 0"

    def __post_init__(self):
        """
        The presence of a setting for `store_failures_as` overrides any existing setting for `store_failures`,
        regardless of level of granularity. If `store_failures_as` is not set, then `store_failures` takes effect.
        At the time of implementation, `store_failures = True` would always create a table; the user could not
        configure this. Hence, if `store_failures = True` and `store_failures_as` is not specified, then it
        should be set to "table" to mimic the existing functionality.

        A side effect of this overriding functionality is that `store_failures_as="view"` at the project
        level cannot be turned off at the model level without setting both `store_failures_as` and
        `store_failures`. The former would cascade down and override `store_failures=False`. The proposal
        is to include "ephemeral" as a value for `store_failures_as`, which effectively sets
        `store_failures=False`.

        The exception handling for this is tricky. If we raise an exception here, the entire run fails at
        parse time. We would rather well-formed models run successfully, leaving only exceptions to be rerun
        if necessary. Hence, the exception needs to be raised in the test materialization. In order to do so,
        we need to make sure that we go down the `store_failures = True` route with the invalid setting for
        `store_failures_as`. This results in the `.get()` defaulted to `True` below, instead of a normal
        dictionary lookup as is done in the `if` block. Refer to the test materialization for the
        exception that is raise as a result of an invalid value.

        The intention of this block is to behave as if `store_failures_as` is the only setting,
        but still allow for backwards compatibility for `store_failures`.
        See https://github.com/dbt-labs/dbt-core/issues/6914 for more information.
        """

        # if `store_failures_as` is not set, it gets set by `store_failures`
        # the settings below mimic existing behavior prior to `store_failures_as`
        get_store_failures_as_map = {
            True: "table",
            False: "ephemeral",
            None: None,
        }

        # if `store_failures_as` is set, it dictates what `store_failures` gets set to
        # the settings below overrides whatever `store_failures` is set to by the user
        get_store_failures_map = {
            "ephemeral": False,
            "table": True,
            "view": True,
        }

        if self.store_failures_as is None:
            self.store_failures_as = get_store_failures_as_map[self.store_failures]
        else:
            self.store_failures = get_store_failures_map.get(self.store_failures_as, True)

    @classmethod
    def same_contents(cls, unrendered: Dict[str, Any], other: Dict[str, Any]) -> bool:
        """This is like __eq__, except it explicitly checks certain fields."""
        modifiers = [
            "severity",
            "where",
            "limit",
            "fail_calc",
            "warn_if",
            "error_if",
            "store_failures",
            "store_failures_as",
        ]

        seen = set()
        for _, target_name in cls._get_fields():
            key = target_name
            seen.add(key)
            if key in modifiers:
                if not cls.compare_key(unrendered, other, key):
                    return False
        return True

    @classmethod
    def validate(cls, data):
        if data.get("severity") and not re.match(SEVERITY_PATTERN, data.get("severity")):
            raise ValidationError(
                f"Severity must be either 'warn' or 'error'. Got '{data.get('severity')}'"
            )

        super().validate(data)

        if data.get("materialized") and data.get("materialized") != "test":
            raise ValidationError("A test must have a materialized value of 'test'")<|MERGE_RESOLUTION|>--- conflicted
+++ resolved
@@ -7,7 +7,7 @@
 
 from dbt import hooks
 from dbt.artifacts.resources.base import Docs
-from dbt.artifacts.resources.types import ModelHookType, PartitionGrain
+from dbt.artifacts.resources.types import ModelHookType
 from dbt.artifacts.utils.validation import validate_color
 from dbt_common.contracts.config.base import BaseConfig, CompareBehavior, MergeBehavior
 from dbt_common.contracts.config.materialization import OnConfigurationChangeOption
@@ -80,13 +80,8 @@
     # 'mergebehavior' dictionary
     materialized: str = "view"
     incremental_strategy: Optional[str] = None
-<<<<<<< HEAD
-    batch_size: Optional[PartitionGrain] = None
-    lookback: int = 0
-=======
     batch_size: Any = None
     lookback: Any = 0
->>>>>>> cc8541c0
     persist_docs: Dict[str, Any] = field(default_factory=dict)
     post_hook: List[Hook] = field(
         default_factory=list,
@@ -129,12 +124,7 @@
         default_factory=ContractConfig,
         metadata=MergeBehavior.Update.meta(),
     )
-<<<<<<< HEAD
-    # TODO: does this need to be Any?
-    event_time: Optional[str] = None
-=======
     event_time: Any = None
->>>>>>> cc8541c0
 
     def __post_init__(self):
         # we validate that node_color has a suitable value to prevent dbt-docs from crashing
