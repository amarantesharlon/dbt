import abc
from concurrent.futures import as_completed, Future
from contextlib import contextmanager
from datetime import datetime
from enum import Enum
import time
from typing import (
    Any,
    Callable,
    Dict,
    Iterator,
    List,
    Mapping,
    Optional,
    Set,
    Tuple,
    Type,
    TypedDict,
    Union,
    FrozenSet,
)
from multiprocessing.context import SpawnContext

from dbt.adapters.capability import Capability, CapabilityDict
from dbt.common.contracts.constraints import (
    ColumnLevelConstraint,
    ConstraintType,
    ModelLevelConstraint,
)
from dbt.adapters.contracts.macros import MacroResolverProtocol

import agate
import pytz

from dbt.adapters.exceptions import (
    SnapshotTargetIncompleteError,
    SnapshotTargetNotSnapshotTableError,
    NullRelationDropAttemptedError,
    NullRelationCacheAttemptedError,
    RelationReturnedMultipleResultsError,
    UnexpectedNonTimestampError,
    RenameToNoneAttemptedError,
    QuoteConfigTypeError,
)

from dbt.common.exceptions import (
    NotImplementedError,
    DbtInternalError,
    DbtRuntimeError,
    DbtValidationError,
    UnexpectedNullError,
    MacroArgTypeError,
    MacroResultError,
)

from dbt.adapters.protocol import AdapterConfig
from dbt.common.clients.agate_helper import (
    empty_table,
    get_column_value_uncased,
    merge_tables,
    table_from_rows,
    Integer,
)
from dbt.common.clients.jinja import CallableMacroGenerator
from dbt.contracts.graph.manifest import Manifest
from dbt.common.events.functions import fire_event, warn_or_error
from dbt.adapters.events.types import (
    CacheMiss,
    ListRelations,
    CodeExecution,
    CodeExecutionStatus,
    CatalogGenerationError,
    ConstraintNotSupported,
    ConstraintNotEnforced,
)
from dbt.common.utils import filter_null_values, executor, cast_to_str, AttrDict

from dbt.adapters.contracts.relation import RelationConfig
from dbt.adapters.base.connections import Connection, AdapterResponse, BaseConnectionManager
from dbt.adapters.base.meta import AdapterMeta, available
from dbt.adapters.base.relation import (
    ComponentName,
    BaseRelation,
    InformationSchema,
    SchemaSearchMap,
)
from dbt.adapters.base import Column as BaseColumn
from dbt.adapters.base import Credentials
from dbt.adapters.cache import RelationsCache, _make_ref_key_dict
from dbt.adapters.events.types import CollectFreshnessReturnSignature


GET_CATALOG_MACRO_NAME = "get_catalog"
GET_CATALOG_RELATIONS_MACRO_NAME = "get_catalog_relations"
FRESHNESS_MACRO_NAME = "collect_freshness"
GET_RELATION_LAST_MODIFIED_MACRO_NAME = "get_relation_last_modified"


class ConstraintSupport(str, Enum):
    ENFORCED = "enforced"
    NOT_ENFORCED = "not_enforced"
    NOT_SUPPORTED = "not_supported"


def _expect_row_value(key: str, row: agate.Row):
    if key not in row.keys():
        raise DbtInternalError(
            'Got a row without "{}" column, columns: {}'.format(key, row.keys())
        )
    return row[key]


def _catalog_filter_schemas(
    used_schemas: FrozenSet[Tuple[str, str]]
) -> Callable[[agate.Row], bool]:
    """Return a function that takes a row and decides if the row should be
    included in the catalog output.
    """
    schemas = frozenset((d.lower(), s.lower()) for d, s in used_schemas)

    def test(row: agate.Row) -> bool:
        table_database = _expect_row_value("table_database", row)
        table_schema = _expect_row_value("table_schema", row)
        # the schema may be present but None, which is not an error and should
        # be filtered out
        if table_schema is None:
            return False
        return (table_database.lower(), table_schema.lower()) in schemas

    return test


def _utc(dt: Optional[datetime], source: Optional[BaseRelation], field_name: str) -> datetime:
    """If dt has a timezone, return a new datetime that's in UTC. Otherwise,
    assume the datetime is already for UTC and add the timezone.
    """
    if dt is None:
        raise UnexpectedNullError(field_name, source)

    elif not hasattr(dt, "tzinfo"):
        raise UnexpectedNonTimestampError(field_name, source, dt)

    elif dt.tzinfo:
        return dt.astimezone(pytz.UTC)
    else:
        return dt.replace(tzinfo=pytz.UTC)


def _relation_name(rel: Optional[BaseRelation]) -> str:
    if rel is None:
        return "null relation"
    else:
        return str(rel)


def log_code_execution(code_execution_function):
    # decorator to log code and execution time
    if code_execution_function.__name__ != "submit_python_job":
        raise ValueError("this should be only used to log submit_python_job now")

    def execution_with_log(*args):
        self = args[0]
        connection_name = self.connections.get_thread_connection().name
        fire_event(CodeExecution(conn_name=connection_name, code_content=args[2]))
        start_time = time.time()
        response = code_execution_function(*args)
        fire_event(
            CodeExecutionStatus(
                status=response._message, elapsed=round((time.time() - start_time), 2)
            )
        )
        return response

    return execution_with_log


class PythonJobHelper:
    def __init__(self, parsed_model: Dict, credential: Credentials) -> None:
        raise NotImplementedError("PythonJobHelper is not implemented yet")

    def submit(self, compiled_code: str) -> Any:
        raise NotImplementedError("PythonJobHelper submit function is not implemented yet")


class FreshnessResponse(TypedDict):
    max_loaded_at: datetime
    snapshotted_at: datetime
    age: float  # age in seconds


class BaseAdapter(metaclass=AdapterMeta):
    """The BaseAdapter provides an abstract base class for adapters.

    Adapters must implement the following methods and macros. Some of the
    methods can be safely overridden as a noop, where it makes sense
    (transactions on databases that don't support them, for instance). Those
    methods are marked with a (passable) in their docstrings. Check docstrings
    for type information, etc.

    To implement a macro, implement "${adapter_type}__${macro_name}" in the
    adapter's internal project.

    To invoke a method in an adapter macro, call it on the 'adapter' Jinja
    object using dot syntax.

    To invoke a method in model code, add the @available decorator atop a method
    declaration. Methods are invoked as macros.

    Methods:
        - exception_handler
        - date_function
        - list_schemas
        - drop_relation
        - truncate_relation
        - rename_relation
        - get_columns_in_relation
        - get_column_schema_from_query
        - expand_column_types
        - list_relations_without_caching
        - is_cancelable
        - create_schema
        - drop_schema
        - quote
        - convert_text_type
        - convert_number_type
        - convert_boolean_type
        - convert_datetime_type
        - convert_date_type
        - convert_time_type
        - standardize_grants_dict

    Macros:
        - get_catalog
    """

    Relation: Type[BaseRelation] = BaseRelation
    Column: Type[BaseColumn] = BaseColumn
    ConnectionManager: Type[BaseConnectionManager]

    # A set of clobber config fields accepted by this adapter
    # for use in materializations
    AdapterSpecificConfigs: Type[AdapterConfig] = AdapterConfig

    CONSTRAINT_SUPPORT = {
        ConstraintType.check: ConstraintSupport.NOT_SUPPORTED,
        ConstraintType.not_null: ConstraintSupport.ENFORCED,
        ConstraintType.unique: ConstraintSupport.NOT_ENFORCED,
        ConstraintType.primary_key: ConstraintSupport.NOT_ENFORCED,
        ConstraintType.foreign_key: ConstraintSupport.ENFORCED,
    }

    # This static member variable can be overriden in concrete adapter
    # implementations to indicate adapter support for optional capabilities.
    _capabilities = CapabilityDict({})

    def __init__(self, config, mp_context: SpawnContext) -> None:
        self.config = config
        self.cache = RelationsCache(log_cache_events=config.log_cache_events)
        self.connections = self.ConnectionManager(config, mp_context)
        self._macro_resolver: Optional[MacroResolverProtocol] = None

    ###
    # Methods to set / access a macro resolver
    ###
    def set_macro_resolver(self, macro_resolver: MacroResolverProtocol) -> None:
        self._macro_resolver = macro_resolver

    def get_macro_resolver(self) -> Optional[MacroResolverProtocol]:
        return self._macro_resolver

    def clear_macro_resolver(self) -> None:
        if self._macro_resolver is not None:
            self._macro_resolver = None

    ###
    # Methods that pass through to the connection manager
    ###
    def acquire_connection(self, name=None) -> Connection:
        return self.connections.set_connection_name(name)

    def release_connection(self) -> None:
        self.connections.release()

    def cleanup_connections(self) -> None:
        self.connections.cleanup_all()

    def clear_transaction(self) -> None:
        self.connections.clear_transaction()

    def commit_if_has_connection(self) -> None:
        self.connections.commit_if_has_connection()

    def debug_query(self) -> None:
        self.execute("select 1 as id")

    def nice_connection_name(self) -> str:
        conn = self.connections.get_if_exists()
        if conn is None or conn.name is None:
            return "<None>"
        return conn.name

    @contextmanager
    def connection_named(self, name: str, query_header_context: Any = None) -> Iterator[None]:
        try:
            if self.connections.query_header is not None:
                self.connections.query_header.set(name, query_header_context)
            self.acquire_connection(name)
            yield
        finally:
            self.release_connection()
            if self.connections.query_header is not None:
                self.connections.query_header.reset()

    @available.parse(lambda *a, **k: ("", empty_table()))
    def execute(
        self, sql: str, auto_begin: bool = False, fetch: bool = False, limit: Optional[int] = None
    ) -> Tuple[AdapterResponse, agate.Table]:
        """Execute the given SQL. This is a thin wrapper around
        ConnectionManager.execute.

        :param str sql: The sql to execute.
        :param bool auto_begin: If set, and dbt is not currently inside a
            transaction, automatically begin one.
        :param bool fetch: If set, fetch results.
        :param Optional[int] limit: If set, only fetch n number of rows
        :return: A tuple of the query status and results (empty if fetch=False).
        :rtype: Tuple[AdapterResponse, agate.Table]
        """
        return self.connections.execute(sql=sql, auto_begin=auto_begin, fetch=fetch, limit=limit)

    def validate_sql(self, sql: str) -> AdapterResponse:
        """Submit the given SQL to the engine for validation, but not execution.

        This should throw an appropriate exception if the input SQL is invalid, although
        in practice that will generally be handled by delegating to an existing method
        for execution and allowing the error handler to take care of the rest.

        :param str sql: The sql to validate
        """
        raise NotImplementedError("`validate_sql` is not implemented for this adapter!")

    @available.parse(lambda *a, **k: [])
    def get_column_schema_from_query(self, sql: str) -> List[BaseColumn]:
        """Get a list of the Columns with names and data types from the given sql."""
        _, cursor = self.connections.add_select_query(sql)
        columns = [
            self.Column.create(
                column_name, self.connections.data_type_code_to_name(column_type_code)
            )
            # https://peps.python.org/pep-0249/#description
            for column_name, column_type_code, *_ in cursor.description
        ]
        return columns

    @available.parse(lambda *a, **k: ("", empty_table()))
    def get_partitions_metadata(self, table: str) -> Tuple[agate.Table]:
        """
        TODO: Can we move this to dbt-bigquery?
        Obtain partitions metadata for a BigQuery partitioned table.

        :param str table: a partitioned table id, in standard SQL format.
        :return: a partition metadata tuple, as described in
            https://cloud.google.com/bigquery/docs/creating-partitioned-tables#getting_partition_metadata_using_meta_tables.
        :rtype: agate.Table
        """
        if hasattr(self.connections, "get_partitions_metadata"):
            return self.connections.get_partitions_metadata(table=table)
        else:
            raise NotImplementedError(
                "`get_partitions_metadata` is not implemented for this adapter!"
            )

    ###
    # Methods that should never be overridden
    ###
    @classmethod
    def type(cls) -> str:
        """Get the type of this adapter. Types must be class-unique and
        consistent.

        :return: The type name
        :rtype: str
        """
        return cls.ConnectionManager.TYPE

    # Caching methods
    ###
    def _schema_is_cached(self, database: Optional[str], schema: str) -> bool:
        """Check if the schema is cached, and by default logs if it is not."""

        if (database, schema) not in self.cache:
            fire_event(
                CacheMiss(
                    conn_name=self.nice_connection_name(),
                    database=cast_to_str(database),
                    schema=schema,
                )
            )
            return False
        else:
            return True

    def _get_cache_schemas(self, relation_configs: Iterable[RelationConfig]) -> Set[BaseRelation]:
        """Get the set of schema relations that the cache logic needs to
        populate.
        """
        return {
            self.Relation.create_from(quoting=self.config, relation_config=relation_config)
            for relation_config in relation_configs
        }

    def _get_catalog_schemas(self, relation_configs: Iterable[RelationConfig]) -> SchemaSearchMap:
        """Get a mapping of each node's "information_schema" relations to a
        set of all schemas expected in that information_schema.

        There may be keys that are technically duplicates on the database side,
        for example all of '"foo", 'foo', '"FOO"' and 'FOO' could coexist as
        databases, and values could overlap as appropriate. All values are
        lowercase strings.
        """
        info_schema_name_map = SchemaSearchMap()
        relations = self._get_catalog_relations(relation_configs)
        for relation in relations:
            info_schema_name_map.add(relation)
        # result is a map whose keys are information_schema Relations without
        # identifiers that have appropriate database prefixes, and whose values
        # are sets of lowercase schema names that are valid members of those
        # databases
        return info_schema_name_map

    def _get_catalog_relations_by_info_schema(
        self, relations
    ) -> Dict[InformationSchema, List[BaseRelation]]:
        relations_by_info_schema: Dict[InformationSchema, List[BaseRelation]] = dict()
        for relation in relations:
            info_schema = relation.information_schema_only()
            if info_schema not in relations_by_info_schema:
                relations_by_info_schema[info_schema] = []
            relations_by_info_schema[info_schema].append(relation)

        return relations_by_info_schema

    def _get_catalog_relations(
        self, relation_configs: Iterable[RelationConfig]
    ) -> List[BaseRelation]:
        relations = [
            self.Relation.create_from(quoting=self.config, relation_config=relation_config)
            for relation_config in relation_configs
        ]
        return relations

    def _relations_cache_for_schemas(
        self,
        relation_configs: Iterable[RelationConfig],
        cache_schemas: Optional[Set[BaseRelation]] = None,
    ) -> None:
        """Populate the relations cache for the given schemas. Returns an
        iterable of the schemas populated, as strings.
        """
        if not cache_schemas:
            cache_schemas = self._get_cache_schemas(relation_configs)
        with executor(self.config) as tpe:
            futures: List[Future[List[BaseRelation]]] = []
            for cache_schema in cache_schemas:
                fut = tpe.submit_connected(
                    self,
                    f"list_{cache_schema.database}_{cache_schema.schema}",
                    self.list_relations_without_caching,
                    cache_schema,
                )
                futures.append(fut)

            for future in as_completed(futures):
                # if we can't read the relations we need to just raise anyway,
                # so just call future.result() and let that raise on failure
                for relation in future.result():
                    self.cache.add(relation)

        # it's possible that there were no relations in some schemas. We want
        # to insert the schemas we query into the cache's `.schemas` attribute
        # so we can check it later
        cache_update: Set[Tuple[Optional[str], str]] = set()
        for relation in cache_schemas:
            if relation.schema:
                cache_update.add((relation.database, relation.schema))
        self.cache.update_schemas(cache_update)

    def set_relations_cache(
        self,
        relation_configs: Iterable[RelationConfig],
        clear: bool = False,
        required_schemas: Optional[Set[BaseRelation]] = None,
    ) -> None:
        """Run a query that gets a populated cache of the relations in the
        database and set the cache on this adapter.
        """
        with self.cache.lock:
            if clear:
                self.cache.clear()
            self._relations_cache_for_schemas(relation_configs, required_schemas)

    @available
    def cache_added(self, relation: Optional[BaseRelation]) -> str:
        """Cache a new relation in dbt. It will show up in `list relations`."""
        if relation is None:
            name = self.nice_connection_name()
            raise NullRelationCacheAttemptedError(name)
        self.cache.add(relation)
        # so jinja doesn't render things
        return ""

    @available
    def cache_dropped(self, relation: Optional[BaseRelation]) -> str:
        """Drop a relation in dbt. It will no longer show up in
        `list relations`, and any bound views will be dropped from the cache
        """
        if relation is None:
            name = self.nice_connection_name()
            raise NullRelationDropAttemptedError(name)
        self.cache.drop(relation)
        return ""

    @available
    def cache_renamed(
        self,
        from_relation: Optional[BaseRelation],
        to_relation: Optional[BaseRelation],
    ) -> str:
        """Rename a relation in dbt. It will show up with a new name in
        `list_relations`, but bound views will remain bound.
        """
        if from_relation is None or to_relation is None:
            name = self.nice_connection_name()
            src_name = _relation_name(from_relation)
            dst_name = _relation_name(to_relation)
            raise RenameToNoneAttemptedError(src_name, dst_name, name)

        self.cache.rename(from_relation, to_relation)
        return ""

    ###
    # Abstract methods for database-specific values, attributes, and types
    ###
    @classmethod
    @abc.abstractmethod
    def date_function(cls) -> str:
        """Get the date function used by this adapter's database."""
        raise NotImplementedError("`date_function` is not implemented for this adapter!")

    @classmethod
    @abc.abstractmethod
    def is_cancelable(cls) -> bool:
        raise NotImplementedError("`is_cancelable` is not implemented for this adapter!")

    ###
    # Abstract methods about schemas
    ###
    @abc.abstractmethod
    def list_schemas(self, database: str) -> List[str]:
        """Get a list of existing schemas in database"""
        raise NotImplementedError("`list_schemas` is not implemented for this adapter!")

    @available.parse(lambda *a, **k: False)
    def check_schema_exists(self, database: str, schema: str) -> bool:
        """Check if a schema exists.

        The default implementation of this is potentially unnecessarily slow,
        and adapters should implement it if there is an optimized path (and
        there probably is)
        """
        search = (s.lower() for s in self.list_schemas(database=database))
        return schema.lower() in search

    ###
    # Abstract methods about relations
    ###
    @abc.abstractmethod
    @available.parse_none
    def drop_relation(self, relation: BaseRelation) -> None:
        """Drop the given relation.

        *Implementors must call self.cache.drop() to preserve cache state!*
        """
        raise NotImplementedError("`drop_relation` is not implemented for this adapter!")

    @abc.abstractmethod
    @available.parse_none
    def truncate_relation(self, relation: BaseRelation) -> None:
        """Truncate the given relation."""
        raise NotImplementedError("`truncate_relation` is not implemented for this adapter!")

    @abc.abstractmethod
    @available.parse_none
    def rename_relation(self, from_relation: BaseRelation, to_relation: BaseRelation) -> None:
        """Rename the relation from from_relation to to_relation.

        Implementors must call self.cache.rename() to preserve cache state.
        """
        raise NotImplementedError("`rename_relation` is not implemented for this adapter!")

    @abc.abstractmethod
    @available.parse_list
    def get_columns_in_relation(self, relation: BaseRelation) -> List[BaseColumn]:
        """Get a list of the columns in the given Relation."""
        raise NotImplementedError("`get_columns_in_relation` is not implemented for this adapter!")

    @available.deprecated("get_columns_in_relation", lambda *a, **k: [])
    def get_columns_in_table(self, schema: str, identifier: str) -> List[BaseColumn]:
        """DEPRECATED: Get a list of the columns in the given table."""
        relation = self.Relation.create(
            database=self.config.credentials.database,
            schema=schema,
            identifier=identifier,
            quote_policy=self.config.quoting,
        )
        return self.get_columns_in_relation(relation)

    @abc.abstractmethod
    def expand_column_types(self, goal: BaseRelation, current: BaseRelation) -> None:
        """Expand the current table's types to match the goal table. (passable)

        :param self.Relation goal: A relation that currently exists in the
            database with columns of the desired types.
        :param self.Relation current: A relation that currently exists in the
            database with columns of unspecified types.
        """
        raise NotImplementedError(
            "`expand_target_column_types` is not implemented for this adapter!"
        )

    @abc.abstractmethod
    def list_relations_without_caching(self, schema_relation: BaseRelation) -> List[BaseRelation]:
        """List relations in the given schema, bypassing the cache.

        This is used as the underlying behavior to fill the cache.

        :param schema_relation: A relation containing the database and schema
            as appropraite for the underlying data warehouse
        :return: The relations in schema
        :rtype: List[self.Relation]
        """
        raise NotImplementedError(
            "`list_relations_without_caching` is not implemented for this adapter!"
        )

    ###
    # Methods about grants
    ###
    @available
    def standardize_grants_dict(self, grants_table: agate.Table) -> dict:
        """Translate the result of `show grants` (or equivalent) to match the
        grants which a user would configure in their project.

        Ideally, the SQL to show grants should also be filtering:
        filter OUT any grants TO the current user/role (e.g. OWNERSHIP).
        If that's not possible in SQL, it can be done in this method instead.

        :param grants_table: An agate table containing the query result of
            the SQL returned by get_show_grant_sql
        :return: A standardized dictionary matching the `grants` config
        :rtype: dict
        """
        grants_dict: Dict[str, List[str]] = {}
        for row in grants_table:
            grantee = row["grantee"]
            privilege = row["privilege_type"]
            if privilege in grants_dict.keys():
                grants_dict[privilege].append(grantee)
            else:
                grants_dict.update({privilege: [grantee]})
        return grants_dict

    ###
    # Provided methods about relations
    ###
    @available.parse_list
    def get_missing_columns(
        self, from_relation: BaseRelation, to_relation: BaseRelation
    ) -> List[BaseColumn]:
        """Returns a list of Columns in from_relation that are missing from
        to_relation.
        """
        if not isinstance(from_relation, self.Relation):
            raise MacroArgTypeError(
                method_name="get_missing_columns",
                arg_name="from_relation",
                got_value=from_relation,
                expected_type=self.Relation,
            )

        if not isinstance(to_relation, self.Relation):
            raise MacroArgTypeError(
                method_name="get_missing_columns",
                arg_name="to_relation",
                got_value=to_relation,
                expected_type=self.Relation,
            )

        from_columns = {col.name: col for col in self.get_columns_in_relation(from_relation)}

        to_columns = {col.name: col for col in self.get_columns_in_relation(to_relation)}

        missing_columns = set(from_columns.keys()) - set(to_columns.keys())

        return [col for (col_name, col) in from_columns.items() if col_name in missing_columns]

    @available.parse_none
    def valid_snapshot_target(self, relation: BaseRelation) -> None:
        """Ensure that the target relation is valid, by making sure it has the
        expected columns.

        :param Relation relation: The relation to check
        :raises InvalidMacroArgType: If the columns are
            incorrect.
        """
        if not isinstance(relation, self.Relation):
            raise MacroArgTypeError(
                method_name="valid_snapshot_target",
                arg_name="relation",
                got_value=relation,
                expected_type=self.Relation,
            )

        columns = self.get_columns_in_relation(relation)
        names = set(c.name.lower() for c in columns)
        expanded_keys = ("scd_id", "valid_from", "valid_to")
        extra = []
        missing = []
        for legacy in expanded_keys:
            desired = "dbt_" + legacy
            if desired not in names:
                missing.append(desired)
                if legacy in names:
                    extra.append(legacy)

        if missing:
            if extra:
                raise SnapshotTargetIncompleteError(extra, missing)
            else:
                raise SnapshotTargetNotSnapshotTableError(missing)

    @available.parse_none
    def expand_target_column_types(
        self, from_relation: BaseRelation, to_relation: BaseRelation
    ) -> None:
        if not isinstance(from_relation, self.Relation):
            raise MacroArgTypeError(
                method_name="expand_target_column_types",
                arg_name="from_relation",
                got_value=from_relation,
                expected_type=self.Relation,
            )

        if not isinstance(to_relation, self.Relation):
            raise MacroArgTypeError(
                method_name="expand_target_column_types",
                arg_name="to_relation",
                got_value=to_relation,
                expected_type=self.Relation,
            )

        self.expand_column_types(from_relation, to_relation)

    def list_relations(self, database: Optional[str], schema: str) -> List[BaseRelation]:
        if self._schema_is_cached(database, schema):
            return self.cache.get_relations(database, schema)

        schema_relation = self.Relation.create(
            database=database,
            schema=schema,
            identifier="",
            quote_policy=self.config.quoting,
        ).without_identifier()

        # we can't build the relations cache because we don't have a
        # manifest so we can't run any operations.
        relations = self.list_relations_without_caching(schema_relation)

        # if the cache is already populated, add this schema in
        # otherwise, skip updating the cache and just ignore
        if self.cache:
            for relation in relations:
                self.cache.add(relation)
            if not relations:
                # it's possible that there were no relations in some schemas. We want
                # to insert the schemas we query into the cache's `.schemas` attribute
                # so we can check it later
                self.cache.update_schemas([(database, schema)])

        fire_event(
            ListRelations(
                database=cast_to_str(database),
                schema=schema,
                relations=[_make_ref_key_dict(x) for x in relations],
            )
        )

        return relations

    def _make_match_kwargs(self, database: str, schema: str, identifier: str) -> Dict[str, str]:
        quoting = self.config.quoting
        if identifier is not None and quoting["identifier"] is False:
            identifier = identifier.lower()

        if schema is not None and quoting["schema"] is False:
            schema = schema.lower()

        if database is not None and quoting["database"] is False:
            database = database.lower()

        return filter_null_values(
            {
                "database": database,
                "identifier": identifier,
                "schema": schema,
            }
        )

    def _make_match(
        self,
        relations_list: List[BaseRelation],
        database: str,
        schema: str,
        identifier: str,
    ) -> List[BaseRelation]:
        matches = []

        search = self._make_match_kwargs(database, schema, identifier)

        for relation in relations_list:
            if relation.matches(**search):
                matches.append(relation)

        return matches

    @available.parse_none
    def get_relation(self, database: str, schema: str, identifier: str) -> Optional[BaseRelation]:
        relations_list = self.list_relations(database, schema)

        matches = self._make_match(relations_list, database, schema, identifier)

        if len(matches) > 1:
            kwargs = {
                "identifier": identifier,
                "schema": schema,
                "database": database,
            }
            raise RelationReturnedMultipleResultsError(kwargs, matches)

        elif matches:
            return matches[0]

        return None

    @available.deprecated("get_relation", lambda *a, **k: False)
    def already_exists(self, schema: str, name: str) -> bool:
        """DEPRECATED: Return if a model already exists in the database"""
        database = self.config.credentials.database
        relation = self.get_relation(database, schema, name)
        return relation is not None

    ###
    # ODBC FUNCTIONS -- these should not need to change for every adapter,
    #                   although some adapters may override them
    ###
    @abc.abstractmethod
    @available.parse_none
    def create_schema(self, relation: BaseRelation):
        """Create the given schema if it does not exist."""
        raise NotImplementedError("`create_schema` is not implemented for this adapter!")

    @abc.abstractmethod
    @available.parse_none
    def drop_schema(self, relation: BaseRelation):
        """Drop the given schema (and everything in it) if it exists."""
        raise NotImplementedError("`drop_schema` is not implemented for this adapter!")

    @available
    @classmethod
    @abc.abstractmethod
    def quote(cls, identifier: str) -> str:
        """Quote the given identifier, as appropriate for the database."""
        raise NotImplementedError("`quote` is not implemented for this adapter!")

    @available
    def quote_as_configured(self, identifier: str, quote_key: str) -> str:
        """Quote or do not quote the given identifer as configured in the
        project config for the quote key.

        The quote key should be one of 'database' (on bigquery, 'profile'),
        'identifier', or 'schema', or it will be treated as if you set `True`.
        """
        try:
            key = ComponentName(quote_key)
        except ValueError:
            return identifier

        default = self.Relation.get_default_quote_policy().get_part(key)
        if self.config.quoting.get(key, default):
            return self.quote(identifier)
        else:
            return identifier

    @available
    def quote_seed_column(self, column: str, quote_config: Optional[bool]) -> str:
        quote_columns: bool = True
        if isinstance(quote_config, bool):
            quote_columns = quote_config
        elif quote_config is None:
            pass
        else:
            raise QuoteConfigTypeError(quote_config)

        if quote_columns:
            return self.quote(column)
        else:
            return column

    ###
    # Conversions: These must be implemented by concrete implementations, for
    # converting agate types into their sql equivalents.
    ###
    @classmethod
    @abc.abstractmethod
    def convert_text_type(cls, agate_table: agate.Table, col_idx: int) -> str:
        """Return the type in the database that best maps to the agate.Text
        type for the given agate table and column index.

        :param agate_table: The table
        :param col_idx: The index into the agate table for the column.
        :return: The name of the type in the database
        """
        raise NotImplementedError("`convert_text_type` is not implemented for this adapter!")

    @classmethod
    @abc.abstractmethod
    def convert_number_type(cls, agate_table: agate.Table, col_idx: int) -> str:
        """Return the type in the database that best maps to the agate.Number
        type for the given agate table and column index.

        :param agate_table: The table
        :param col_idx: The index into the agate table for the column.
        :return: The name of the type in the database
        """
        raise NotImplementedError("`convert_number_type` is not implemented for this adapter!")

    @classmethod
    def convert_integer_type(cls, agate_table: agate.Table, col_idx: int) -> str:
        """Return the type in the database that best maps to the agate.Number
        type for the given agate table and column index.

        :param agate_table: The table
        :param col_idx: The index into the agate table for the column.
        :return: The name of the type in the database
        """
        return "integer"

    @classmethod
    @abc.abstractmethod
    def convert_boolean_type(cls, agate_table: agate.Table, col_idx: int) -> str:
        """Return the type in the database that best maps to the agate.Boolean
        type for the given agate table and column index.

        :param agate_table: The table
        :param col_idx: The index into the agate table for the column.
        :return: The name of the type in the database
        """
        raise NotImplementedError("`convert_boolean_type` is not implemented for this adapter!")

    @classmethod
    @abc.abstractmethod
    def convert_datetime_type(cls, agate_table: agate.Table, col_idx: int) -> str:
        """Return the type in the database that best maps to the agate.DateTime
        type for the given agate table and column index.

        :param agate_table: The table
        :param col_idx: The index into the agate table for the column.
        :return: The name of the type in the database
        """
        raise NotImplementedError("`convert_datetime_type` is not implemented for this adapter!")

    @classmethod
    @abc.abstractmethod
    def convert_date_type(cls, agate_table: agate.Table, col_idx: int) -> str:
        """Return the type in the database that best maps to the agate.Date
        type for the given agate table and column index.

        :param agate_table: The table
        :param col_idx: The index into the agate table for the column.
        :return: The name of the type in the database
        """
        raise NotImplementedError("`convert_date_type` is not implemented for this adapter!")

    @classmethod
    @abc.abstractmethod
    def convert_time_type(cls, agate_table: agate.Table, col_idx: int) -> str:
        """Return the type in the database that best maps to the
        agate.TimeDelta type for the given agate table and column index.

        :param agate_table: The table
        :param col_idx: The index into the agate table for the column.
        :return: The name of the type in the database
        """
        raise NotImplementedError("`convert_time_type` is not implemented for this adapter!")

    @available
    @classmethod
    def convert_type(cls, agate_table: agate.Table, col_idx: int) -> Optional[str]:
        return cls.convert_agate_type(agate_table, col_idx)

    @classmethod
    def convert_agate_type(cls, agate_table: agate.Table, col_idx: int) -> Optional[str]:
        agate_type: Type = agate_table.column_types[col_idx]
        conversions: List[Tuple[Type, Callable[..., str]]] = [
            (Integer, cls.convert_integer_type),
            (agate.Text, cls.convert_text_type),
            (agate.Number, cls.convert_number_type),
            (agate.Boolean, cls.convert_boolean_type),
            (agate.DateTime, cls.convert_datetime_type),
            (agate.Date, cls.convert_date_type),
            (agate.TimeDelta, cls.convert_time_type),
        ]
        for agate_cls, func in conversions:
            if isinstance(agate_type, agate_cls):
                return func(agate_table, col_idx)

        return None

    ###
    # Operations involving the manifest
    ###
    def execute_macro(
        self,
        macro_name: str,
        macro_resolver: Optional[MacroResolverProtocol] = None,
        project: Optional[str] = None,
        context_override: Optional[Dict[str, Any]] = None,
        kwargs: Optional[Dict[str, Any]] = None,
    ) -> AttrDict:
        """Look macro_name up in the manifest and execute its results.

        :param macro_name: The name of the macro to execute.
        :param manifest: The manifest to use for generating the base macro
            execution context. If none is provided, use the internal manifest.
        :param project: The name of the project to search in, or None for the
            first match.
        :param context_override: An optional dict to update() the macro
            execution context.
        :param kwargs: An optional dict of keyword args used to pass to the
            macro.
        """

        if kwargs is None:
            kwargs = {}
        if context_override is None:
            context_override = {}

        resolver = macro_resolver or self._macro_resolver
        if resolver is None:
            raise DbtInternalError("macro resolver was None when calling execute_macro!")

        macro = resolver.find_macro_by_name(macro_name, self.config.project_name, project)
        if macro is None:
            if project is None:
                package_name = "any package"
            else:
                package_name = 'the "{}" package'.format(project)

            raise DbtRuntimeError(
                'dbt could not find a macro with the name "{}" in {}'.format(
                    macro_name, package_name
                )
            )
        # This causes a reference cycle, as generate_runtime_macro_context()
        # ends up calling get_adapter, so the import has to be here.
        from dbt.context.providers import generate_runtime_macro_context

        macro_context = generate_runtime_macro_context(
            # TODO CT-211
            macro=macro,
            config=self.config,
            manifest=resolver,  # type: ignore[arg-type]
            package_name=project,
        )
        macro_context.update(context_override)

        macro_function = CallableMacroGenerator(macro, macro_context)

        with self.connections.exception_handler(f"macro {macro_name}"):
            result = macro_function(**kwargs)
        return result

    @classmethod
    def _catalog_filter_table(
        cls, table: agate.Table, used_schemas: FrozenSet[Tuple[str, str]]
    ) -> agate.Table:
        """Filter the table as appropriate for catalog entries. Subclasses can
        override this to change filtering rules on a per-adapter basis.
        """
        # force database + schema to be strings
        table = table_from_rows(
            table.rows,
            table.column_names,
            text_only_columns=["table_database", "table_schema", "table_name"],
        )
        return table.where(_catalog_filter_schemas(used_schemas))

    def _get_one_catalog(
        self,
        information_schema: InformationSchema,
        schemas: Set[str],
        used_schemas: FrozenSet[Tuple[str, str]],
    ) -> agate.Table:
        kwargs = {"information_schema": information_schema, "schemas": schemas}
        table = self.execute_macro(
            GET_CATALOG_MACRO_NAME,
            kwargs=kwargs,
<<<<<<< HEAD
            # pass in the full manifest so we get any local project
            # overrides
            macro_resolver=manifest,
=======
>>>>>>> 26ddaaf5
        )

        results = self._catalog_filter_table(table, used_schemas)  # type: ignore[arg-type]
        return results

    def _get_one_catalog_by_relations(
        self,
        information_schema: InformationSchema,
        relations: List[BaseRelation],
        used_schemas: FrozenSet[Tuple[str, str]],
    ) -> agate.Table:

        kwargs = {
            "information_schema": information_schema,
            "relations": relations,
        }
        table = self.execute_macro(
            GET_CATALOG_RELATIONS_MACRO_NAME,
            kwargs=kwargs,
<<<<<<< HEAD
            # pass in the full manifest, so we get any local project
            # overrides
            macro_resolver=manifest,
=======
>>>>>>> 26ddaaf5
        )

        results = self._catalog_filter_table(table, used_schemas)  # type: ignore[arg-type]
        return results

    def get_filtered_catalog(
        self,
        relation_configs: Iterable[RelationConfig],
        used_schemas: FrozenSet[Tuple[str, str]],
        relations: Optional[Set[BaseRelation]] = None,
    ):
        catalogs: agate.Table
        if (
            relations is None
            or len(relations) > 100
            or not self.supports(Capability.SchemaMetadataByRelations)
        ):
            # Do it the traditional way. We get the full catalog.
            catalogs, exceptions = self.get_catalog(relation_configs, used_schemas)
        else:
            # Do it the new way. We try to save time by selecting information
            # only for the exact set of relations we are interested in.
            catalogs, exceptions = self.get_catalog_by_relations(used_schemas, relations)

        if relations and catalogs:
            relation_map = {
                (
                    r.database.casefold() if r.database else None,
                    r.schema.casefold() if r.schema else None,
                    r.identifier.casefold() if r.identifier else None,
                )
                for r in relations
            }

            def in_map(row: agate.Row):
                d = _expect_row_value("table_database", row)
                s = _expect_row_value("table_schema", row)
                i = _expect_row_value("table_name", row)
                d = d.casefold() if d is not None else None
                s = s.casefold() if s is not None else None
                i = i.casefold() if i is not None else None
                return (d, s, i) in relation_map

            catalogs = catalogs.where(in_map)

        return catalogs, exceptions

    def row_matches_relation(self, row: agate.Row, relations: Set[BaseRelation]):
        pass

    def get_catalog(
        self,
        relation_configs: Iterable[RelationConfig],
        used_schemas: FrozenSet[Tuple[str, str]],
    ) -> Tuple[agate.Table, List[Exception]]:
        with executor(self.config) as tpe:
            futures: List[Future[agate.Table]] = []
            schema_map: SchemaSearchMap = self._get_catalog_schemas(relation_configs)
            for info, schemas in schema_map.items():
                if len(schemas) == 0:
                    continue
                name = ".".join([str(info.database), "information_schema"])
                fut = tpe.submit_connected(
                    self, name, self._get_one_catalog, info, schemas, used_schemas
                )
                futures.append(fut)

        catalogs, exceptions = catch_as_completed(futures)
        return catalogs, exceptions

    def get_catalog_by_relations(
        self, used_schemas: FrozenSet[Tuple[str, str]], relations: Set[BaseRelation]
    ) -> Tuple[agate.Table, List[Exception]]:
        with executor(self.config) as tpe:
            futures: List[Future[agate.Table]] = []
            relations_by_schema = self._get_catalog_relations_by_info_schema(relations)
            for info_schema in relations_by_schema:
                name = ".".join([str(info_schema.database), "information_schema"])
                relations = set(relations_by_schema[info_schema])
                fut = tpe.submit_connected(
                    self,
                    name,
                    self._get_one_catalog_by_relations,
                    info_schema,
                    relations,
                    used_schemas,
                )
                futures.append(fut)

            catalogs, exceptions = catch_as_completed(futures)
            return catalogs, exceptions

    def cancel_open_connections(self):
        """Cancel all open connections."""
        return self.connections.cancel_open()

    def calculate_freshness(
        self,
        source: BaseRelation,
        loaded_at_field: str,
        filter: Optional[str],
        manifest: Optional[Manifest] = None,
    ) -> Tuple[Optional[AdapterResponse], FreshnessResponse]:
        """Calculate the freshness of sources in dbt, and return it"""
        kwargs: Dict[str, Any] = {
            "source": source,
            "loaded_at_field": loaded_at_field,
            "filter": filter,
        }

        # run the macro
        # in older versions of dbt-core, the 'collect_freshness' macro returned the table of results directly
        # starting in v1.5, by default, we return both the table and the adapter response (metadata about the query)
        result: Union[
            AttrDict,  # current: contains AdapterResponse + agate.Table
            agate.Table,  # previous: just table
        ]
        result = self.execute_macro(FRESHNESS_MACRO_NAME, kwargs=kwargs, macro_resolver=manifest)
        if isinstance(result, agate.Table):
            warn_or_error(CollectFreshnessReturnSignature())
            adapter_response = None
            table = result
        else:
            adapter_response, table = result.response, result.table  # type: ignore[attr-defined]
        # now we have a 1-row table of the maximum `loaded_at_field` value and
        # the current time according to the db.
        if len(table) != 1 or len(table[0]) != 2:
            raise MacroResultError(FRESHNESS_MACRO_NAME, table)
        if table[0][0] is None:
            # no records in the table, so really the max_loaded_at was
            # infinitely long ago. Just call it 0:00 January 1 year UTC
            max_loaded_at = datetime(1, 1, 1, 0, 0, 0, tzinfo=pytz.UTC)
        else:
            max_loaded_at = _utc(table[0][0], source, loaded_at_field)

        snapshotted_at = _utc(table[0][1], source, loaded_at_field)
        age = (snapshotted_at - max_loaded_at).total_seconds()
        freshness: FreshnessResponse = {
            "max_loaded_at": max_loaded_at,
            "snapshotted_at": snapshotted_at,
            "age": age,
        }
        return adapter_response, freshness

    def calculate_freshness_from_metadata(
        self,
        source: BaseRelation,
        manifest: Optional[Manifest] = None,
    ) -> Tuple[Optional[AdapterResponse], FreshnessResponse]:
        kwargs: Dict[str, Any] = {
            "information_schema": source.information_schema_only(),
            "relations": [source],
        }
        result = self.execute_macro(
            GET_RELATION_LAST_MODIFIED_MACRO_NAME, kwargs=kwargs, macro_resolver=manifest
        )
        adapter_response, table = result.response, result.table  # type: ignore[attr-defined]

        try:
            row = table[0]
            last_modified_val = get_column_value_uncased("last_modified", row)
            snapshotted_at_val = get_column_value_uncased("snapshotted_at", row)
        except Exception:
            raise MacroResultError(GET_RELATION_LAST_MODIFIED_MACRO_NAME, table)

        if last_modified_val is None:
            # Interpret missing value as "infinitely long ago"
            max_loaded_at = datetime(1, 1, 1, 0, 0, 0, tzinfo=pytz.UTC)
        else:
            max_loaded_at = _utc(last_modified_val, None, "last_modified")

        snapshotted_at = _utc(snapshotted_at_val, None, "snapshotted_at")

        age = (snapshotted_at - max_loaded_at).total_seconds()

        freshness: FreshnessResponse = {
            "max_loaded_at": max_loaded_at,
            "snapshotted_at": snapshotted_at,
            "age": age,
        }

        return adapter_response, freshness

    def pre_model_hook(self, config: Mapping[str, Any]) -> Any:
        """A hook for running some operation before the model materialization
        runs. The hook can assume it has a connection available.

        The only parameter is a configuration dictionary (the same one
        available in the materialization context). It should be considered
        read-only.

        The pre-model hook may return anything as a context, which will be
        passed to the post-model hook.
        """
        pass

    def post_model_hook(self, config: Mapping[str, Any], context: Any) -> None:
        """A hook for running some operation after the model materialization
        runs. The hook can assume it has a connection available.

        The first parameter is a configuration dictionary (the same one
        available in the materialization context). It should be considered
        read-only.

        The second parameter is the value returned by pre_mdoel_hook.
        """
        pass

    # Methods used in adapter tests
    def update_column_sql(
        self,
        dst_name: str,
        dst_column: str,
        clause: str,
        where_clause: Optional[str] = None,
    ) -> str:
        clause = f"update {dst_name} set {dst_column} = {clause}"
        if where_clause is not None:
            clause += f" where {where_clause}"
        return clause

    def timestamp_add_sql(self, add_to: str, number: int = 1, interval: str = "hour") -> str:
        # for backwards compatibility, we're compelled to set some sort of
        # default. A lot of searching has lead me to believe that the
        # '+ interval' syntax used in postgres/redshift is relatively common
        # and might even be the SQL standard's intention.
        return f"{add_to} + interval '{number} {interval}'"

    def string_add_sql(
        self,
        add_to: str,
        value: str,
        location="append",
    ) -> str:
        if location == "append":
            return f"{add_to} || '{value}'"
        elif location == "prepend":
            return f"'{value}' || {add_to}"
        else:
            raise DbtRuntimeError(f'Got an unexpected location value of "{location}"')

    def get_rows_different_sql(
        self,
        relation_a: BaseRelation,
        relation_b: BaseRelation,
        column_names: Optional[List[str]] = None,
        except_operator: str = "EXCEPT",
    ) -> str:
        """Generate SQL for a query that returns a single row with a two
        columns: the number of rows that are different between the two
        relations and the number of mismatched rows.
        """
        # This method only really exists for test reasons.
        names: List[str]
        if column_names is None:
            columns = self.get_columns_in_relation(relation_a)
            names = sorted((self.quote(c.name) for c in columns))
        else:
            names = sorted((self.quote(n) for n in column_names))
        columns_csv = ", ".join(names)

        sql = COLUMNS_EQUAL_SQL.format(
            columns=columns_csv,
            relation_a=str(relation_a),
            relation_b=str(relation_b),
            except_op=except_operator,
        )

        return sql

    @property
    def python_submission_helpers(self) -> Dict[str, Type[PythonJobHelper]]:
        raise NotImplementedError("python_submission_helpers is not specified")

    @property
    def default_python_submission_method(self) -> str:
        raise NotImplementedError("default_python_submission_method is not specified")

    @log_code_execution
    def submit_python_job(self, parsed_model: dict, compiled_code: str) -> AdapterResponse:
        submission_method = parsed_model["config"].get(
            "submission_method", self.default_python_submission_method
        )
        if submission_method not in self.python_submission_helpers:
            raise NotImplementedError(
                "Submission method {} is not supported for current adapter".format(
                    submission_method
                )
            )
        job_helper = self.python_submission_helpers[submission_method](
            parsed_model, self.connections.profile.credentials
        )
        submission_result = job_helper.submit(compiled_code)
        # process submission result to generate adapter response
        return self.generate_python_submission_response(submission_result)

    def generate_python_submission_response(self, submission_result: Any) -> AdapterResponse:
        raise NotImplementedError(
            "Your adapter need to implement generate_python_submission_response"
        )

    def valid_incremental_strategies(self):
        """The set of standard builtin strategies which this adapter supports out-of-the-box.
        Not used to validate custom strategies defined by end users.
        """
        return ["append"]

    def builtin_incremental_strategies(self):
        return ["append", "delete+insert", "merge", "insert_overwrite"]

    @available.parse_none
    def get_incremental_strategy_macro(self, model_context, strategy: str):
        # Construct macro_name from strategy name
        if strategy is None:
            strategy = "default"

        # validate strategies for this adapter
        valid_strategies = self.valid_incremental_strategies()
        valid_strategies.append("default")
        builtin_strategies = self.builtin_incremental_strategies()
        if strategy in builtin_strategies and strategy not in valid_strategies:
            raise DbtRuntimeError(
                f"The incremental strategy '{strategy}' is not valid for this adapter"
            )

        strategy = strategy.replace("+", "_")
        macro_name = f"get_incremental_{strategy}_sql"
        # The model_context should have callable objects for all macros
        if macro_name not in model_context:
            raise DbtRuntimeError(
                'dbt could not find an incremental strategy macro with the name "{}" in {}'.format(
                    macro_name, self.config.project_name
                )
            )

        # This returns a callable macro
        return model_context[macro_name]

    @classmethod
    def _parse_column_constraint(cls, raw_constraint: Dict[str, Any]) -> ColumnLevelConstraint:
        try:
            ColumnLevelConstraint.validate(raw_constraint)
            return ColumnLevelConstraint.from_dict(raw_constraint)
        except Exception:
            raise DbtValidationError(f"Could not parse constraint: {raw_constraint}")

    @classmethod
    def render_column_constraint(cls, constraint: ColumnLevelConstraint) -> Optional[str]:
        """Render the given constraint as DDL text. Should be overriden by adapters which need custom constraint
        rendering."""
        constraint_expression = constraint.expression or ""

        rendered_column_constraint = None
        if constraint.type == ConstraintType.check and constraint_expression:
            rendered_column_constraint = f"check ({constraint_expression})"
        elif constraint.type == ConstraintType.not_null:
            rendered_column_constraint = f"not null {constraint_expression}"
        elif constraint.type == ConstraintType.unique:
            rendered_column_constraint = f"unique {constraint_expression}"
        elif constraint.type == ConstraintType.primary_key:
            rendered_column_constraint = f"primary key {constraint_expression}"
        elif constraint.type == ConstraintType.foreign_key and constraint_expression:
            rendered_column_constraint = f"references {constraint_expression}"
        elif constraint.type == ConstraintType.custom and constraint_expression:
            rendered_column_constraint = constraint_expression

        if rendered_column_constraint:
            rendered_column_constraint = rendered_column_constraint.strip()

        return rendered_column_constraint

    @available
    @classmethod
    def render_raw_columns_constraints(cls, raw_columns: Dict[str, Dict[str, Any]]) -> List:
        rendered_column_constraints = []

        for v in raw_columns.values():
            col_name = cls.quote(v["name"]) if v.get("quote") else v["name"]
            rendered_column_constraint = [f"{col_name} {v['data_type']}"]
            for con in v.get("constraints", None):
                constraint = cls._parse_column_constraint(con)
                c = cls.process_parsed_constraint(constraint, cls.render_column_constraint)
                if c is not None:
                    rendered_column_constraint.append(c)
            rendered_column_constraints.append(" ".join(rendered_column_constraint))

        return rendered_column_constraints

    @classmethod
    def process_parsed_constraint(
        cls, parsed_constraint: Union[ColumnLevelConstraint, ModelLevelConstraint], render_func
    ) -> Optional[str]:
        if (
            parsed_constraint.warn_unsupported
            and cls.CONSTRAINT_SUPPORT[parsed_constraint.type] == ConstraintSupport.NOT_SUPPORTED
        ):
            warn_or_error(
                ConstraintNotSupported(constraint=parsed_constraint.type.value, adapter=cls.type())
            )
        if (
            parsed_constraint.warn_unenforced
            and cls.CONSTRAINT_SUPPORT[parsed_constraint.type] == ConstraintSupport.NOT_ENFORCED
        ):
            warn_or_error(
                ConstraintNotEnforced(constraint=parsed_constraint.type.value, adapter=cls.type())
            )
        if cls.CONSTRAINT_SUPPORT[parsed_constraint.type] != ConstraintSupport.NOT_SUPPORTED:
            return render_func(parsed_constraint)

        return None

    @classmethod
    def _parse_model_constraint(cls, raw_constraint: Dict[str, Any]) -> ModelLevelConstraint:
        try:
            ModelLevelConstraint.validate(raw_constraint)
            c = ModelLevelConstraint.from_dict(raw_constraint)
            return c
        except Exception:
            raise DbtValidationError(f"Could not parse constraint: {raw_constraint}")

    @available
    @classmethod
    def render_raw_model_constraints(cls, raw_constraints: List[Dict[str, Any]]) -> List[str]:
        return [c for c in map(cls.render_raw_model_constraint, raw_constraints) if c is not None]

    @classmethod
    def render_raw_model_constraint(cls, raw_constraint: Dict[str, Any]) -> Optional[str]:
        constraint = cls._parse_model_constraint(raw_constraint)
        return cls.process_parsed_constraint(constraint, cls.render_model_constraint)

    @classmethod
    def render_model_constraint(cls, constraint: ModelLevelConstraint) -> Optional[str]:
        """Render the given constraint as DDL text. Should be overriden by adapters which need custom constraint
        rendering."""
        constraint_prefix = f"constraint {constraint.name} " if constraint.name else ""
        column_list = ", ".join(constraint.columns)
        if constraint.type == ConstraintType.check and constraint.expression:
            return f"{constraint_prefix}check ({constraint.expression})"
        elif constraint.type == ConstraintType.unique:
            constraint_expression = f" {constraint.expression}" if constraint.expression else ""
            return f"{constraint_prefix}unique{constraint_expression} ({column_list})"
        elif constraint.type == ConstraintType.primary_key:
            constraint_expression = f" {constraint.expression}" if constraint.expression else ""
            return f"{constraint_prefix}primary key{constraint_expression} ({column_list})"
        elif constraint.type == ConstraintType.foreign_key and constraint.expression:
            return f"{constraint_prefix}foreign key ({column_list}) references {constraint.expression}"
        elif constraint.type == ConstraintType.custom and constraint.expression:
            return f"{constraint_prefix}{constraint.expression}"
        else:
            return None

    @classmethod
    def capabilities(cls) -> CapabilityDict:
        return cls._capabilities

    @classmethod
    def supports(cls, capability: Capability) -> bool:
        return bool(cls.capabilities()[capability])


COLUMNS_EQUAL_SQL = """
with diff_count as (
    SELECT
        1 as id,
        COUNT(*) as num_missing FROM (
            (SELECT {columns} FROM {relation_a} {except_op}
             SELECT {columns} FROM {relation_b})
             UNION ALL
            (SELECT {columns} FROM {relation_b} {except_op}
             SELECT {columns} FROM {relation_a})
        ) as a
), table_a as (
    SELECT COUNT(*) as num_rows FROM {relation_a}
), table_b as (
    SELECT COUNT(*) as num_rows FROM {relation_b}
), row_count_diff as (
    select
        1 as id,
        table_a.num_rows - table_b.num_rows as difference
    from table_a, table_b
)
select
    row_count_diff.difference as row_count_difference,
    diff_count.num_missing as num_mismatched
from row_count_diff
join diff_count using (id)
""".strip()


def catch_as_completed(
    futures,  # typing: List[Future[agate.Table]]
) -> Tuple[agate.Table, List[Exception]]:
    # catalogs: agate.Table = agate.Table(rows=[])
    tables: List[agate.Table] = []
    exceptions: List[Exception] = []

    for future in as_completed(futures):
        exc = future.exception()
        # we want to re-raise on ctrl+c and BaseException
        if exc is None:
            catalog = future.result()
            tables.append(catalog)
        elif isinstance(exc, KeyboardInterrupt) or not isinstance(exc, Exception):
            raise exc
        else:
            warn_or_error(CatalogGenerationError(exc=str(exc)))
            # exc is not None, derives from Exception, and isn't ctrl+c
            exceptions.append(exc)
    return merge_tables(tables), exceptions<|MERGE_RESOLUTION|>--- conflicted
+++ resolved
@@ -18,6 +18,7 @@
     TypedDict,
     Union,
     FrozenSet,
+    Iterable,
 )
 from multiprocessing.context import SpawnContext
 
@@ -1112,16 +1113,7 @@
         used_schemas: FrozenSet[Tuple[str, str]],
     ) -> agate.Table:
         kwargs = {"information_schema": information_schema, "schemas": schemas}
-        table = self.execute_macro(
-            GET_CATALOG_MACRO_NAME,
-            kwargs=kwargs,
-<<<<<<< HEAD
-            # pass in the full manifest so we get any local project
-            # overrides
-            macro_resolver=manifest,
-=======
->>>>>>> 26ddaaf5
-        )
+        table = self.execute_macro(GET_CATALOG_MACRO_NAME, kwargs=kwargs)
 
         results = self._catalog_filter_table(table, used_schemas)  # type: ignore[arg-type]
         return results
@@ -1137,16 +1129,7 @@
             "information_schema": information_schema,
             "relations": relations,
         }
-        table = self.execute_macro(
-            GET_CATALOG_RELATIONS_MACRO_NAME,
-            kwargs=kwargs,
-<<<<<<< HEAD
-            # pass in the full manifest, so we get any local project
-            # overrides
-            macro_resolver=manifest,
-=======
->>>>>>> 26ddaaf5
-        )
+        table = self.execute_macro(GET_CATALOG_RELATIONS_MACRO_NAME, kwargs=kwargs)
 
         results = self._catalog_filter_table(table, used_schemas)  # type: ignore[arg-type]
         return results
