from collections.abc import Hashable
from dataclasses import dataclass, field
from typing import Optional, TypeVar, Any, Type, Dict, Iterator, Tuple, Set, Union, FrozenSet

from dbt.adapters.contracts.relation import (
    RelationConfig,
    RelationType,
    ComponentName,
    HasQuoting,
    FakeAPIObject,
    Policy,
    Path,
)
from dbt.adapters.exceptions import MultipleDatabasesNotAllowedError, ApproximateMatchError
from dbt.common.utils import filter_null_values, deep_merge
from dbt.adapters.utils import classproperty

import dbt.common.exceptions


Self = TypeVar("Self", bound="BaseRelation")
SerializableIterable = Union[Tuple, FrozenSet]


@dataclass(frozen=True, eq=False, repr=False)
class BaseRelation(FakeAPIObject, Hashable):
    path: Path
    type: Optional[RelationType] = None
    quote_character: str = '"'
    # Python 3.11 requires that these use default_factory instead of simple default
    # ValueError: mutable default <class 'dbt.contracts.relation.Policy'> for field include_policy is not allowed: use default_factory
    include_policy: Policy = field(default_factory=lambda: Policy())
    quote_policy: Policy = field(default_factory=lambda: Policy())
    dbt_created: bool = False
    limit: Optional[int] = None

    # register relation types that can be renamed for the purpose of replacing relations using stages and backups
    # adding a relation type here also requires defining the associated rename macro
    # e.g. adding RelationType.View in dbt-postgres requires that you define:
    # include/postgres/macros/relations/view/rename.sql::postgres__get_rename_view_sql()
    renameable_relations: SerializableIterable = ()

    # register relation types that are atomically replaceable, e.g. they have "create or replace" syntax
    # adding a relation type here also requires defining the associated replace macro
    # e.g. adding RelationType.View in dbt-postgres requires that you define:
    # include/postgres/macros/relations/view/replace.sql::postgres__get_replace_view_sql()
    replaceable_relations: SerializableIterable = ()

    def _is_exactish_match(self, field: ComponentName, value: str) -> bool:
        if self.dbt_created and self.quote_policy.get_part(field) is False:
            return self.path.get_lowered_part(field) == value.lower()
        else:
            return self.path.get_part(field) == value

    @classmethod
    def _get_field_named(cls, field_name):
        for f, _ in cls._get_fields():
            if f.name == field_name:
                return f
        # this should be unreachable
        raise ValueError(f"BaseRelation has no {field_name} field!")

    def __eq__(self, other):
        if not isinstance(other, self.__class__):
            return False
        return self.to_dict(omit_none=True) == other.to_dict(omit_none=True)

    @classmethod
    def get_default_quote_policy(cls) -> Policy:
        return cls._get_field_named("quote_policy").default_factory()

    @classmethod
    def get_default_include_policy(cls) -> Policy:
        return cls._get_field_named("include_policy").default_factory()

    def get(self, key, default=None):
        """Override `.get` to return a metadata object so we don't break
        dbt_utils.
        """
        if key == "metadata":
            return {"type": self.__class__.__name__}
        return super().get(key, default)

    def matches(
        self,
        database: Optional[str] = None,
        schema: Optional[str] = None,
        identifier: Optional[str] = None,
    ) -> bool:
        search = filter_null_values(
            {
                ComponentName.Database: database,
                ComponentName.Schema: schema,
                ComponentName.Identifier: identifier,
            }
        )

        if not search:
            # nothing was passed in
            raise dbt.common.exceptions.DbtRuntimeError(
                "Tried to match relation, but no search path was passed!"
            )

        exact_match = True
        approximate_match = True

        for k, v in search.items():
            if not self._is_exactish_match(k, v):
                exact_match = False
            if str(self.path.get_lowered_part(k)).strip(self.quote_character) != v.lower().strip(
                self.quote_character
            ):
                approximate_match = False  # type: ignore[union-attr]

        if approximate_match and not exact_match:
            target = self.create(database=database, schema=schema, identifier=identifier)
            raise ApproximateMatchError(target, self)

        return exact_match

    def replace_path(self, **kwargs):
        return self.replace(path=self.path.replace(**kwargs))

    def quote(
        self: Self,
        database: Optional[bool] = None,
        schema: Optional[bool] = None,
        identifier: Optional[bool] = None,
    ) -> Self:
        policy = filter_null_values(
            {
                ComponentName.Database: database,
                ComponentName.Schema: schema,
                ComponentName.Identifier: identifier,
            }
        )

        new_quote_policy = self.quote_policy.replace_dict(policy)
        return self.replace(quote_policy=new_quote_policy)

    def include(
        self: Self,
        database: Optional[bool] = None,
        schema: Optional[bool] = None,
        identifier: Optional[bool] = None,
    ) -> Self:
        policy = filter_null_values(
            {
                ComponentName.Database: database,
                ComponentName.Schema: schema,
                ComponentName.Identifier: identifier,
            }
        )

        new_include_policy = self.include_policy.replace_dict(policy)
        return self.replace(include_policy=new_include_policy)

    def information_schema(self, view_name=None) -> "InformationSchema":
        # some of our data comes from jinja, where things can be `Undefined`.
        if not isinstance(view_name, str):
            view_name = None

        # Kick the user-supplied schema out of the information schema relation
        # Instead address this as <database>.information_schema by default
        info_schema = InformationSchema.from_relation(self, view_name)
        return info_schema.incorporate(path={"schema": None})

    def information_schema_only(self) -> "InformationSchema":
        return self.information_schema()

    def without_identifier(self) -> "BaseRelation":
        """Return a form of this relation that only has the database and schema
        set to included. To get the appropriately-quoted form the schema out of
        the result (for use as part of a query), use `.render()`. To get the
        raw database or schema name, use `.database` or `.schema`.

        The hash of the returned object is the result of render().
        """
        return self.include(identifier=False).replace_path(identifier=None)

    def _render_iterator(self) -> Iterator[Tuple[Optional[ComponentName], Optional[str]]]:
        for key in ComponentName:
            path_part: Optional[str] = None
            if self.include_policy.get_part(key):
                path_part = self.path.get_part(key)
                if path_part is not None and self.quote_policy.get_part(key):
                    path_part = self.quoted(path_part)
            yield key, path_part

    def render(self) -> str:
        # if there is nothing set, this will return the empty string.
        return ".".join(part for _, part in self._render_iterator() if part is not None)

    def render_limited(self) -> str:
        rendered = self.render()
        if self.limit is None:
            return rendered
        elif self.limit == 0:
            return f"(select * from {rendered} where false limit 0) _dbt_limit_subq"
        else:
            return f"(select * from {rendered} limit {self.limit}) _dbt_limit_subq"

    def quoted(self, identifier):
        return "{quote_char}{identifier}{quote_char}".format(
            quote_char=self.quote_character,
            identifier=identifier,
        )

    @staticmethod
    def add_ephemeral_prefix(name: str):
        return f"__dbt__cte__{name}"

    @classmethod
    def create_ephemeral_from(
        cls: Type[Self],
<<<<<<< HEAD
        relation_config: RelationConfig,
    ) -> Self:
        # Note that ephemeral models are based on the name.
        identifier = cls.add_ephemeral_prefix(relation_config.name)
        return cls.create(
            type=cls.CTE,
            identifier=identifier,
        ).quote(identifier=False)
=======
        config: HasQuoting,
        node: ManifestNode,
        limit: Optional[int],
    ) -> Self:
        # Note that ephemeral models are based on the name.
        identifier = cls.add_ephemeral_prefix(node.name)
        return cls.create(type=cls.CTE, identifier=identifier, limit=limit).quote(identifier=False)
>>>>>>> 0ab954e1

    @classmethod
    def create_from(
        cls: Type[Self],
        quoting: HasQuoting,
        relation_config: RelationConfig,
        **kwargs: Any,
    ) -> Self:
        quote_policy = kwargs.pop("quote_policy", {})

        config_quoting = relation_config.quoting_dict
        config_quoting.pop("column", None)

        # precedence: kwargs quoting > relation config quoting > base quoting > default quoting
        quote_policy = deep_merge(
            cls.get_default_quote_policy().to_dict(omit_none=True),
            quoting.quoting,
            config_quoting,
            quote_policy,
        )

        return cls.create(
            database=relation_config.database,
            schema=relation_config.schema,
            identifier=relation_config.identifier,
            quote_policy=quote_policy,
            **kwargs,
        )

    @classmethod
    def create(
        cls: Type[Self],
        database: Optional[str] = None,
        schema: Optional[str] = None,
        identifier: Optional[str] = None,
        type: Optional[RelationType] = None,
        **kwargs,
    ) -> Self:
        kwargs.update(
            {
                "path": {
                    "database": database,
                    "schema": schema,
                    "identifier": identifier,
                },
                "type": type,
            }
        )
        return cls.from_dict(kwargs)

    @property
    def can_be_renamed(self) -> bool:
        return self.type in self.renameable_relations

    @property
    def can_be_replaced(self) -> bool:
        return self.type in self.replaceable_relations

    def __repr__(self) -> str:
        return "<{} {}>".format(self.__class__.__name__, self.render())

    def __hash__(self) -> int:
        return hash(self.render())

    def __str__(self) -> str:
        return self.render() if self.limit is None else self.render_limited()

    @property
    def database(self) -> Optional[str]:
        return self.path.database

    @property
    def schema(self) -> Optional[str]:
        return self.path.schema

    @property
    def identifier(self) -> Optional[str]:
        return self.path.identifier

    @property
    def table(self) -> Optional[str]:
        return self.path.identifier

    # Here for compatibility with old Relation interface
    @property
    def name(self) -> Optional[str]:
        return self.identifier

    @property
    def is_table(self) -> bool:
        return self.type == RelationType.Table

    @property
    def is_cte(self) -> bool:
        return self.type == RelationType.CTE

    @property
    def is_view(self) -> bool:
        return self.type == RelationType.View

    @property
    def is_materialized_view(self) -> bool:
        return self.type == RelationType.MaterializedView

    @classproperty
    def Table(cls) -> str:
        return str(RelationType.Table)

    @classproperty
    def CTE(cls) -> str:
        return str(RelationType.CTE)

    @classproperty
    def View(cls) -> str:
        return str(RelationType.View)

    @classproperty
    def External(cls) -> str:
        return str(RelationType.External)

    @classproperty
    def MaterializedView(cls) -> str:
        return str(RelationType.MaterializedView)

    @classproperty
    def get_relation_type(cls) -> Type[RelationType]:
        return RelationType


Info = TypeVar("Info", bound="InformationSchema")


@dataclass(frozen=True, eq=False, repr=False)
class InformationSchema(BaseRelation):
    information_schema_view: Optional[str] = None

    def __post_init__(self):
        if not isinstance(self.information_schema_view, (type(None), str)):
            raise dbt.common.exceptions.CompilationError(
                "Got an invalid name: {}".format(self.information_schema_view)
            )

    @classmethod
    def get_path(cls, relation: BaseRelation, information_schema_view: Optional[str]) -> Path:
        return Path(
            database=relation.database,
            schema=relation.schema,
            identifier="INFORMATION_SCHEMA",
        )

    @classmethod
    def get_include_policy(
        cls,
        relation,
        information_schema_view: Optional[str],
    ) -> Policy:
        return relation.include_policy.replace(
            database=relation.database is not None,
            schema=False,
            identifier=True,
        )

    @classmethod
    def get_quote_policy(
        cls,
        relation,
        information_schema_view: Optional[str],
    ) -> Policy:
        return relation.quote_policy.replace(
            identifier=False,
        )

    @classmethod
    def from_relation(
        cls: Type[Info],
        relation: BaseRelation,
        information_schema_view: Optional[str],
    ) -> Info:
        include_policy = cls.get_include_policy(relation, information_schema_view)
        quote_policy = cls.get_quote_policy(relation, information_schema_view)
        path = cls.get_path(relation, information_schema_view)
        return cls(
            type=RelationType.View,
            path=path,
            include_policy=include_policy,
            quote_policy=quote_policy,
            information_schema_view=information_schema_view,
        )

    def _render_iterator(self):
        for k, v in super()._render_iterator():
            yield k, v
        yield None, self.information_schema_view


class SchemaSearchMap(Dict[InformationSchema, Set[Optional[str]]]):
    """A utility class to keep track of what information_schema tables to
    search for what schemas. The schema values are all lowercased to avoid
    duplication.
    """

    def add(self, relation: BaseRelation):
        key = relation.information_schema_only()
        if key not in self:
            self[key] = set()
        schema: Optional[str] = None
        if relation.schema is not None:
            schema = relation.schema.lower()
        self[key].add(schema)

    def search(self) -> Iterator[Tuple[InformationSchema, Optional[str]]]:
        for information_schema, schemas in self.items():
            for schema in schemas:
                yield information_schema, schema

    def flatten(self, allow_multiple_databases: bool = False) -> "SchemaSearchMap":
        new = self.__class__()

        # make sure we don't have multiple databases if allow_multiple_databases is set to False
        if not allow_multiple_databases:
            seen = {r.database.lower() for r in self if r.database}
            if len(seen) > 1:
                raise MultipleDatabasesNotAllowedError(seen)

        for information_schema_name, schema in self.search():
            path = {"database": information_schema_name.database, "schema": schema}
            new.add(
                information_schema_name.incorporate(
                    path=path,
                    quote_policy={"database": False},
                    include_policy={"database": False},
                )
            )

        return new<|MERGE_RESOLUTION|>--- conflicted
+++ resolved
@@ -213,24 +213,16 @@
     @classmethod
     def create_ephemeral_from(
         cls: Type[Self],
-<<<<<<< HEAD
         relation_config: RelationConfig,
+        limit: Optional[int],
     ) -> Self:
         # Note that ephemeral models are based on the name.
         identifier = cls.add_ephemeral_prefix(relation_config.name)
         return cls.create(
             type=cls.CTE,
             identifier=identifier,
+            limit=limit,
         ).quote(identifier=False)
-=======
-        config: HasQuoting,
-        node: ManifestNode,
-        limit: Optional[int],
-    ) -> Self:
-        # Note that ephemeral models are based on the name.
-        identifier = cls.add_ephemeral_prefix(node.name)
-        return cls.create(type=cls.CTE, identifier=identifier, limit=limit).quote(identifier=False)
->>>>>>> 0ab954e1
 
     @classmethod
     def create_from(
@@ -243,7 +235,6 @@
 
         config_quoting = relation_config.quoting_dict
         config_quoting.pop("column", None)
-
         # precedence: kwargs quoting > relation config quoting > base quoting > default quoting
         quote_policy = deep_merge(
             cls.get_default_quote_policy().to_dict(omit_none=True),
