--- conflicted
+++ resolved
@@ -2,19 +2,8 @@
 from dataclasses import dataclass, field
 from typing import Optional, TypeVar, Any, Type, Dict, Iterator, Tuple, Set, Union, FrozenSet
 
-<<<<<<< HEAD
-from dbt.contracts.graph.nodes import (
-    SourceDefinition,
-    ManifestNode,
-    ResultNode,
-    ParsedNode,
-    UnitTestSourceDefinition,
-)
-from dbt.contracts.relation import (
-=======
 from dbt.adapters.contracts.relation import (
     RelationConfig,
->>>>>>> 77632122
     RelationType,
     ComponentName,
     HasQuoting,
@@ -217,29 +206,6 @@
             identifier=identifier,
         )
 
-<<<<<<< HEAD
-    @classmethod
-    def create_from_source(
-        cls: Type[Self], source: Union[SourceDefinition, UnitTestSourceDefinition], **kwargs: Any
-    ) -> Self:
-        source_quoting = source.quoting.to_dict(omit_none=True)
-        source_quoting.pop("column", None)
-        quote_policy = deep_merge(
-            cls.get_default_quote_policy().to_dict(omit_none=True),
-            source_quoting,
-            kwargs.get("quote_policy", {}),
-        )
-
-        return cls.create(
-            database=source.database,
-            schema=source.schema,
-            identifier=source.identifier,
-            quote_policy=quote_policy,
-            **kwargs,
-        )
-
-=======
->>>>>>> 77632122
     @staticmethod
     def add_ephemeral_prefix(name: str):
         return f"__dbt__cte__{name}"
@@ -247,14 +213,8 @@
     @classmethod
     def create_ephemeral_from(
         cls: Type[Self],
-<<<<<<< HEAD
-        config: HasQuoting,
-        node: ManifestNode,
+        relation_config: RelationConfig,
         limit: Optional[int] = None,
-=======
-        relation_config: RelationConfig,
-        limit: Optional[int],
->>>>>>> 77632122
     ) -> Self:
         # Note that ephemeral models are based on the name.
         identifier = cls.add_ephemeral_prefix(relation_config.name)
@@ -292,32 +252,6 @@
         )
 
     @classmethod
-<<<<<<< HEAD
-    def create_from(
-        cls: Type[Self],
-        config: HasQuoting,
-        node: ResultNode,
-        **kwargs: Any,
-    ) -> Self:
-        if node.resource_type == NodeType.Source or isinstance(node, UnitTestSourceDefinition):
-            if not (
-                isinstance(node, SourceDefinition) or isinstance(node, UnitTestSourceDefinition)
-            ):
-                raise DbtInternalError(
-                    "type mismatch, expected SourceDefinition but got {}".format(type(node))
-                )
-            return cls.create_from_source(node, **kwargs)
-        else:
-            # Can't use ManifestNode here because of parameterized generics
-            if not isinstance(node, (ParsedNode)):
-                raise DbtInternalError(
-                    f"type mismatch, expected ManifestNode but got {type(node)}"
-                )
-            return cls.create_from_node(config, node, **kwargs)
-
-    @classmethod
-=======
->>>>>>> 77632122
     def create(
         cls: Type[Self],
         database: Optional[str] = None,
