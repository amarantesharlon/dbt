from collections.abc import Hashable
from dataclasses import dataclass, field
from typing import Optional, TypeVar, Any, Type, Dict, Iterator, Tuple, Set, Union, FrozenSet

from dbt.adapters.contracts.relation import (
    RelationConfig,
    RelationType,
    ComponentName,
    HasQuoting,
    FakeAPIObject,
    Policy,
    Path,
)
from dbt.adapters.exceptions import MultipleDatabasesNotAllowedError, ApproximateMatchError
from dbt.common.utils import filter_null_values, deep_merge
from dbt.adapters.utils import classproperty

import dbt.common.exceptions


Self = TypeVar("Self", bound="BaseRelation")
SerializableIterable = Union[Tuple, FrozenSet]


@dataclass(frozen=True, eq=False, repr=False)
class BaseRelation(FakeAPIObject, Hashable):
    path: Path
    type: Optional[RelationType] = None
    quote_character: str = '"'
    # Python 3.11 requires that these use default_factory instead of simple default
    # ValueError: mutable default <class 'dbt.contracts.relation.Policy'> for field include_policy is not allowed: use default_factory
    include_policy: Policy = field(default_factory=lambda: Policy())
    quote_policy: Policy = field(default_factory=lambda: Policy())
    dbt_created: bool = False
    limit: Optional[int] = None

    # register relation types that can be renamed for the purpose of replacing relations using stages and backups
    # adding a relation type here also requires defining the associated rename macro
    # e.g. adding RelationType.View in dbt-postgres requires that you define:
    # include/postgres/macros/relations/view/rename.sql::postgres__get_rename_view_sql()
    renameable_relations: SerializableIterable = ()

    # register relation types that are atomically replaceable, e.g. they have "create or replace" syntax
    # adding a relation type here also requires defining the associated replace macro
    # e.g. adding RelationType.View in dbt-postgres requires that you define:
    # include/postgres/macros/relations/view/replace.sql::postgres__get_replace_view_sql()
    replaceable_relations: SerializableIterable = ()

    def _is_exactish_match(self, field: ComponentName, value: str) -> bool:
        if self.dbt_created and self.quote_policy.get_part(field) is False:
            return self.path.get_lowered_part(field) == value.lower()
        else:
            return self.path.get_part(field) == value

    @classmethod
    def _get_field_named(cls, field_name):
        for f, _ in cls._get_fields():
            if f.name == field_name:
                return f
        # this should be unreachable
        raise ValueError(f"BaseRelation has no {field_name} field!")

    def __eq__(self, other):
        if not isinstance(other, self.__class__):
            return False
        return self.to_dict(omit_none=True) == other.to_dict(omit_none=True)

    @classmethod
    def get_default_quote_policy(cls) -> Policy:
        return cls._get_field_named("quote_policy").default_factory()

    @classmethod
    def get_default_include_policy(cls) -> Policy:
        return cls._get_field_named("include_policy").default_factory()

    def get(self, key, default=None):
        """Override `.get` to return a metadata object so we don't break
        dbt_utils.
        """
        if key == "metadata":
            return {"type": self.__class__.__name__}
        return super().get(key, default)

    def matches(
        self,
        database: Optional[str] = None,
        schema: Optional[str] = None,
        identifier: Optional[str] = None,
    ) -> bool:
        search = filter_null_values(
            {
                ComponentName.Database: database,
                ComponentName.Schema: schema,
                ComponentName.Identifier: identifier,
            }
        )

        if not search:
            # nothing was passed in
            raise dbt.common.exceptions.DbtRuntimeError(
                "Tried to match relation, but no search path was passed!"
            )

        exact_match = True
        approximate_match = True

        for k, v in search.items():
            if not self._is_exactish_match(k, v):
                exact_match = False
            if str(self.path.get_lowered_part(k)).strip(self.quote_character) != v.lower().strip(
                self.quote_character
            ):
                approximate_match = False  # type: ignore[union-attr]

        if approximate_match and not exact_match:
            target = self.create(database=database, schema=schema, identifier=identifier)
            raise ApproximateMatchError(target, self)

        return exact_match

    def replace_path(self, **kwargs):
        return self.replace(path=self.path.replace(**kwargs))

    def quote(
        self: Self,
        database: Optional[bool] = None,
        schema: Optional[bool] = None,
        identifier: Optional[bool] = None,
    ) -> Self:
        policy = filter_null_values(
            {
                ComponentName.Database: database,
                ComponentName.Schema: schema,
                ComponentName.Identifier: identifier,
            }
        )

        new_quote_policy = self.quote_policy.replace_dict(policy)
        return self.replace(quote_policy=new_quote_policy)

    def include(
        self: Self,
        database: Optional[bool] = None,
        schema: Optional[bool] = None,
        identifier: Optional[bool] = None,
    ) -> Self:
        policy = filter_null_values(
            {
                ComponentName.Database: database,
                ComponentName.Schema: schema,
                ComponentName.Identifier: identifier,
            }
        )

        new_include_policy = self.include_policy.replace_dict(policy)
        return self.replace(include_policy=new_include_policy)

    def information_schema(self, view_name=None) -> "InformationSchema":
        # some of our data comes from jinja, where things can be `Undefined`.
        if not isinstance(view_name, str):
            view_name = None

        # Kick the user-supplied schema out of the information schema relation
        # Instead address this as <database>.information_schema by default
        info_schema = InformationSchema.from_relation(self, view_name)
        return info_schema.incorporate(path={"schema": None})

    def information_schema_only(self) -> "InformationSchema":
        return self.information_schema()

    def without_identifier(self) -> "BaseRelation":
        """Return a form of this relation that only has the database and schema
        set to included. To get the appropriately-quoted form the schema out of
        the result (for use as part of a query), use `.render()`. To get the
        raw database or schema name, use `.database` or `.schema`.

        The hash of the returned object is the result of render().
        """
        return self.include(identifier=False).replace_path(identifier=None)

    def _render_iterator(self) -> Iterator[Tuple[Optional[ComponentName], Optional[str]]]:
        for key in ComponentName:
            path_part: Optional[str] = None
            if self.include_policy.get_part(key):
                path_part = self.path.get_part(key)
                if path_part is not None and self.quote_policy.get_part(key):
                    path_part = self.quoted(path_part)
            yield key, path_part

    def render(self) -> str:
        # if there is nothing set, this will return the empty string.
        return ".".join(part for _, part in self._render_iterator() if part is not None)

    def render_limited(self) -> str:
        rendered = self.render()
        if self.limit is None:
            return rendered
        elif self.limit == 0:
            return f"(select * from {rendered} where false limit 0) _dbt_limit_subq"
        else:
            return f"(select * from {rendered} limit {self.limit}) _dbt_limit_subq"

    def quoted(self, identifier):
        return "{quote_char}{identifier}{quote_char}".format(
            quote_char=self.quote_character,
            identifier=identifier,
        )

    @staticmethod
    def add_ephemeral_prefix(name: str):
        return f"__dbt__cte__{name}"

    @classmethod
    def create_ephemeral_from(
        cls: Type[Self],
        relation_config: RelationConfig,
        limit: Optional[int],
    ) -> Self:
        # Note that ephemeral models are based on the name.
        identifier = cls.add_ephemeral_prefix(relation_config.name)
<<<<<<< HEAD
        return cls.create(type=cls.CTE, identifier=identifier, limit=limit).quote(identifier=False)
=======
        return cls.create(
            type=cls.CTE,
            identifier=identifier,
            limit=limit,
        ).quote(identifier=False)
>>>>>>> 2811ccd4

    @classmethod
    def create_from(
        cls: Type[Self],
        quoting: HasQuoting,
        relation_config: RelationConfig,
        **kwargs: Any,
    ) -> Self:
        quote_policy = kwargs.pop("quote_policy", {})

        config_quoting = relation_config.quoting_dict
        config_quoting.pop("column", None)
        # precedence: kwargs quoting > relation config quoting > base quoting > default quoting
        quote_policy = deep_merge(
            cls.get_default_quote_policy().to_dict(omit_none=True),
            quoting.quoting,
            config_quoting,
            quote_policy,
        )

        return cls.create(
            database=relation_config.database,
            schema=relation_config.schema,
            identifier=relation_config.identifier,
            quote_policy=quote_policy,
            **kwargs,
        )

    @classmethod
    def create(
        cls: Type[Self],
        database: Optional[str] = None,
        schema: Optional[str] = None,
        identifier: Optional[str] = None,
        type: Optional[RelationType] = None,
        **kwargs,
    ) -> Self:
        kwargs.update(
            {
                "path": {
                    "database": database,
                    "schema": schema,
                    "identifier": identifier,
                },
                "type": type,
            }
        )
        return cls.from_dict(kwargs)

    @property
    def can_be_renamed(self) -> bool:
        return self.type in self.renameable_relations

    @property
    def can_be_replaced(self) -> bool:
        return self.type in self.replaceable_relations

    def __repr__(self) -> str:
        return "<{} {}>".format(self.__class__.__name__, self.render())

    def __hash__(self) -> int:
        return hash(self.render())

    def __str__(self) -> str:
        return self.render() if self.limit is None else self.render_limited()

    @property
    def database(self) -> Optional[str]:
        return self.path.database

    @property
    def schema(self) -> Optional[str]:
        return self.path.schema

    @property
    def identifier(self) -> Optional[str]:
        return self.path.identifier

    @property
    def table(self) -> Optional[str]:
        return self.path.identifier

    # Here for compatibility with old Relation interface
    @property
    def name(self) -> Optional[str]:
        return self.identifier

    @property
    def is_table(self) -> bool:
        return self.type == RelationType.Table

    @property
    def is_cte(self) -> bool:
        return self.type == RelationType.CTE

    @property
    def is_view(self) -> bool:
        return self.type == RelationType.View

    @property
    def is_materialized_view(self) -> bool:
        return self.type == RelationType.MaterializedView

    @classproperty
    def Table(cls) -> str:
        return str(RelationType.Table)

    @classproperty
    def CTE(cls) -> str:
        return str(RelationType.CTE)

    @classproperty
    def View(cls) -> str:
        return str(RelationType.View)

    @classproperty
    def External(cls) -> str:
        return str(RelationType.External)

    @classproperty
    def MaterializedView(cls) -> str:
        return str(RelationType.MaterializedView)

    @classproperty
    def get_relation_type(cls) -> Type[RelationType]:
        return RelationType


Info = TypeVar("Info", bound="InformationSchema")


@dataclass(frozen=True, eq=False, repr=False)
class InformationSchema(BaseRelation):
    information_schema_view: Optional[str] = None

    def __post_init__(self):
        if not isinstance(self.information_schema_view, (type(None), str)):
            raise dbt.common.exceptions.CompilationError(
                "Got an invalid name: {}".format(self.information_schema_view)
            )

    @classmethod
    def get_path(cls, relation: BaseRelation, information_schema_view: Optional[str]) -> Path:
        return Path(
            database=relation.database,
            schema=relation.schema,
            identifier="INFORMATION_SCHEMA",
        )

    @classmethod
    def get_include_policy(
        cls,
        relation,
        information_schema_view: Optional[str],
    ) -> Policy:
        return relation.include_policy.replace(
            database=relation.database is not None,
            schema=False,
            identifier=True,
        )

    @classmethod
    def get_quote_policy(
        cls,
        relation,
        information_schema_view: Optional[str],
    ) -> Policy:
        return relation.quote_policy.replace(
            identifier=False,
        )

    @classmethod
    def from_relation(
        cls: Type[Info],
        relation: BaseRelation,
        information_schema_view: Optional[str],
    ) -> Info:
        include_policy = cls.get_include_policy(relation, information_schema_view)
        quote_policy = cls.get_quote_policy(relation, information_schema_view)
        path = cls.get_path(relation, information_schema_view)
        return cls(
            type=RelationType.View,
            path=path,
            include_policy=include_policy,
            quote_policy=quote_policy,
            information_schema_view=information_schema_view,
        )

    def _render_iterator(self):
        for k, v in super()._render_iterator():
            yield k, v
        yield None, self.information_schema_view


class SchemaSearchMap(Dict[InformationSchema, Set[Optional[str]]]):
    """A utility class to keep track of what information_schema tables to
    search for what schemas. The schema values are all lowercased to avoid
    duplication.
    """

    def add(self, relation: BaseRelation):
        key = relation.information_schema_only()
        if key not in self:
            self[key] = set()
        schema: Optional[str] = None
        if relation.schema is not None:
            schema = relation.schema.lower()
        self[key].add(schema)

    def search(self) -> Iterator[Tuple[InformationSchema, Optional[str]]]:
        for information_schema, schemas in self.items():
            for schema in schemas:
                yield information_schema, schema

    def flatten(self, allow_multiple_databases: bool = False) -> "SchemaSearchMap":
        new = self.__class__()

        # make sure we don't have multiple databases if allow_multiple_databases is set to False
        if not allow_multiple_databases:
            seen = {r.database.lower() for r in self if r.database}
            if len(seen) > 1:
                raise MultipleDatabasesNotAllowedError(seen)

        for information_schema_name, schema in self.search():
            path = {"database": information_schema_name.database, "schema": schema}
            new.add(
                information_schema_name.incorporate(
                    path=path,
                    quote_policy={"database": False},
                    include_policy={"database": False},
                )
            )

        return new<|MERGE_RESOLUTION|>--- conflicted
+++ resolved
@@ -218,15 +218,11 @@
     ) -> Self:
         # Note that ephemeral models are based on the name.
         identifier = cls.add_ephemeral_prefix(relation_config.name)
-<<<<<<< HEAD
-        return cls.create(type=cls.CTE, identifier=identifier, limit=limit).quote(identifier=False)
-=======
         return cls.create(
             type=cls.CTE,
             identifier=identifier,
             limit=limit,
         ).quote(identifier=False)
->>>>>>> 2811ccd4
 
     @classmethod
     def create_from(
