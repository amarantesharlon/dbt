from dbt.api import APIObject
from dbt.utils import filter_null_values
from dbt.node_types import NodeType

import dbt.exceptions


class BaseRelation(APIObject):

    Table = "table"
    View = "view"
    CTE = "cte"
    MaterializedView = "materializedview"
<<<<<<< HEAD
=======
    ExternalTable = "externaltable"
>>>>>>> cdc21fbf

    RelationTypes = [
        Table,
        View,
        CTE,
<<<<<<< HEAD
        MaterializedView
=======
        MaterializedView,
        ExternalTable
>>>>>>> cdc21fbf
    ]

    DEFAULTS = {
        'metadata': {
            'type': 'BaseRelation'
        },
        'quote_character': '"',
        'quote_policy': {
            'database': True,
            'schema': True,
            'identifier': True,
        },
        'include_policy': {
            'database': True,
            'schema': True,
            'identifier': True,
        },
        'dbt_created': False,
    }

    PATH_SCHEMA = {
        'type': 'object',
        'properties': {
            'database': {'type': ['string', 'null']},
            'schema': {'type': ['string', 'null']},
            'identifier': {'type': ['string', 'null']},
        },
        'required': ['database', 'schema', 'identifier'],
    }

    POLICY_SCHEMA = {
        'type': 'object',
        'properties': {
            'database': {'type': 'boolean'},
            'schema': {'type': 'boolean'},
            'identifier': {'type': 'boolean'},
        },
        'required': ['database', 'schema', 'identifier'],
    }

    SCHEMA = {
        'type': 'object',
        'properties': {
            'metadata': {
                'type': 'object',
                'properties': {
                    'type': {
                        'type': 'string',
                        'const': 'BaseRelation',
                    },
                },
            },
            'type': {
                'enum': RelationTypes + [None],
            },
            'path': PATH_SCHEMA,
            'include_policy': POLICY_SCHEMA,
            'quote_policy': POLICY_SCHEMA,
            'quote_character': {'type': 'string'},
            'dbt_created': {'type': 'boolean'},
        },
        'required': ['metadata', 'type', 'path', 'include_policy',
                     'quote_policy', 'quote_character', 'dbt_created']
    }

    PATH_ELEMENTS = ['database', 'schema', 'identifier']

    def _is_exactish_match(self, field, value):
        if self.dbt_created and self.quote_policy.get(field) is False:
            return self.get_path_part(field).lower() == value.lower()
        else:
            return self.get_path_part(field) == value

    def matches(self, database=None, schema=None, identifier=None):
        search = filter_null_values({
            'database': database,
            'schema': schema,
            'identifier': identifier
        })

        if not search:
            # nothing was passed in
            raise dbt.exceptions.RuntimeException(
                "Tried to match relation, but no search path was passed!")

        exact_match = True
        approximate_match = True

        for k, v in search.items():
            if not self._is_exactish_match(k, v):
                exact_match = False

            if self.get_path_part(k).lower() != v.lower():
                approximate_match = False

        if approximate_match and not exact_match:
            target = self.create(
                database=database, schema=schema, identifier=identifier
            )
            dbt.exceptions.approximate_relation_match(target, self)

        return exact_match

    def get_path_part(self, part):
        return self.path.get(part)

    def should_quote(self, part):
        return self.quote_policy.get(part)

    def should_include(self, part):
        return self.include_policy.get(part)

    def quote(self, database=None, schema=None, identifier=None):
        policy = filter_null_values({
            'database': database,
            'schema': schema,
            'identifier': identifier
        })

        return self.incorporate(quote_policy=policy)

    def include(self, database=None, schema=None, identifier=None):
        policy = filter_null_values({
            'database': database,
            'schema': schema,
            'identifier': identifier
        })

        return self.incorporate(include_policy=policy)

    def information_schema(self, identifier=None):
        include_db = self.database is not None
        include_policy = filter_null_values({
            'database': include_db,
            'schema': True,
            'identifier': identifier is not None
        })
        quote_policy = filter_null_values({
            'database': self.quote_policy['database'],
            'schema': False,
            'identifier': False,
        })

        path_update = {
            'schema': 'information_schema',
            'identifier': identifier
        }

        return self.incorporate(
            quote_policy=quote_policy,
            include_policy=include_policy,
            path=path_update,
            table_name=identifier)

    def information_schema_only(self):
        return self.information_schema()

    def information_schema_table(self, identifier):
        return self.information_schema(identifier)

    def render(self, use_table_name=True):
        parts = []

        for k in self.PATH_ELEMENTS:
            if self.should_include(k):
                path_part = self.get_path_part(k)

                if path_part is None:
                    continue
                elif k == 'identifier':
                    if use_table_name:
                        path_part = self.table
                    else:
                        path_part = self.identifier

                parts.append(
                    self.quote_if(
                        path_part,
                        self.should_quote(k)))

        if len(parts) == 0:
            raise dbt.exceptions.RuntimeException(
                "No path parts are included! Nothing to render.")

        return '.'.join(parts)

    def quote_if(self, identifier, should_quote):
        if should_quote:
            return self.quoted(identifier)

        return identifier

    def quoted(self, identifier):
        return '{quote_char}{identifier}{quote_char}'.format(
            quote_char=self.quote_character,
            identifier=identifier)

    @classmethod
    def create_from_source(cls, source, **kwargs):
        quote_policy = dbt.utils.deep_merge(
            cls.DEFAULTS['quote_policy'],
            source.quoting,
            kwargs.get('quote_policy', {})
        )
        return cls.create(
            database=source.database,
            schema=source.schema,
            identifier=source.identifier,
            quote_policy=quote_policy,
            **kwargs
        )

    @classmethod
    def create_from_node(cls, config, node, table_name=None, quote_policy=None,
                         **kwargs):
        if quote_policy is None:
            quote_policy = {}

        quote_policy = dbt.utils.merge(config.quoting, quote_policy)

        return cls.create(
            database=node.get('database'),
            schema=node.get('schema'),
            identifier=node.get('alias'),
            table_name=table_name,
            quote_policy=quote_policy,
            **kwargs)

    @classmethod
    def create_from(cls, config, node, **kwargs):
        if node.resource_type == NodeType.Source:
            return cls.create_from_source(node, **kwargs)
        else:
            return cls.create_from_node(config, node, **kwargs)

    @classmethod
    def create(cls, database=None, schema=None,
               identifier=None, table_name=None,
               type=None, **kwargs):
        if table_name is None:
            table_name = identifier

        return cls(type=type,
                   path={
                       'database': database,
                       'schema': schema,
                       'identifier': identifier
                   },
                   table_name=table_name,
                   **kwargs)

    def __repr__(self):
        return "<{} {}>".format(self.__class__.__name__, self.render())

    def __hash__(self):
        return hash(self.render())

    def __str__(self):
        return self.render()

    @property
    def path(self):
        return self.get('path', {})

    @property
    def database(self):
        return self.path.get('database')

    @property
    def schema(self):
        return self.path.get('schema')

    @property
    def identifier(self):
        return self.path.get('identifier')

    # Here for compatibility with old Relation interface
    @property
    def name(self):
        return self.identifier

    # Here for compatibility with old Relation interface
    @property
    def table(self):
        return self.table_name

    @property
    def is_table(self):
        return self.type == self.Table

    @property
    def is_cte(self):
        return self.type == self.CTE

    @property
    def is_view(self):
        return self.type == self.View


class Column(object):
    TYPE_LABELS = {
        'STRING': 'TEXT',
        'TIMESTAMP': 'TIMESTAMP',
        'FLOAT': 'FLOAT',
        'INTEGER': 'INT'
    }

    def __init__(self, column, dtype, char_size=None, numeric_precision=None,
                 numeric_scale=None):
        self.column = column
        self.dtype = dtype
        self.char_size = char_size
        self.numeric_precision = numeric_precision
        self.numeric_scale = numeric_scale

    @classmethod
    def translate_type(cls, dtype):
        return cls.TYPE_LABELS.get(dtype.upper(), dtype)

    @classmethod
    def create(cls, name, label_or_dtype):
        column_type = cls.translate_type(label_or_dtype)
        return cls(name, column_type)

    @property
    def name(self):
        return self.column

    @property
    def quoted(self):
        return '"{}"'.format(self.column)

    @property
    def data_type(self):
        if self.is_string():
            return Column.string_type(self.string_size())
        elif self.is_numeric():
            return Column.numeric_type(self.dtype, self.numeric_precision,
                                       self.numeric_scale)
        else:
            return self.dtype

    def is_string(self):
        return self.dtype.lower() in ['text', 'character varying', 'character',
                                      'varchar']

    def is_numeric(self):
        return self.dtype.lower() in ['numeric', 'number']

    def string_size(self):
        if not self.is_string():
            raise RuntimeError("Called string_size() on non-string field!")

        if self.dtype == 'text' or self.char_size is None:
            # char_size should never be None. Handle it reasonably just in case
            return 256
        else:
            return int(self.char_size)

    def can_expand_to(self, other_column):
        """returns True if this column can be expanded to the size of the
        other column"""
        if not self.is_string() or not other_column.is_string():
            return False

        return other_column.string_size() > self.string_size()

    def literal(self, value):
        return "{}::{}".format(value, self.data_type)

    @classmethod
    def string_type(cls, size):
        return "character varying({})".format(size)

    @classmethod
    def numeric_type(cls, dtype, precision, scale):
        # This could be decimal(...), numeric(...), number(...)
        # Just use whatever was fed in here -- don't try to get too clever
        if precision is None or scale is None:
            return dtype
        else:
            return "{}({},{})".format(dtype, precision, scale)

    def __repr__(self):
        return "<Column {} ({})>".format(self.name, self.data_type)<|MERGE_RESOLUTION|>--- conflicted
+++ resolved
@@ -11,21 +11,14 @@
     View = "view"
     CTE = "cte"
     MaterializedView = "materializedview"
-<<<<<<< HEAD
-=======
     ExternalTable = "externaltable"
->>>>>>> cdc21fbf
 
     RelationTypes = [
         Table,
         View,
         CTE,
-<<<<<<< HEAD
-        MaterializedView
-=======
         MaterializedView,
         ExternalTable
->>>>>>> cdc21fbf
     ]
 
     DEFAULTS = {
