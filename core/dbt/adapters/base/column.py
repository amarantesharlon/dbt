--- conflicted
+++ resolved
@@ -41,12 +41,8 @@
         if self.is_string():
             return self.string_type(self.string_size())
         elif self.is_numeric():
-<<<<<<< HEAD
             return self.numeric_type(self.dtype, self.numeric_precision,
                                      self.numeric_scale)
-=======
-            return Column.numeric_type(self.dtype, self.numeric_precision, self.numeric_scale)
->>>>>>> c1120504
         else:
             return self.dtype
 
