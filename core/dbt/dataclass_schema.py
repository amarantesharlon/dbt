--- conflicted
+++ resolved
@@ -73,13 +73,9 @@
     # performing the conversion to a dict
     @classmethod
     def __pre_deserialize__(cls, data):
-<<<<<<< HEAD
-        if cls._hyphenated:
-=======
         # `data` might not be a dict, e.g. for `query_comment`, which accepts
         # a dict or a string; only snake-case for dict values.
         if cls._hyphenated and isinstance(data, dict):
->>>>>>> 749f8739
             new_dict = {}
             for key in data:
                 if '-' in key:
