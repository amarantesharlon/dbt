--- conflicted
+++ resolved
@@ -63,7 +63,6 @@
     _event = "ConfigDataPathDeprecation"
 
 
-<<<<<<< HEAD
 class ConfigLogPathDeprecation(DBTDeprecation):
     _name = "project-config-log-path"
     _event = "ConfigLogPathDeprecation"
@@ -82,11 +81,11 @@
     dep = AdapterDeprecationWarning()
     deprecations_list.append(dep)
     deprecations[dep.name] = dep
-=======
+
+
 class MetricAttributesRenamed(DBTDeprecation):
     _name = "metric-attr-renamed"
     _event = "MetricAttributesRenamed"
->>>>>>> 77632122
 
 
 class ExposureNameDeprecation(DBTDeprecation):
@@ -94,7 +93,6 @@
     _event = "ExposureNameDeprecation"
 
 
-<<<<<<< HEAD
 class CollectFreshnessReturnSignature(DBTDeprecation):
     _name = "collect-freshness-return-signature"
     _event = "CollectFreshnessReturnSignature"
@@ -103,16 +101,6 @@
 class TestsConfigDeprecation(DBTDeprecation):
     _name = "project-test-config"
     _event = "TestsConfigDeprecation"
-=======
-class ConfigLogPathDeprecation(DBTDeprecation):
-    _name = "project-config-log-path"
-    _event = "ConfigLogPathDeprecation"
-
-
-class ConfigTargetPathDeprecation(DBTDeprecation):
-    _name = "project-config-target-path"
-    _event = "ConfigTargetPathDeprecation"
->>>>>>> 77632122
 
 
 def renamed_env_var(old_name: str, new_name: str):
@@ -151,11 +139,8 @@
     ExposureNameDeprecation(),
     ConfigLogPathDeprecation(),
     ConfigTargetPathDeprecation(),
-<<<<<<< HEAD
     TestsConfigDeprecation(),
     CollectFreshnessReturnSignature(),
-=======
->>>>>>> 77632122
 ]
 
 deprecations: Dict[str, DBTDeprecation] = {d.name: d for d in deprecations_list}
