import json
import os

from dbt.adapters.factory import get_adapter
from dbt.node_types import NodeType
from dbt.include.global_project import PACKAGES
from dbt.include.global_project import PROJECT_NAME as GLOBAL_PROJECT_NAME

import dbt.clients.jinja
import dbt.clients.agate_helper
import dbt.exceptions
import dbt.flags
import dbt.tracking
import dbt.writer
import dbt.utils

from dbt.logger import GLOBAL_LOGGER as logger  # noqa


# These modules are added to the context. Consider alternative
# approaches which will extend well to potentially many modules
import pytz
import datetime


class RelationProxy:
    def __init__(self, adapter):
        self.quoting_config = adapter.config.quoting
        self.relation_type = adapter.Relation

    def __getattr__(self, key):
        return getattr(self.relation_type, key)

    def create_from_source(self, *args, **kwargs):
        # bypass our create when creating from source so as not to mess up
        # the source quoting
        return self.relation_type.create_from_source(*args, **kwargs)

    def create(self, *args, **kwargs):
        kwargs['quote_policy'] = dbt.utils.merge(
            self.quoting_config,
            kwargs.pop('quote_policy', {})
        )
        return self.relation_type.create(*args, **kwargs)


class BaseDatabaseWrapper:
    """
    Wrapper for runtime database interaction. Applies the runtime quote policy
    via a relation proxy.
    """
    def __init__(self, adapter):
        self.adapter = adapter
        self.Relation = RelationProxy(adapter)

    def __getattr__(self, name):
        raise NotImplementedError('subclasses need to implement this')

    @property
    def config(self):
        return self.adapter.config

    def type(self):
        return self.adapter.type()

    def commit(self):
        return self.adapter.commit_if_has_connection()


class BaseResolver:
    def __init__(self, db_wrapper, model, config, manifest):
        self.db_wrapper = db_wrapper
        self.model = model
        self.config = config
        self.manifest = manifest

    @property
    def current_project(self):
        return self.config.project_name

    @property
    def Relation(self):
        return self.db_wrapper.Relation


def _add_macro_map(context, package_name, macro_map):
    """Update an existing context in-place, adding the given macro map to the
    appropriate package namespace. Adapter packages get inserted into the
    global namespace.
    """
    key = package_name
    if package_name in PACKAGES:
        key = GLOBAL_PROJECT_NAME
    if key not in context:
        context[key] = {}

    context[key].update(macro_map)


def _add_macros(context, model, manifest):
    macros_to_add = {'global': [], 'local': []}

    for unique_id, macro in manifest.macros.items():
        if macro.resource_type != NodeType.Macro:
            continue
        package_name = macro.package_name

        macro_map = {
            macro.name: macro.generator(context)
        }

        # adapter packages are part of the global project space
        _add_macro_map(context, package_name, macro_map)

        if package_name == model.package_name:
            macros_to_add['local'].append(macro_map)
        elif package_name in PACKAGES:
            macros_to_add['global'].append(macro_map)

    # Load global macros before local macros -- local takes precedence
    unprefixed_macros = macros_to_add['global'] + macros_to_add['local']
    for macro_map in unprefixed_macros:
        context.update(macro_map)

    return context


def _add_tracking(context):
    if dbt.tracking.active_user is not None:
        context = dbt.utils.merge(context, {
            "run_started_at": dbt.tracking.active_user.run_started_at,
            "invocation_id": dbt.tracking.active_user.invocation_id,
        })
    else:
        context = dbt.utils.merge(context, {
            "run_started_at": None,
            "invocation_id": None
        })

    return context


def _add_validation(context):
    def validate_any(*args):
        def inner(value):
            for arg in args:
                if isinstance(arg, type) and isinstance(value, arg):
                    return
                elif value == arg:
                    return
            raise dbt.exceptions.ValidationException(
                'Expected value "{}" to be one of {}'
                .format(value, ','.join(map(str, args))))
        return inner

    validation_utils = dbt.utils.AttrDict({
        'any': validate_any,
    })

    return dbt.utils.merge(
        context,
        {'validation': validation_utils})


def env_var(var, default=None):
    if var in os.environ:
        return os.environ[var]
    elif default is not None:
        return default
    else:
        msg = "Env var required but not provided: '{}'".format(var)
        dbt.clients.jinja.undefined_error(msg)


def _store_result(sql_results):
    def call(name, status, agate_table=None):
        if agate_table is None:
            agate_table = dbt.clients.agate_helper.empty_table()

        sql_results[name] = dbt.utils.AttrDict({
            'status': status,
            'data': dbt.clients.agate_helper.as_matrix(agate_table),
            'table': agate_table
        })
        return ''

    return call


def _load_result(sql_results):
    def call(name):
        return sql_results.get(name)

    return call


def _debug_here():
    import sys
    import ipdb
    frame = sys._getframe(3)
    ipdb.set_trace(frame)


def _add_sql_handlers(context):
    sql_results = {}
    return dbt.utils.merge(context, {
        '_sql_results': sql_results,
        'store_result': _store_result(sql_results),
        'load_result': _load_result(sql_results),
    })


def log(msg, info=False):
    if info:
        logger.info(msg)
    else:
        logger.debug(msg)
    return ''


class Var:
    UndefinedVarError = "Required var '{}' not found in config:\nVars "\
                        "supplied to {} = {}"
    _VAR_NOTSET = object()

    def __init__(self, model, context, overrides):
        self.model = model
        self.context = context

        # These are hard-overrides (eg. CLI vars) that should take
        # precedence over context-based var definitions
        self.overrides = overrides

        if model is None:
            # during config parsing we have no model and no local vars
            self.model_name = '<Configuration>'
            local_vars = {}
        else:
            self.model_name = model.name
            local_vars = model.local_vars()

        self.local_vars = dbt.utils.merge(local_vars, overrides)

    def pretty_dict(self, data):
        return json.dumps(data, sort_keys=True, indent=4)

    def get_missing_var(self, var_name):
        pretty_vars = self.pretty_dict(self.local_vars)
        msg = self.UndefinedVarError.format(
            var_name, self.model_name, pretty_vars
        )
        dbt.exceptions.raise_compiler_error(msg, self.model)

    def assert_var_defined(self, var_name, default):
        if var_name not in self.local_vars and default is self._VAR_NOTSET:
            return self.get_missing_var(var_name)

    def get_rendered_var(self, var_name):
        raw = self.local_vars[var_name]
        # if bool/int/float/etc are passed in, don't compile anything
        if not isinstance(raw, str):
            return raw

        return dbt.clients.jinja.get_rendered(raw, self.context)

    def __call__(self, var_name, default=_VAR_NOTSET):
        if var_name in self.local_vars:
            return self.get_rendered_var(var_name)
        elif default is not self._VAR_NOTSET:
            return default
        else:
            return self.get_missing_var(var_name)


def write(node, target_path, subdirectory):
    def fn(payload):
        node.build_path = dbt.writer.write_node(
            node, target_path, subdirectory, payload)
        return ''

    return fn


def render(context, node):
    def fn(string):
        return dbt.clients.jinja.get_rendered(string, context, node)

    return fn


def fromjson(string, default=None):
    try:
        return json.loads(string)
    except ValueError:
        return default


def tojson(value, default=None):
    try:
        return json.dumps(value)
    except ValueError:
        return default


def try_or_compiler_error(model):
    def impl(message_if_exception, func, *args, **kwargs):
        try:
            return func(*args, **kwargs)
        except Exception:
            dbt.exceptions.raise_compiler_error(message_if_exception, model)
    return impl


def _return(value):
    raise dbt.exceptions.MacroReturn(value)


def get_this_relation(db_wrapper, config, model):
    return db_wrapper.Relation.create_from_node(config, model)


def get_pytz_module_context():
    context_exports = pytz.__all__

    return {
        name: getattr(pytz, name) for name in context_exports
    }


def get_datetime_module_context():
    context_exports = [
        'date',
        'datetime',
        'time',
        'timedelta',
        'tzinfo'
    ]

    return {
        name: getattr(datetime, name) for name in context_exports
    }


def get_context_modules():
    return {
        'pytz': get_pytz_module_context(),
        'datetime': get_datetime_module_context(),
    }


def generate_config_context(cli_vars):
    context = {
        'env_var': env_var,
        'modules': get_context_modules(),
    }
    context['var'] = Var(None, context, cli_vars)
    return _add_tracking(context)


def _build_load_agate_table(model):
    def load_agate_table():
        path = model.original_file_path
        try:
            table = dbt.clients.agate_helper.from_csv(path)
        except ValueError as e:
            dbt.exceptions.raise_compiler_error(str(e))
        table.original_abspath = os.path.abspath(path)
        return table
    return load_agate_table


def generate_base(model, model_dict, config, manifest, source_config,
                  provider, adapter=None):
    """Generate the common aspects of the config dict."""
    if provider is None:
        raise dbt.exceptions.InternalException(
            "Invalid provider given to context: {}".format(provider))

    target_name = config.target_name
    target = config.to_profile_info()
    del target['credentials']
    target.update(config.credentials.to_dict(with_aliases=True))
    target['type'] = config.credentials.type
    target.pop('pass', None)
    target.pop('password', None)
    target['name'] = target_name

    adapter = get_adapter(config)

    context = {'env': target}

    pre_hooks = None
    post_hooks = None

    db_wrapper = provider.DatabaseWrapper(adapter)

    context = dbt.utils.merge(context, {
        "adapter": db_wrapper,
        "api": {
            "Relation": db_wrapper.Relation,
            "Column": adapter.Column,
        },
        "column": adapter.Column,
        "config": provider.Config(model, source_config),
        "database": config.credentials.database,
        "env_var": env_var,
        "exceptions": dbt.exceptions.wrapped_exports(model),
        "execute": provider.execute,
        "flags": dbt.flags,
<<<<<<< HEAD
        "load_agate_table": _build_load_agate_table(model),
        "graph": manifest.to_flat_graph(),
=======
        "graph": manifest.flat_graph,
>>>>>>> 017f4175
        "log": log,
        "model": model_dict,
        "modules": get_context_modules(),
        "post_hooks": post_hooks,
        "pre_hooks": pre_hooks,
        "ref": provider.ref(db_wrapper, model, config, manifest),
        "return": _return,
        "schema": config.credentials.schema,
        "sql": None,
        "sql_now": adapter.date_function(),
        "source": provider.source(db_wrapper, model, config, manifest),
        "fromjson": fromjson,
        "tojson": tojson,
        "target": target,
        "try_or_compiler_error": try_or_compiler_error(model)
    })
    if os.environ.get('DBT_MACRO_DEBUGGING'):
        context['debug'] = _debug_here

    return context


def modify_generated_context(context, model, config, manifest, provider):
    cli_var_overrides = config.cli_vars

    context = _add_tracking(context)
    context = _add_validation(context)
    context = _add_sql_handlers(context)

    # we make a copy of the context for each of these ^^

    context = _add_macros(context, model, manifest)

    context["write"] = write(model, config.target_path, 'run')
    context["render"] = render(context, model)
    context["var"] = provider.Var(model, context=context,
                                  overrides=cli_var_overrides)
    context['context'] = context

    return context


def generate_execute_macro(model, config, manifest, provider):
    """Internally, macros can be executed like nodes, with some restrictions:

     - they don't have have all values available that nodes do:
        - 'this', 'pre_hooks', 'post_hooks', and 'sql' are missing
        - 'schema' does not use any 'model' information
     - they can't be configured with config() directives
    """
    model_dict = model.to_dict()
    context = generate_base(model, model_dict, config, manifest, None,
                            provider)

    return modify_generated_context(context, model, config, manifest, provider)


def generate_model(model, config, manifest, source_config, provider):
    model_dict = model.to_dict()
    context = generate_base(model, model_dict, config, manifest,
                            source_config, provider)
    # operations (hooks) don't get a 'this'
    if model.resource_type != NodeType.Operation:
        this = get_this_relation(context['adapter'], config, model)
        context['this'] = this
    # overwrite schema/database if we have them, and hooks + sql
    # the hooks should come in as dicts, at least for the `run_hooks` macro
    # TODO: do we have to preserve this as backwards a compatibility thing?
    context.update({
        'schema': getattr(model, 'schema', context['schema']),
        'database': getattr(model, 'database', context['database']),
        'pre_hooks': [h.to_dict() for h in model.config.pre_hook],
        'post_hooks': [h.to_dict() for h in model.config.post_hook],
        'sql': getattr(model, 'injected_sql', None),
    })

    return modify_generated_context(context, model, config, manifest, provider)


def generate(model, config, manifest, source_config=None, provider=None):
    """
    Not meant to be called directly. Call with either:
        dbt.context.parser.generate
    or
        dbt.context.runtime.generate
    """
    return generate_model(model, config, manifest, source_config, provider)<|MERGE_RESOLUTION|>--- conflicted
+++ resolved
@@ -407,12 +407,7 @@
         "exceptions": dbt.exceptions.wrapped_exports(model),
         "execute": provider.execute,
         "flags": dbt.flags,
-<<<<<<< HEAD
-        "load_agate_table": _build_load_agate_table(model),
-        "graph": manifest.to_flat_graph(),
-=======
         "graph": manifest.flat_graph,
->>>>>>> 017f4175
         "log": log,
         "model": model_dict,
         "modules": get_context_modules(),
