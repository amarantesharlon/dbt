import abc
import os
from typing import (
    Callable,
    Any,
    Dict,
    Optional,
    Union,
    List,
    TypeVar,
    Type,
    Iterable,
    Mapping,
)
from typing_extensions import Protocol

from dbt.adapters.base.column import Column
from dbt.adapters.factory import get_adapter, get_adapter_package_names, get_adapter_type_names
from dbt.common.clients import agate_helper
from dbt.clients.jinja import get_rendered, MacroGenerator, MacroStack
from dbt.config import RuntimeConfig, Project
from dbt.constants import SECRET_ENV_PREFIX, DEFAULT_ENV_PLACEHOLDER
from dbt.context.base import contextmember, contextproperty, Var
from dbt.context.configured import FQNLookup
from dbt.context.context_config import ContextConfig
from dbt.context.exceptions_jinja import wrapped_exports
from dbt.context.macro_resolver import MacroResolver, TestMacroNamespace
from dbt.context.macros import MacroNamespaceBuilder, MacroNamespace
from dbt.context.manifest import ManifestContext
from dbt.adapters.contracts.connection import AdapterResponse
from dbt.contracts.graph.manifest import Manifest, Disabled
from dbt.contracts.graph.nodes import (
    Macro,
    Exposure,
    SeedNode,
    SourceDefinition,
    Resource,
    ManifestNode,
    RefArgs,
    AccessType,
    SemanticModel,
)
from dbt.contracts.graph.metrics import MetricReference, ResolvedMetricReference
from dbt.contracts.graph.unparsed import NodeVersion
from dbt.common.events.functions import get_metadata_vars
from dbt.common.exceptions import DbtInternalError, DbtRuntimeError, DbtValidationError
from dbt.adapters.exceptions import MissingConfigError
from dbt.exceptions import (
    CompilationError,
    ConflictingConfigKeysError,
    SecretEnvVarLocationError,
    EnvVarMissingError,
    InlineModelConfigError,
    NumberSourceArgsError,
    PersistDocsValueTypeError,
    LoadAgateTableNotSeedError,
    LoadAgateTableValueError,
    MacroDispatchArgError,
    MacroResultAlreadyLoadedError,
    MetricArgsError,
    OperationsCannotRefEphemeralNodesError,
    PackageNotInDepsError,
    ParsingError,
    RefBadContextError,
    RefArgsError,
    TargetNotFoundError,
    DbtReferenceError,
)
from dbt.common.exceptions.macros import MacrosSourcesUnWriteableError
from dbt.config import IsFQNResource
from dbt.node_types import NodeType, ModelLanguage

from dbt.utils import MultiDict, args_to_dict
from dbt.common.utils import merge, AttrDict, cast_to_str
from dbt import selected_resources

import agate


_MISSING = object()


# base classes
class RelationProxy:
    def __init__(self, adapter):
        self._quoting_config = adapter.config.quoting
        self._relation_type = adapter.Relation

    def __getattr__(self, key):
        return getattr(self._relation_type, key)

    def create(self, *args, **kwargs):
        kwargs["quote_policy"] = merge(self._quoting_config, kwargs.pop("quote_policy", {}))
        return self._relation_type.create(*args, **kwargs)


class BaseDatabaseWrapper:
    """
    Wrapper for runtime database interaction. Applies the runtime quote policy
    via a relation proxy.
    """

    def __init__(self, adapter, namespace: MacroNamespace):
        self._adapter = adapter
        self.Relation = RelationProxy(adapter)
        self._namespace = namespace

    def __getattr__(self, name):
        raise NotImplementedError("subclasses need to implement this")

    @property
    def config(self):
        return self._adapter.config

    def type(self):
        return self._adapter.type()

    def commit(self):
        return self._adapter.commit_if_has_connection()

    def _get_adapter_macro_prefixes(self) -> List[str]:
        # order matters for dispatch:
        #  1. current adapter
        #  2. any parent adapters (dependencies)
        #  3. 'default'
        search_prefixes = get_adapter_type_names(self._adapter.type()) + ["default"]
        return search_prefixes

    def _get_search_packages(self, namespace: Optional[str] = None) -> List[Optional[str]]:
        search_packages: List[Optional[str]] = [None]

        if namespace is None:
            search_packages = [None]
        elif isinstance(namespace, str):
            macro_search_order = self._adapter.config.get_macro_search_order(namespace)
            if macro_search_order:
                search_packages = macro_search_order
            elif not macro_search_order and namespace in self._adapter.config.dependencies:
                search_packages = [self.config.project_name, namespace]
        else:
            raise CompilationError(
                f"In adapter.dispatch, got a {type(namespace)} macro_namespace argument "
                f'("{namespace}"), but macro_namespace should be None or a string.'
            )

        return search_packages

    def dispatch(
        self,
        macro_name: str,
        macro_namespace: Optional[str] = None,
        packages: Optional[List[str]] = None,  # eventually remove since it's fully deprecated
    ) -> MacroGenerator:
        search_packages: List[Optional[str]]

        if "." in macro_name:
            suggest_macro_namespace, suggest_macro_name = macro_name.split(".", 1)
            msg = (
                f'In adapter.dispatch, got a macro name of "{macro_name}", '
                f'but "." is not a valid macro name component. Did you mean '
                f'`adapter.dispatch("{suggest_macro_name}", '
                f'macro_namespace="{suggest_macro_namespace}")`?'
            )
            raise CompilationError(msg)

        if packages is not None:
            raise MacroDispatchArgError(macro_name)

        search_packages = self._get_search_packages(macro_namespace)

        attempts = []

        for package_name in search_packages:
            for prefix in self._get_adapter_macro_prefixes():
                search_name = f"{prefix}__{macro_name}"
                try:
                    # this uses the namespace from the context
                    macro = self._namespace.get_from_package(package_name, search_name)
                except CompilationError:
                    # Only raise CompilationError if macro is not found in
                    # any package
                    macro = None

                if package_name is None:
                    attempts.append(search_name)
                else:
                    attempts.append(f"{package_name}.{search_name}")

                if macro is not None:
                    return macro

        searched = ", ".join(repr(a) for a in attempts)
        msg = f"In dispatch: No macro named '{macro_name}' found within namespace: '{macro_namespace}'\n    Searched for: {searched}"
        raise CompilationError(msg)


class BaseResolver(metaclass=abc.ABCMeta):
    def __init__(self, db_wrapper, model, config, manifest):
        self.db_wrapper = db_wrapper
        self.model = model
        self.config = config
        self.manifest = manifest

    @property
    def current_project(self):
        return self.config.project_name

    @property
    def Relation(self):
        return self.db_wrapper.Relation

    @property
    def resolve_limit(self) -> Optional[int]:
        return 0 if getattr(self.config.args, "EMPTY", False) else None

    @abc.abstractmethod
    def __call__(self, *args: str) -> Union[str, RelationProxy, MetricReference]:
        pass


class BaseRefResolver(BaseResolver):
    @abc.abstractmethod
    def resolve(
        self, name: str, package: Optional[str] = None, version: Optional[NodeVersion] = None
    ) -> RelationProxy:
        ...

    def _repack_args(
        self, name: str, package: Optional[str], version: Optional[NodeVersion]
    ) -> RefArgs:
        return RefArgs(package=package, name=name, version=version)

    def validate_args(self, name: str, package: Optional[str], version: Optional[NodeVersion]):
        if not isinstance(name, str):
            raise CompilationError(
                f"The name argument to ref() must be a string, got {type(name)}"
            )

        if package is not None and not isinstance(package, str):
            raise CompilationError(
                f"The package argument to ref() must be a string or None, got {type(package)}"
            )

        if version is not None and not isinstance(version, (str, int, float)):
            raise CompilationError(
                f"The version argument to ref() must be a string, int, float, or None - got {type(version)}"
            )

    def __call__(self, *args: str, **kwargs) -> RelationProxy:
        name: str
        package: Optional[str] = None
        version: Optional[NodeVersion] = None

        if len(args) == 1:
            name = args[0]
        elif len(args) == 2:
            package, name = args
        else:
            raise RefArgsError(node=self.model, args=args)

        version = kwargs.get("version") or kwargs.get("v")
        self.validate_args(name, package, version)
        return self.resolve(name, package, version)


class BaseSourceResolver(BaseResolver):
    @abc.abstractmethod
    def resolve(self, source_name: str, table_name: str):
        pass

    def validate_args(self, source_name: str, table_name: str):
        if not isinstance(source_name, str):
            raise CompilationError(
                f"The source name (first) argument to source() must be a "
                f"string, got {type(source_name)}"
            )
        if not isinstance(table_name, str):
            raise CompilationError(
                f"The table name (second) argument to source() must be a "
                f"string, got {type(table_name)}"
            )

    def __call__(self, *args: str) -> RelationProxy:
        if len(args) != 2:
            raise NumberSourceArgsError(args, node=self.model)
        self.validate_args(args[0], args[1])
        return self.resolve(args[0], args[1])


class BaseMetricResolver(BaseResolver):
    @abc.abstractmethod
    def resolve(self, name: str, package: Optional[str] = None) -> MetricReference:
        ...

    def _repack_args(self, name: str, package: Optional[str]) -> List[str]:
        if package is None:
            return [name]
        else:
            return [package, name]

    def validate_args(self, name: str, package: Optional[str]):
        if not isinstance(name, str):
            raise CompilationError(
                f"The name argument to metric() must be a string, got {type(name)}"
            )

        if package is not None and not isinstance(package, str):
            raise CompilationError(
                f"The package argument to metric() must be a string or None, got {type(package)}"
            )

    def __call__(self, *args: str) -> MetricReference:
        name: str
        package: Optional[str] = None

        if len(args) == 1:
            name = args[0]
        elif len(args) == 2:
            package, name = args
        else:
            raise MetricArgsError(node=self.model, args=args)
        self.validate_args(name, package)
        return self.resolve(name, package)


class Config(Protocol):
    def __init__(self, model, context_config: Optional[ContextConfig]):
        ...


# Implementation of "config(..)" calls in models
class ParseConfigObject(Config):
    def __init__(self, model, context_config: Optional[ContextConfig]):
        self.model = model
        self.context_config = context_config

    def _transform_config(self, config):
        for oldkey in ("pre_hook", "post_hook"):
            if oldkey in config:
                newkey = oldkey.replace("_", "-")
                if newkey in config:
                    raise ConflictingConfigKeysError(oldkey, newkey, node=self.model)
                config[newkey] = config.pop(oldkey)
        return config

    def __call__(self, *args, **kwargs):
        if len(args) == 1 and len(kwargs) == 0:
            opts = args[0]
        elif len(args) == 0 and len(kwargs) > 0:
            opts = kwargs
        else:
            raise InlineModelConfigError(node=self.model)

        opts = self._transform_config(opts)

        # it's ok to have a parse context with no context config, but you must
        # not call it!
        if self.context_config is None:
            raise DbtRuntimeError("At parse time, did not receive a context config")
        self.context_config.add_config_call(opts)
        return ""

    def set(self, name, value):
        return self.__call__({name: value})

    def require(self, name, validator=None):
        return ""

    def get(self, name, default=None, validator=None):
        return ""

    def persist_relation_docs(self) -> bool:
        return False

    def persist_column_docs(self) -> bool:
        return False


class RuntimeConfigObject(Config):
    def __init__(self, model, context_config: Optional[ContextConfig] = None):
        self.model = model
        # we never use or get a config, only the parser cares

    def __call__(self, *args, **kwargs):
        return ""

    def set(self, name, value):
        return self.__call__({name: value})

    def _validate(self, validator, value):
        validator(value)

    def _lookup(self, name, default=_MISSING):
        # if this is a macro, there might be no `model.config`.
        if not hasattr(self.model, "config"):
            result = default
        else:
            result = self.model.config.get(name, default)
        if result is _MISSING:
            raise MissingConfigError(unique_id=self.model.unique_id, name=name)
        return result

    def require(self, name, validator=None):
        to_return = self._lookup(name)

        if validator is not None:
            self._validate(validator, to_return)

        return to_return

    def get(self, name, default=None, validator=None):
        to_return = self._lookup(name, default)

        if validator is not None and default is not None:
            self._validate(validator, to_return)

        return to_return

    def persist_relation_docs(self) -> bool:
        persist_docs = self.get("persist_docs", default={})
        if not isinstance(persist_docs, dict):
            raise PersistDocsValueTypeError(persist_docs)

        return persist_docs.get("relation", False)

    def persist_column_docs(self) -> bool:
        persist_docs = self.get("persist_docs", default={})
        if not isinstance(persist_docs, dict):
            raise PersistDocsValueTypeError(persist_docs)

        return persist_docs.get("columns", False)


# `adapter` implementations
class ParseDatabaseWrapper(BaseDatabaseWrapper):
    """The parser subclass of the database wrapper applies any explicit
    parse-time overrides.
    """

    def __getattr__(self, name):
        override = name in self._adapter._available_ and name in self._adapter._parse_replacements_

        if override:
            return self._adapter._parse_replacements_[name]
        elif name in self._adapter._available_:
            return getattr(self._adapter, name)
        else:
            raise AttributeError(
                "'{}' object has no attribute '{}'".format(self.__class__.__name__, name)
            )


class RuntimeDatabaseWrapper(BaseDatabaseWrapper):
    """The runtime database wrapper exposes everything the adapter marks
    available.
    """

    def __getattr__(self, name):
        if name in self._adapter._available_:
            return getattr(self._adapter, name)
        else:
            raise AttributeError(
                "'{}' object has no attribute '{}'".format(self.__class__.__name__, name)
            )


# `ref` implementations
class ParseRefResolver(BaseRefResolver):
    def resolve(
        self, name: str, package: Optional[str] = None, version: Optional[NodeVersion] = None
    ) -> RelationProxy:
        self.model.refs.append(self._repack_args(name, package, version))

        # This is not the ref for the "name" passed in, but for the current model.
        return self.Relation.create_from(self.config, self.model)


ResolveRef = Union[Disabled, ManifestNode]


class RuntimeRefResolver(BaseRefResolver):
    def resolve(
        self,
        target_name: str,
        target_package: Optional[str] = None,
        target_version: Optional[NodeVersion] = None,
    ) -> RelationProxy:
        target_model = self.manifest.resolve_ref(
            self.model,
            target_name,
            target_package,
            target_version,
            self.current_project,
            self.model.package_name,
        )

        if target_model is None or isinstance(target_model, Disabled):
            raise TargetNotFoundError(
                node=self.model,
                target_name=target_name,
                target_kind="node",
                target_package=target_package,
                target_version=target_version,
                disabled=isinstance(target_model, Disabled),
            )
        elif self.manifest.is_invalid_private_ref(
            self.model, target_model, self.config.dependencies
        ):
            raise DbtReferenceError(
                unique_id=self.model.unique_id,
                ref_unique_id=target_model.unique_id,
                access=AccessType.Private,
                scope=cast_to_str(target_model.group),
            )
        elif self.manifest.is_invalid_protected_ref(
            self.model, target_model, self.config.dependencies
        ):
            raise DbtReferenceError(
                unique_id=self.model.unique_id,
                ref_unique_id=target_model.unique_id,
                access=AccessType.Protected,
                scope=target_model.package_name,
            )

        self.validate(target_model, target_name, target_package, target_version)
        return self.create_relation(target_model)

    def create_relation(self, target_model: ManifestNode) -> RelationProxy:
        if target_model.is_ephemeral_model:
            self.model.set_cte(target_model.unique_id, None)
<<<<<<< HEAD
            return self.Relation.create_ephemeral_from(target_model)
=======
            return self.Relation.create_ephemeral_from_node(
                self.config, target_model, limit=self.resolve_limit
            )
>>>>>>> 0ab954e1
        else:
            return self.Relation.create_from(self.config, target_model, limit=self.resolve_limit)

    def validate(
        self,
        resolved: ManifestNode,
        target_name: str,
        target_package: Optional[str],
        target_version: Optional[NodeVersion],
    ) -> None:
        if resolved.unique_id not in self.model.depends_on.nodes:
            args = self._repack_args(target_name, target_package, target_version)
            raise RefBadContextError(node=self.model, args=args)


class OperationRefResolver(RuntimeRefResolver):
    def validate(
        self,
        resolved: ManifestNode,
        target_name: str,
        target_package: Optional[str],
        target_version: Optional[NodeVersion],
    ) -> None:
        pass

    def create_relation(self, target_model: ManifestNode) -> RelationProxy:
        if target_model.is_ephemeral_model:
            # In operations, we can't ref() ephemeral nodes, because
            # Macros do not support set_cte
            raise OperationsCannotRefEphemeralNodesError(target_model.name, node=self.model)
        else:
            return super().create_relation(target_model)


# `source` implementations
class ParseSourceResolver(BaseSourceResolver):
    def resolve(self, source_name: str, table_name: str):
        # When you call source(), this is what happens at parse time
        self.model.sources.append([source_name, table_name])
        return self.Relation.create_from(self.config, self.model)


class RuntimeSourceResolver(BaseSourceResolver):
    def resolve(self, source_name: str, table_name: str):
        target_source = self.manifest.resolve_source(
            source_name,
            table_name,
            self.current_project,
            self.model.package_name,
        )

        if target_source is None or isinstance(target_source, Disabled):
            raise TargetNotFoundError(
                node=self.model,
                target_name=f"{source_name}.{table_name}",
                target_kind="source",
                disabled=(isinstance(target_source, Disabled)),
            )
<<<<<<< HEAD
        return self.Relation.create_from(self.config, target_source)
=======
        return self.Relation.create_from_source(target_source, limit=self.resolve_limit)
>>>>>>> 0ab954e1


# metric` implementations
class ParseMetricResolver(BaseMetricResolver):
    def resolve(self, name: str, package: Optional[str] = None) -> MetricReference:
        self.model.metrics.append(self._repack_args(name, package))

        return MetricReference(name, package)


class RuntimeMetricResolver(BaseMetricResolver):
    def resolve(self, target_name: str, target_package: Optional[str] = None) -> MetricReference:
        target_metric = self.manifest.resolve_metric(
            target_name,
            target_package,
            self.current_project,
            self.model.package_name,
        )

        if target_metric is None or isinstance(target_metric, Disabled):
            raise TargetNotFoundError(
                node=self.model,
                target_name=target_name,
                target_kind="metric",
                target_package=target_package,
            )

        return ResolvedMetricReference(target_metric, self.manifest)


# `var` implementations.
class ModelConfiguredVar(Var):
    def __init__(
        self,
        context: Dict[str, Any],
        config: RuntimeConfig,
        node: Resource,
    ) -> None:
        self._node: Resource
        self._config: RuntimeConfig = config
        super().__init__(context, config.cli_vars, node=node)

    def packages_for_node(self) -> Iterable[Project]:
        dependencies = self._config.load_dependencies()
        package_name = self._node.package_name

        if package_name != self._config.project_name:
            if package_name not in dependencies:
                # I don't think this is actually reachable
                raise PackageNotInDepsError(package_name, node=self._node)
            yield dependencies[package_name]
        yield self._config

    def _generate_merged(self) -> Mapping[str, Any]:
        search_node: IsFQNResource
        if isinstance(self._node, IsFQNResource):
            search_node = self._node
        else:
            search_node = FQNLookup(self._node.package_name)

        adapter_type = self._config.credentials.type

        merged = MultiDict()
        for project in self.packages_for_node():
            merged.add(project.vars.vars_for(search_node, adapter_type))
        merged.add(self._cli_vars)
        return merged


class ParseVar(ModelConfiguredVar):
    def get_missing_var(self, var_name):
        # in the parser, just always return None.
        return None


class RuntimeVar(ModelConfiguredVar):
    pass


# Providers
class Provider(Protocol):
    execute: bool
    Config: Type[Config]
    DatabaseWrapper: Type[BaseDatabaseWrapper]
    Var: Type[ModelConfiguredVar]
    ref: Type[BaseRefResolver]
    source: Type[BaseSourceResolver]
    metric: Type[BaseMetricResolver]


class ParseProvider(Provider):
    execute = False
    Config = ParseConfigObject
    DatabaseWrapper = ParseDatabaseWrapper
    Var = ParseVar
    ref = ParseRefResolver
    source = ParseSourceResolver
    metric = ParseMetricResolver


class GenerateNameProvider(Provider):
    execute = False
    Config = RuntimeConfigObject
    DatabaseWrapper = ParseDatabaseWrapper
    Var = RuntimeVar
    ref = ParseRefResolver
    source = ParseSourceResolver
    metric = ParseMetricResolver


class RuntimeProvider(Provider):
    execute = True
    Config = RuntimeConfigObject
    DatabaseWrapper = RuntimeDatabaseWrapper
    Var = RuntimeVar
    ref = RuntimeRefResolver
    source = RuntimeSourceResolver
    metric = RuntimeMetricResolver


class OperationProvider(RuntimeProvider):
    ref = OperationRefResolver


T = TypeVar("T")


# Base context collection, used for parsing configs.
class ProviderContext(ManifestContext):
    # subclasses are MacroContext, ModelContext, TestContext
    def __init__(
        self,
        model,
        config: RuntimeConfig,
        manifest: Manifest,
        provider: Provider,
        context_config: Optional[ContextConfig],
    ) -> None:
        if provider is None:
            raise DbtInternalError(f"Invalid provider given to context: {provider}")
        # mypy appeasement - we know it'll be a RuntimeConfig
        self.config: RuntimeConfig
        self.model: Union[Macro, ManifestNode] = model
        super().__init__(config, manifest, model.package_name)
        self.sql_results: Dict[str, Optional[AttrDict]] = {}
        self.context_config: Optional[ContextConfig] = context_config
        self.provider: Provider = provider
        self.adapter = get_adapter(self.config)
        # The macro namespace is used in creating the DatabaseWrapper
        self.db_wrapper = self.provider.DatabaseWrapper(self.adapter, self.namespace)

    # This overrides the method in ManifestContext, and provides
    # a model, which the ManifestContext builder does not
    def _get_namespace_builder(self):
        internal_packages = get_adapter_package_names(self.config.credentials.type)
        return MacroNamespaceBuilder(
            self.config.project_name,
            self.search_package,
            self.macro_stack,
            internal_packages,
            self.model,
        )

    @contextproperty()
    def dbt_metadata_envs(self) -> Dict[str, str]:
        return get_metadata_vars()

    @contextproperty()
    def invocation_args_dict(self):
        return args_to_dict(self.config.args)

    @contextproperty()
    def _sql_results(self) -> Dict[str, Optional[AttrDict]]:
        return self.sql_results

    @contextmember()
    def load_result(self, name: str) -> Optional[AttrDict]:
        if name in self.sql_results:
            # handle the special case of "main" macro
            # See: https://github.com/dbt-labs/dbt-core/blob/ada8860e48b32ac712d92e8b0977b2c3c9749981/core/dbt/task/run.py#L228
            if name == "main":
                return self.sql_results["main"]

            # handle a None, which indicates this name was populated but has since been loaded
            elif self.sql_results[name] is None:
                raise MacroResultAlreadyLoadedError(name)

            # Handle the regular use case
            else:
                ret_val = self.sql_results[name]
                self.sql_results[name] = None
                return ret_val
        else:
            # Handle trying to load a result that was never stored
            return None

    @contextmember()
    def store_result(
        self, name: str, response: Any, agate_table: Optional[agate.Table] = None
    ) -> str:
        if agate_table is None:
            agate_table = agate_helper.empty_table()

        self.sql_results[name] = AttrDict(
            {
                "response": response,
                "data": agate_helper.as_matrix(agate_table),
                "table": agate_table,
            }
        )
        return ""

    @contextmember()
    def store_raw_result(
        self,
        name: str,
        message=Optional[str],
        code=Optional[str],
        rows_affected=Optional[str],
        agate_table: Optional[agate.Table] = None,
    ) -> str:
        response = AdapterResponse(_message=message, code=code, rows_affected=rows_affected)
        return self.store_result(name, response, agate_table)

    @contextproperty()
    def validation(self):
        def validate_any(*args) -> Callable[[T], None]:
            def inner(value: T) -> None:
                for arg in args:
                    if isinstance(arg, type) and isinstance(value, arg):
                        return
                    elif value == arg:
                        return
                raise DbtValidationError(
                    'Expected value "{}" to be one of {}'.format(value, ",".join(map(str, args)))
                )

            return inner

        return AttrDict(
            {
                "any": validate_any,
            }
        )

    @contextmember()
    def write(self, payload: str) -> str:
        # macros/source defs aren't 'writeable'.
        if isinstance(self.model, (Macro, SourceDefinition)):
            raise MacrosSourcesUnWriteableError(node=self.model)
        self.model.build_path = self.model.get_target_write_path(self.config.target_path, "run")
        self.model.write_node(self.config.project_root, self.model.build_path, payload)
        return ""

    @contextmember()
    def render(self, string: str) -> str:
        return get_rendered(string, self._ctx, self.model)

    @contextmember()
    def try_or_compiler_error(
        self, message_if_exception: str, func: Callable, *args, **kwargs
    ) -> Any:
        try:
            return func(*args, **kwargs)
        except Exception:
            raise CompilationError(message_if_exception, self.model)

    @contextmember()
    def load_agate_table(self) -> agate.Table:
        if not isinstance(self.model, SeedNode):
            raise LoadAgateTableNotSeedError(self.model.resource_type, node=self.model)

        # include package_path for seeds defined in packages
        package_path = (
            os.path.join(self.config.packages_install_path, self.model.package_name)
            if self.model.package_name != self.config.project_name
            else "."
        )
        path = os.path.join(self.config.project_root, package_path, self.model.original_file_path)
        if not os.path.exists(path):
            assert self.model.root_path
            path = os.path.join(self.model.root_path, self.model.original_file_path)

        column_types = self.model.config.column_types
        delimiter = self.model.config.delimiter
        try:
            table = agate_helper.from_csv(path, text_columns=column_types, delimiter=delimiter)
        except ValueError as e:
            raise LoadAgateTableValueError(e, node=self.model)
        table.original_abspath = os.path.abspath(path)
        return table

    @contextproperty()
    def ref(self) -> Callable:
        """The most important function in dbt is `ref()`; it's impossible to
        build even moderately complex models without it. `ref()` is how you
        reference one model within another. This is a very common behavior, as
        typically models are built to be "stacked" on top of one another. Here
        is how this looks in practice:

        > model_a.sql:

            select *
            from public.raw_data

        > model_b.sql:

            select *
            from {{ref('model_a')}}


        `ref()` is, under the hood, actually doing two important things. First,
        it is interpolating the schema into your model file to allow you to
        change your deployment schema via configuration. Second, it is using
        these references between models to automatically build the dependency
        graph. This will enable dbt to deploy models in the correct order when
        using dbt run.

        The `ref` function returns a Relation object.

        ## Advanced ref usage

        There is also a two-argument variant of the `ref` function. With this
        variant, you can pass both a package name and model name to `ref` to
        avoid ambiguity. This functionality is not commonly required for
        typical dbt usage.

        > model.sql:

            select * from {{ ref('package_name', 'model_name') }}"
        """
        return self.provider.ref(self.db_wrapper, self.model, self.config, self.manifest)

    @contextproperty()
    def source(self) -> Callable:
        return self.provider.source(self.db_wrapper, self.model, self.config, self.manifest)

    @contextproperty()
    def metric(self) -> Callable:
        return self.provider.metric(self.db_wrapper, self.model, self.config, self.manifest)

    @contextproperty("config")
    def ctx_config(self) -> Config:
        """The `config` variable exists to handle end-user configuration for
        custom materializations. Configs like `unique_key` can be implemented
        using the `config` variable in your own materializations.

        For example, code in the `incremental` materialization like this:

            {% materialization incremental, default -%}
            {%- set unique_key = config.get('unique_key') -%}
            ...

        is responsible for handling model code that looks like this:

            {{
              config(
                materialized='incremental',
                unique_key='id'
              )
            }}


        ## config.get

        name: The name of the configuration variable (required)
        default: The default value to use if this configuration is not provided
            (optional)

        The `config.get` function is used to get configurations for a model
        from the end-user. Configs defined in this way are optional, and a
        default value can be provided.

        Example usage:

            {% materialization incremental, default -%}
              -- Example w/ no default. unique_key will be None if the user does not provide this configuration
              {%- set unique_key = config.get('unique_key') -%}
              -- Example w/ default value. Default to 'id' if 'unique_key' not provided
              {%- set unique_key = config.get('unique_key', default='id') -%}
              ...

        ## config.require

        name: The name of the configuration variable (required)

        The `config.require` function is used to get configurations for a model
        from the end-user. Configs defined using this function are required,
        and failure to provide them will result in a compilation error.

        Example usage:

            {% materialization incremental, default -%}
              {%- set unique_key = config.require('unique_key') -%}
              ...
        """  # noqa
        return self.provider.Config(self.model, self.context_config)

    @contextproperty()
    def execute(self) -> bool:
        """`execute` is a Jinja variable that returns True when dbt is in
        "execute" mode.

        When you execute a dbt compile or dbt run command, dbt:

        - Reads all of the files in your project and generates a "manifest"
            comprised of models, tests, and other graph nodes present in your
            project. During this phase, dbt uses the `ref` statements it finds
            to generate the DAG for your project. *No SQL is run during this
            phase*, and `execute == False`.
        - Compiles (and runs) each node (eg. building models, or running
            tests). SQL is run during this phase, and `execute == True`.

        Any Jinja that relies on a result being returned from the database will
        error during the parse phase. For example, this SQL will return an
        error:

        > models/order_payment_methods.sql:

            {% set payment_method_query %}
            select distinct
            payment_method
            from {{ ref('raw_payments') }}
            order by 1
            {% endset %}
            {% set results = run_query(relation_query) %}
            {# Return the first column #}
            {% set payment_methods = results.columns[0].values() %}

        The error returned by dbt will look as follows:

            Encountered an error:
                Compilation Error in model order_payment_methods (models/order_payment_methods.sql)
            'None' has no attribute 'table'

        This is because Line #11 assumes that a table has been returned, when,
        during the parse phase, this query hasn't been run.

        To work around this, wrap any problematic Jinja in an
        `{% if execute %}` statement:

        > models/order_payment_methods.sql:

            {% set payment_method_query %}
            select distinct
            payment_method
            from {{ ref('raw_payments') }}
            order by 1
            {% endset %}
            {% set results = run_query(relation_query) %}
            {% if execute %}
            {# Return the first column #}
            {% set payment_methods = results.columns[0].values() %}
            {% else %}
            {% set payment_methods = [] %}
            {% endif %}
        """  # noqa
        return self.provider.execute

    @contextproperty()
    def exceptions(self) -> Dict[str, Any]:
        """The exceptions namespace can be used to raise warnings and errors in
        dbt userspace.


        ## raise_compiler_error

        The `exceptions.raise_compiler_error` method will raise a compiler
        error with the provided message. This is typically only useful in
        macros or materializations when invalid arguments are provided by the
        calling model. Note that throwing an exception will cause a model to
        fail, so please use this variable with care!

        Example usage:

        > exceptions.sql:

            {% if number < 0 or number > 100 %}
              {{ exceptions.raise_compiler_error("Invalid `number`. Got: " ~ number) }}
            {% endif %}

        ## warn

        The `exceptions.warn` method will raise a compiler warning with the
        provided message. If the `--warn-error` flag is provided to dbt, then
        this warning will be elevated to an exception, which is raised.

        Example usage:

        > warn.sql:

            {% if number < 0 or number > 100 %}
              {% do exceptions.warn("Invalid `number`. Got: " ~ number) %}
            {% endif %}
        """  # noqa
        return wrapped_exports(self.model)

    @contextproperty()
    def database(self) -> str:
        return self.config.credentials.database

    @contextproperty()
    def schema(self) -> str:
        return self.config.credentials.schema

    @contextproperty()
    def var(self) -> ModelConfiguredVar:
        return self.provider.Var(
            context=self._ctx,
            config=self.config,
            node=self.model,
        )

    @contextproperty("adapter")
    def ctx_adapter(self) -> BaseDatabaseWrapper:
        """`adapter` is a wrapper around the internal database adapter used by
        dbt. It allows users to make calls to the database in their dbt models.
        The adapter methods will be translated into specific SQL statements
        depending on the type of adapter your project is using.
        """
        return self.db_wrapper

    @contextproperty()
    def api(self) -> Dict[str, Any]:
        return {
            "Relation": self.db_wrapper.Relation,
            "Column": self.adapter.Column,
        }

    @contextproperty()
    def column(self) -> Type[Column]:
        return self.adapter.Column

    @contextproperty()
    def env(self) -> Dict[str, Any]:
        return self.target

    @contextproperty()
    def graph(self) -> Dict[str, Any]:
        """The `graph` context variable contains information about the nodes in
        your dbt project. Models, sources, tests, and snapshots are all
        examples of nodes in dbt projects.

        ## The graph context variable

        The graph context variable is a dictionary which maps node ids onto dictionary representations of those nodes. A simplified example might look like:

            {
              "model.project_name.model_name": {
                "config": {"materialzed": "table", "sort": "id"},
                "tags": ["abc", "123"],
                "path": "models/path/to/model_name.sql",
                ...
              },
              "source.project_name.source_name": {
                "path": "models/path/to/schema.yml",
                "columns": {
                  "id": { .... },
                  "first_name": { .... },
                },
                ...
              }
            }

        The exact contract for these model and source nodes is not currently
        documented, but that will change in the future.

        ## Accessing models

        The `model` entries in the `graph` dictionary will be incomplete or
        incorrect during parsing. If accessing the models in your project via
        the `graph` variable, be sure to use the `execute` flag to ensure that
        this code only executes at run-time and not at parse-time. Do not use
        the `graph` variable to build you DAG, as the resulting dbt behavior
        will be undefined and likely incorrect.

        Example usage:

        > graph-usage.sql:

            /*
              Print information about all of the models in the Snowplow package
            */
            {% if execute %}
              {% for node in graph.nodes.values()
                 | selectattr("resource_type", "equalto", "model")
                 | selectattr("package_name", "equalto", "snowplow") %}

                {% do log(node.unique_id ~ ", materialized: " ~ node.config.materialized, info=true) %}

              {% endfor %}
            {% endif %}
            /*
              Example output
            ---------------------------------------------------------------
            model.snowplow.snowplow_id_map, materialized: incremental
            model.snowplow.snowplow_page_views, materialized: incremental
            model.snowplow.snowplow_web_events, materialized: incremental
            model.snowplow.snowplow_web_page_context, materialized: table
            model.snowplow.snowplow_web_events_scroll_depth, materialized: incremental
            model.snowplow.snowplow_web_events_time, materialized: incremental
            model.snowplow.snowplow_web_events_internal_fixed, materialized: ephemeral
            model.snowplow.snowplow_base_web_page_context, materialized: ephemeral
            model.snowplow.snowplow_base_events, materialized: ephemeral
            model.snowplow.snowplow_sessions_tmp, materialized: incremental
            model.snowplow.snowplow_sessions, materialized: table
            */

        ## Accessing sources

        To access the sources in your dbt project programatically, use the "sources" attribute.

        Example usage:

        > models/events_unioned.sql

            /*
              Union all of the Snowplow sources defined in the project
              which begin with the string "event_"
            */
            {% set sources = [] -%}
            {% for node in graph.sources.values() -%}
              {%- if node.name.startswith('event_') and node.source_name == 'snowplow' -%}
                {%- do sources.append(source(node.source_name, node.name)) -%}
              {%- endif -%}
            {%- endfor %}
            select * from (
              {%- for source in sources %}
                {{ source }} {% if not loop.last %} union all {% endif %}
              {% endfor %}
            )
            /*
              Example compiled SQL
            ---------------------------------------------------------------
            select * from (
              select * from raw.snowplow.event_add_to_cart union all
              select * from raw.snowplow.event_remove_from_cart union all
              select * from raw.snowplow.event_checkout
            )
            */

        """  # noqa
        return self.manifest.flat_graph

    @contextproperty("model")
    def ctx_model(self) -> Dict[str, Any]:
        model_dct = self.model.to_dict(omit_none=True)
        # Maintain direct use of compiled_sql
        # TODO add depreciation logic[CT-934]
        if "compiled_code" in model_dct:
            model_dct["compiled_sql"] = model_dct["compiled_code"]

        if (
            hasattr(self.model, "contract")
            and self.model.contract.alias_types is True
            and "columns" in model_dct
        ):
            for column in model_dct["columns"].values():
                if "data_type" in column:
                    orig_data_type = column["data_type"]
                    # translate data_type to value in Column.TYPE_LABELS
                    new_data_type = self.adapter.Column.translate_type(orig_data_type)
                    column["data_type"] = new_data_type
        return model_dct

    @contextproperty()
    def pre_hooks(self) -> Optional[List[Dict[str, Any]]]:
        return None

    @contextproperty()
    def post_hooks(self) -> Optional[List[Dict[str, Any]]]:
        return None

    @contextproperty()
    def sql(self) -> Optional[str]:
        return None

    @contextproperty()
    def sql_now(self) -> str:
        return self.adapter.date_function()

    @contextmember()
    def adapter_macro(self, name: str, *args, **kwargs):
        """This was deprecated in v0.18 in favor of adapter.dispatch"""
        msg = (
            'The "adapter_macro" macro has been deprecated. Instead, use '
            "the `adapter.dispatch` method to find a macro and call the "
            "result.  For more information, see: "
            "https://docs.getdbt.com/reference/dbt-jinja-functions/dispatch)"
            " adapter_macro was called for: {macro_name}".format(macro_name=name)
        )
        raise CompilationError(msg)

    @contextmember()
    def env_var(self, var: str, default: Optional[str] = None) -> str:
        """The env_var() function. Return the environment variable named 'var'.
        If there is no such environment variable set, return the default.

        If the default is None, raise an exception for an undefined variable.
        """
        return_value = None
        if var.startswith(SECRET_ENV_PREFIX):
            raise SecretEnvVarLocationError(var)
        if var in os.environ:
            return_value = os.environ[var]
        elif default is not None:
            return_value = default

        if return_value is not None:
            # Save the env_var value in the manifest and the var name in the source_file.
            # If this is compiling, do not save because it's irrelevant to parsing.
            compiling = (
                True
                if hasattr(self.model, "compiled")
                and getattr(self.model, "compiled", False) is True
                else False
            )
            if self.model and not compiling:
                # If the environment variable is set from a default, store a string indicating
                # that so we can skip partial parsing.  Otherwise the file will be scheduled for
                # reparsing. If the default changes, the file will have been updated and therefore
                # will be scheduled for reparsing anyways.
                self.manifest.env_vars[var] = (
                    return_value if var in os.environ else DEFAULT_ENV_PLACEHOLDER
                )

                # hooks come from dbt_project.yml which doesn't have a real file_id
                if self.model.file_id in self.manifest.files:
                    source_file = self.manifest.files[self.model.file_id]
                    # Schema files should never get here
                    if source_file.parse_file_type != "schema":
                        # TODO CT-211
                        source_file.env_vars.append(var)  # type: ignore[union-attr]
            return return_value
        else:
            raise EnvVarMissingError(var)

    @contextproperty()
    def selected_resources(self) -> List[str]:
        """The `selected_resources` variable contains a list of the resources
        selected based on the parameters provided to the dbt command.
        Currently, is not populated for the command `run-operation` that
        doesn't support `--select`.
        """
        return selected_resources.SELECTED_RESOURCES

    @contextmember()
    def submit_python_job(self, parsed_model: Dict, compiled_code: str) -> AdapterResponse:
        # Check macro_stack and that the unique id is for a materialization macro
        if not (
            self.context_macro_stack.depth == 2
            and self.context_macro_stack.call_stack[1] == "macro.dbt.statement"
            and "materialization" in self.context_macro_stack.call_stack[0]
        ):
            raise DbtRuntimeError(
                f"submit_python_job is not intended to be called here, at model {parsed_model['alias']}, with macro call_stack {self.context_macro_stack.call_stack}."
            )
        return self.adapter.submit_python_job(parsed_model, compiled_code)


class MacroContext(ProviderContext):
    """Internally, macros can be executed like nodes, with some restrictions:

    - they don't have all values available that nodes do:
       - 'this', 'pre_hooks', 'post_hooks', and 'sql' are missing
       - 'schema' does not use any 'model' information
    - they can't be configured with config() directives
    """

    def __init__(
        self,
        model: Macro,
        config: RuntimeConfig,
        manifest: Manifest,
        provider: Provider,
        search_package: Optional[str],
    ) -> None:
        super().__init__(model, config, manifest, provider, None)
        # override the model-based package with the given one
        if search_package is None:
            # if the search package name isn't specified, use the root project
            self._search_package = config.project_name
        else:
            self._search_package = search_package


class ModelContext(ProviderContext):
    model: ManifestNode

    @contextproperty()
    def pre_hooks(self) -> List[Dict[str, Any]]:
        if self.model.resource_type in [NodeType.Source, NodeType.Test]:
            return []
        # TODO CT-211
        return [
            h.to_dict(omit_none=True) for h in self.model.config.pre_hook  # type: ignore[union-attr] # noqa
        ]

    @contextproperty()
    def post_hooks(self) -> List[Dict[str, Any]]:
        if self.model.resource_type in [NodeType.Source, NodeType.Test]:
            return []
        # TODO CT-211
        return [
            h.to_dict(omit_none=True) for h in self.model.config.post_hook  # type: ignore[union-attr] # noqa
        ]

    @contextproperty()
    def sql(self) -> Optional[str]:
        # only doing this in sql model for backward compatible
        if self.model.language == ModelLanguage.sql:  # type: ignore[union-attr]
            # If the model is deferred and the adapter doesn't support zero-copy cloning, then select * from the prod
            # relation
            if getattr(self.model, "defer_relation", None):
                # TODO https://github.com/dbt-labs/dbt-core/issues/7976
                return f"select * from {self.model.defer_relation.relation_name or str(self.defer_relation)}"  # type: ignore[union-attr]
            elif getattr(self.model, "extra_ctes_injected", None):
                # TODO CT-211
                return self.model.compiled_code  # type: ignore[union-attr]
            else:
                return None
        else:
            return None

    @contextproperty()
    def compiled_code(self) -> Optional[str]:
        if getattr(self.model, "defer_relation", None):
            # TODO https://github.com/dbt-labs/dbt-core/issues/7976
            return f"select * from {self.model.defer_relation.relation_name or str(self.defer_relation)}"  # type: ignore[union-attr]
        elif getattr(self.model, "extra_ctes_injected", None):
            # TODO CT-211
            return self.model.compiled_code  # type: ignore[union-attr]
        else:
            return None

    @contextproperty()
    def database(self) -> str:
        return getattr(self.model, "database", self.config.credentials.database)

    @contextproperty()
    def schema(self) -> str:
        return getattr(self.model, "schema", self.config.credentials.schema)

    @contextproperty()
    def this(self) -> Optional[RelationProxy]:
        """`this` makes available schema information about the currently
        executing model. It's is useful in any context in which you need to
        write code that references the current model, for example when defining
        a `sql_where` clause for an incremental model and for writing pre- and
        post-model hooks that operate on the model in some way. Developers have
        options for how to use `this`:

            |------------------|------------------|
            | dbt Model Syntax | Output           |
            |------------------|------------------|
            |     {{this}}     | "schema"."table" |
            |------------------|------------------|
            |  {{this.schema}} | schema           |
            |------------------|------------------|
            |  {{this.table}}  | table            |
            |------------------|------------------|
            |  {{this.name}}   | table            |
            |------------------|------------------|

        Here's an example of how to use `this` in `dbt_project.yml` to grant
        select rights on a table to a different db user.

        > example.yml:

            models:
              project-name:
                post-hook:
                  - "grant select on {{ this }} to db_reader"
        """
        if self.model.resource_type == NodeType.Operation:
            return None
        return self.db_wrapper.Relation.create_from(self.config, self.model)

    @contextproperty()
    def defer_relation(self) -> Optional[RelationProxy]:
        """
        For commands which add information about this node's corresponding
        production version (via a --state artifact), access the Relation
        object for that stateful other
        """
        if getattr(self.model, "defer_relation", None):
            return self.db_wrapper.Relation.create_from(
                self.config, self.model.defer_relation  # type: ignore
            )
        else:
            return None


# This is called by '_context_for', used in 'render_with_context'
def generate_parser_model_context(
    model: ManifestNode,
    config: RuntimeConfig,
    manifest: Manifest,
    context_config: ContextConfig,
) -> Dict[str, Any]:
    # The __init__ method of ModelContext also initializes
    # a ManifestContext object which creates a MacroNamespaceBuilder
    # which adds every macro in the Manifest.
    ctx = ModelContext(model, config, manifest, ParseProvider(), context_config)
    # The 'to_dict' method in ManifestContext moves all of the macro names
    # in the macro 'namespace' up to top level keys
    return ctx.to_dict()


def generate_generate_name_macro_context(
    macro: Macro,
    config: RuntimeConfig,
    manifest: Manifest,
) -> Dict[str, Any]:
    ctx = MacroContext(macro, config, manifest, GenerateNameProvider(), None)
    return ctx.to_dict()


def generate_runtime_model_context(
    model: ManifestNode,
    config: RuntimeConfig,
    manifest: Manifest,
) -> Dict[str, Any]:
    ctx = ModelContext(model, config, manifest, RuntimeProvider(), None)
    return ctx.to_dict()


def generate_runtime_macro_context(
    macro: Macro,
    config: RuntimeConfig,
    manifest: Manifest,
    package_name: Optional[str],
) -> Dict[str, Any]:
    ctx = MacroContext(macro, config, manifest, OperationProvider(), package_name)
    return ctx.to_dict()


class ExposureRefResolver(BaseResolver):
    def __call__(self, *args, **kwargs) -> str:
        package = None
        if len(args) == 1:
            name = args[0]
        elif len(args) == 2:
            package, name = args
        else:
            raise RefArgsError(node=self.model, args=args)

        version = kwargs.get("version") or kwargs.get("v")

        self.model.refs.append(RefArgs(package=package, name=name, version=version))
        return ""


class ExposureSourceResolver(BaseResolver):
    def __call__(self, *args) -> str:
        if len(args) != 2:
            raise NumberSourceArgsError(args, node=self.model)
        self.model.sources.append(list(args))
        return ""


class ExposureMetricResolver(BaseResolver):
    def __call__(self, *args) -> str:
        if len(args) not in (1, 2):
            raise MetricArgsError(node=self.model, args=args)
        self.model.metrics.append(list(args))
        return ""


def generate_parse_exposure(
    exposure: Exposure,
    config: RuntimeConfig,
    manifest: Manifest,
    package_name: str,
) -> Dict[str, Any]:
    project = config.load_dependencies()[package_name]
    return {
        "ref": ExposureRefResolver(
            None,
            exposure,
            project,
            manifest,
        ),
        "source": ExposureSourceResolver(
            None,
            exposure,
            project,
            manifest,
        ),
        "metric": ExposureMetricResolver(
            None,
            exposure,
            project,
            manifest,
        ),
    }


# applies to SemanticModels
class SemanticModelRefResolver(BaseResolver):
    def __call__(self, *args, **kwargs) -> str:
        package = None
        if len(args) == 1:
            name = args[0]
        elif len(args) == 2:
            package, name = args
        else:
            raise RefArgsError(node=self.model, args=args)

        version = kwargs.get("version") or kwargs.get("v")
        self.validate_args(name, package, version)

        # "model" here is any node
        self.model.refs.append(RefArgs(package=package, name=name, version=version))
        return ""

    def validate_args(self, name, package, version):
        if not isinstance(name, str):
            raise ParsingError(
                f"In a semantic model or metrics section in {self.model.original_file_path} "
                "the name argument to ref() must be a string"
            )


# used for semantic models
def generate_parse_semantic_models(
    semantic_model: SemanticModel,
    config: RuntimeConfig,
    manifest: Manifest,
    package_name: str,
) -> Dict[str, Any]:
    project = config.load_dependencies()[package_name]
    return {
        "ref": SemanticModelRefResolver(
            None,
            semantic_model,
            project,
            manifest,
        ),
    }


# This class is currently used by the schema parser in order
# to limit the number of macros in the context by using
# the TestMacroNamespace
class TestContext(ProviderContext):
    def __init__(
        self,
        model,
        config: RuntimeConfig,
        manifest: Manifest,
        provider: Provider,
        context_config: Optional[ContextConfig],
        macro_resolver: MacroResolver,
    ) -> None:
        # this must be before super init so that macro_resolver exists for
        # build_namespace
        self.macro_resolver = macro_resolver
        self.thread_ctx = MacroStack()
        super().__init__(model, config, manifest, provider, context_config)
        self._build_test_namespace()
        # We need to rebuild this because it's already been built by
        # the ProviderContext with the wrong namespace.
        self.db_wrapper = self.provider.DatabaseWrapper(self.adapter, self.namespace)

    def _build_namespace(self):
        return {}

    # this overrides _build_namespace in ManifestContext which provides a
    # complete namespace of all macros to only specify macros in the depends_on
    # This only provides a namespace with macros in the test node
    # 'depends_on.macros' by using the TestMacroNamespace
    def _build_test_namespace(self):
        depends_on_macros = []
        # all generic tests use a macro named 'get_where_subquery' to wrap 'model' arg
        # see generic_test_builders.build_model_str
        get_where_subquery = self.macro_resolver.macros_by_name.get("get_where_subquery")
        if get_where_subquery:
            depends_on_macros.append(get_where_subquery.unique_id)
        if self.model.depends_on and self.model.depends_on.macros:
            depends_on_macros.extend(self.model.depends_on.macros)
        lookup_macros = depends_on_macros.copy()
        for macro_unique_id in lookup_macros:
            lookup_macro = self.macro_resolver.macros.get(macro_unique_id)
            if lookup_macro:
                depends_on_macros.extend(lookup_macro.depends_on.macros)

        macro_namespace = TestMacroNamespace(
            self.macro_resolver, self._ctx, self.model, self.thread_ctx, depends_on_macros
        )
        self.namespace = macro_namespace

    @contextmember()
    def env_var(self, var: str, default: Optional[str] = None) -> str:
        return_value = None
        if var.startswith(SECRET_ENV_PREFIX):
            raise SecretEnvVarLocationError(var)
        if var in os.environ:
            return_value = os.environ[var]
        elif default is not None:
            return_value = default

        if return_value is not None:
            # Save the env_var value in the manifest and the var name in the source_file
            if self.model:
                # If the environment variable is set from a default, store a string indicating
                # that so we can skip partial parsing.  Otherwise the file will be scheduled for
                # reparsing. If the default changes, the file will have been updated and therefore
                # will be scheduled for reparsing anyways.
                self.manifest.env_vars[var] = (
                    return_value if var in os.environ else DEFAULT_ENV_PLACEHOLDER
                )
                # the "model" should only be test nodes, but just in case, check
                # TODO CT-211
                if self.model.resource_type == NodeType.Test and self.model.file_key_name:  # type: ignore[union-attr] # noqa
                    source_file = self.manifest.files[self.model.file_id]
                    # TODO CT-211
                    (yaml_key, name) = self.model.file_key_name.split(".")  # type: ignore[union-attr] # noqa
                    # TODO CT-211
                    source_file.add_env_var(var, yaml_key, name)  # type: ignore[union-attr]
            return return_value
        else:
            raise EnvVarMissingError(var)


def generate_test_context(
    model: ManifestNode,
    config: RuntimeConfig,
    manifest: Manifest,
    context_config: ContextConfig,
    macro_resolver: MacroResolver,
) -> Dict[str, Any]:
    ctx = TestContext(model, config, manifest, ParseProvider(), context_config, macro_resolver)
    # The 'to_dict' method in ManifestContext moves all of the macro names
    # in the macro 'namespace' up to top level keys
    return ctx.to_dict()<|MERGE_RESOLUTION|>--- conflicted
+++ resolved
@@ -43,7 +43,12 @@
 from dbt.contracts.graph.metrics import MetricReference, ResolvedMetricReference
 from dbt.contracts.graph.unparsed import NodeVersion
 from dbt.common.events.functions import get_metadata_vars
-from dbt.common.exceptions import DbtInternalError, DbtRuntimeError, DbtValidationError
+from dbt.common.exceptions import (
+    DbtInternalError,
+    DbtRuntimeError,
+    DbtValidationError,
+    MacrosSourcesUnWriteableError,
+)
 from dbt.adapters.exceptions import MissingConfigError
 from dbt.exceptions import (
     CompilationError,
@@ -66,7 +71,6 @@
     TargetNotFoundError,
     DbtReferenceError,
 )
-from dbt.common.exceptions.macros import MacrosSourcesUnWriteableError
 from dbt.config import IsFQNResource
 from dbt.node_types import NodeType, ModelLanguage
 
@@ -528,13 +532,7 @@
     def create_relation(self, target_model: ManifestNode) -> RelationProxy:
         if target_model.is_ephemeral_model:
             self.model.set_cte(target_model.unique_id, None)
-<<<<<<< HEAD
-            return self.Relation.create_ephemeral_from(target_model)
-=======
-            return self.Relation.create_ephemeral_from_node(
-                self.config, target_model, limit=self.resolve_limit
-            )
->>>>>>> 0ab954e1
+            return self.Relation.create_ephemeral_from(target_model, limit=self.resolve_limit)
         else:
             return self.Relation.create_from(self.config, target_model, limit=self.resolve_limit)
 
@@ -593,11 +591,7 @@
                 target_kind="source",
                 disabled=(isinstance(target_source, Disabled)),
             )
-<<<<<<< HEAD
-        return self.Relation.create_from(self.config, target_source)
-=======
-        return self.Relation.create_from_source(target_source, limit=self.resolve_limit)
->>>>>>> 0ab954e1
+        return self.Relation.create_from(self.config, target_source, limit=self.resolve_limit)
 
 
 # metric` implementations
