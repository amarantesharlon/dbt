--- conflicted
+++ resolved
@@ -974,12 +974,8 @@
             table = agate_helper.from_csv(path, text_columns=column_types, delimiter=delimiter)
         except ValueError as e:
             raise LoadAgateTableValueError(e, node=self.model)
-<<<<<<< HEAD
+        # this is used by some adapters
         table.original_abspath = os.path.abspath(path)  # type: ignore
-=======
-        # this is used by some adapters
-        table.original_abspath = os.path.abspath(path)
->>>>>>> 9ca1bc5b
         return table
 
     @contextproperty()
