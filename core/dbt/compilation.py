--- conflicted
+++ resolved
@@ -179,14 +179,8 @@
     def link_graph(self, manifest: Manifest):
         for source in manifest.sources.values():
             self.add_node(source.unique_id)
-<<<<<<< HEAD
-        for semantic_node in manifest.semantic_nodes.values():
-            self.add_node(semantic_node.unique_id)
-=======
         for semantic_model in manifest.semantic_models.values():
             self.add_node(semantic_model.unique_id)
-
->>>>>>> 53398823
         for node in manifest.nodes.values():
             self.link_node(node, manifest)
         for exposure in manifest.exposures.values():
