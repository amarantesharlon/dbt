--- conflicted
+++ resolved
@@ -149,19 +149,6 @@
     if result.error is not None:
         info = "ERROR"
         color = red
-
-<<<<<<< HEAD
-    elif result.status > 0:
-        severity = result.node.config.severity.upper()
-        if severity == 'ERROR' or dbt.flags.WARN_ERROR:
-            info = 'FAIL {}'.format(result.status)
-            color = red
-            result.fail = True
-        else:
-            info = 'WARN {}'.format(result.status)
-            color = yellow
-=======
->>>>>>> 7901413a
     elif result.status == 0:
         info = 'PASS'
         color = green
@@ -269,7 +256,7 @@
         return 'error'
     elif result.skipped:
         return 'skip'
-    elif result.warned:
+    elif result.warn:
         return 'warn'
     else:
         return 'pass'
@@ -297,15 +284,7 @@
     if newline:
         logger.info("")
 
-<<<<<<< HEAD
-    if result.fail:
-        logger.info(yellow("Failure in {} {} ({})").format(
-            result.node.resource_type,
-            result.node.name,
-            result.node.original_file_path))
-        logger.info("  Got {} results, expected 0.".format(result.status))
-=======
-    if result.failed or (is_warning and result.warned):
+    if result.fail or (is_warning and result.warn):
         if is_warning:
             color = yellow
             info = 'Warning'
@@ -314,12 +293,11 @@
             info = 'Failure'
         logger.info(color("{} in {} {} ({})").format(
             info,
-            result.node.get('resource_type'),
-            result.node.get('name'),
-            result.node.get('original_file_path')))
+            result.node.resource_type,
+            result.node.name,
+            result.node.original_file_path))
         status = dbt.utils.pluralize(result.status, 'result')
         logger.info("  Got {}, expected 0.".format(status))
->>>>>>> 7901413a
 
         if result.node.build_path is not None:
             logger.info("")
@@ -362,14 +340,9 @@
 
 
 def print_run_end_messages(results, early_exit=False):
-<<<<<<< HEAD
     errors = [r for r in results if r.error is not None or r.fail]
-    print_end_of_run_summary(len(errors), early_exit)
-=======
-    errors = [r for r in results if r.error is not None or r.failed]
-    warnings = [r for r in results if r.warned]
+    warnings = [r for r in results if r.warn]
     print_end_of_run_summary(len(errors), len(warnings), early_exit)
->>>>>>> 7901413a
 
     for error in errors:
         print_run_result_error(error, is_warning=False)
