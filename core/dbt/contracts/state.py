--- conflicted
+++ resolved
@@ -10,11 +10,7 @@
 
 
 class PreviousState:
-<<<<<<< HEAD
-    def __init__(self, state_path: Path, target_path: Path, project_root: Path):
-=======
     def __init__(self, state_path: Path, target_path: Path, project_root: Path) -> None:
->>>>>>> 417fc2a7
         self.state_path: Path = state_path
         self.target_path: Path = target_path
         self.project_root: Path = project_root
@@ -23,12 +19,9 @@
         self.sources: Optional[FreshnessExecutionResultArtifact] = None
         self.sources_current: Optional[FreshnessExecutionResultArtifact] = None
 
-<<<<<<< HEAD
-=======
         if self.state_path == self.target_path:
             fire_event(WarnStateTargetEqual(state_path=str(self.state_path)))
 
->>>>>>> 417fc2a7
         # Note: if state_path is absolute, project_root will be ignored.
         manifest_path = self.project_root / self.state_path / "manifest.json"
         if manifest_path.exists() and manifest_path.is_file():
