--- conflicted
+++ resolved
@@ -341,11 +341,8 @@
     require_explicit_package_overrides_for_builtin_materializations: bool = True
     require_resource_names_without_spaces: bool = False
     source_freshness_run_project_hooks: bool = False
-<<<<<<< HEAD
     skip_nodes_if_on_run_start_fails: bool = False
-=======
     state_modified_compare_more_unrendered_values: bool = False
->>>>>>> b590045b
 
     @property
     def project_only_flags(self) -> Dict[str, Any]:
@@ -353,11 +350,8 @@
             "require_explicit_package_overrides_for_builtin_materializations": self.require_explicit_package_overrides_for_builtin_materializations,
             "require_resource_names_without_spaces": self.require_resource_names_without_spaces,
             "source_freshness_run_project_hooks": self.source_freshness_run_project_hooks,
-<<<<<<< HEAD
             "skip_nodes_if_on_run_start_fails": self.skip_nodes_if_on_run_start_fails,
-=======
             "state_modified_compare_more_unrendered_values": self.state_modified_compare_more_unrendered_values,
->>>>>>> b590045b
         }
 
 
