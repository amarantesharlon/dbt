--- conflicted
+++ resolved
@@ -47,7 +47,6 @@
 )
 from dbt.contracts.graph.unparsed import SourcePatch, NodeVersion, UnparsedVersion
 from dbt.contracts.graph.manifest_upgrade import upgrade_manifest_json
-<<<<<<< HEAD
 from dbt.contracts.files import (
     SourceFile,
     SchemaSourceFile,
@@ -55,11 +54,7 @@
     AnySourceFile,
     FixtureSourceFile,
 )
-from dbt.contracts.util import (
-=======
-from dbt.contracts.files import SourceFile, SchemaSourceFile, FileHash, AnySourceFile
 from dbt.artifacts.base import (
->>>>>>> a1f78a8f
     BaseArtifactMetadata,
     ArtifactMixin,
     schema_version,
