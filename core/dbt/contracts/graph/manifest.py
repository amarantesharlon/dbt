--- conflicted
+++ resolved
@@ -210,12 +210,7 @@
         self.docs = docs
         self.generated_at = generated_at
         self.disabled = disabled
-<<<<<<< HEAD
-        self.files = files
-        self._flat_graph = None
-=======
         self.flat_graph = None
->>>>>>> 017f4175
         super(Manifest, self).__init__()
 
     @classmethod
@@ -273,22 +268,11 @@
         Make sure you don't call this until you're done with building your
         manifest!
         """
-<<<<<<< HEAD
-        if self._flat_graph is None:
-            self._flat_graph = {
-                'nodes': {
-                    k: v.to_dict(omit_none=False)
-                    for k, v in self.nodes.items()
-                },
-            }
-        return self._flat_graph
-=======
         self.flat_graph = {
             'nodes': {
                 k: v.serialize() for k, v in self.nodes.items()
             },
         }
->>>>>>> 017f4175
 
     def find_disabled_by_name(self, name, package=None):
         return dbt.utils.find_in_list_by_name(self.disabled, name, package,
