from dbt.node_types import NodeType
from dbt.contracts.util import (
    AdditionalPropertiesMixin,
    Mergeable,
    Replaceable,
    rename_metric_attr,
)

# trigger the PathEncoder
import dbt.helper_types  # noqa:F401
from dbt.exceptions import CompilationException, ParsingException

from dbt.dataclass_schema import dbtClassMixin, StrEnum, ExtensibleDbtClassMixin, ValidationError

from dataclasses import dataclass, field
from datetime import timedelta
from pathlib import Path
from typing import Optional, List, Union, Dict, Any, Sequence


@dataclass
class UnparsedBaseNode(dbtClassMixin, Replaceable):
    package_name: str
    root_path: str
    path: str
    original_file_path: str

    @property
    def file_id(self):
        return f"{self.package_name}://{self.original_file_path}"


@dataclass
class HasCode(dbtClassMixin):
    raw_code: str
    language: str

    @property
    def empty(self):
        return not self.raw_code.strip()


@dataclass
class UnparsedMacro(UnparsedBaseNode, HasCode):
    resource_type: NodeType = field(metadata={"restrict": [NodeType.Macro]})


@dataclass
class UnparsedGenericTest(UnparsedBaseNode, HasCode):
    resource_type: NodeType = field(metadata={"restrict": [NodeType.Macro]})


@dataclass
class UnparsedNode(UnparsedBaseNode, HasCode):
    name: str
    resource_type: NodeType = field(
        metadata={
            "restrict": [
                NodeType.Model,
                NodeType.Analysis,
                NodeType.Test,
                NodeType.Snapshot,
                NodeType.Operation,
                NodeType.Seed,
                NodeType.RPCCall,
                NodeType.SqlOperation,
            ]
        }
    )

    @property
    def search_name(self):
        return self.name


@dataclass
class UnparsedRunHook(UnparsedNode):
    resource_type: NodeType = field(metadata={"restrict": [NodeType.Operation]})
    index: Optional[int] = None


@dataclass
class Docs(dbtClassMixin, Replaceable):
    show: bool = True
    node_color: Optional[str] = None


@dataclass
class HasDocs(AdditionalPropertiesMixin, ExtensibleDbtClassMixin, Replaceable):
    name: str
    description: str = ""
    meta: Dict[str, Any] = field(default_factory=dict)
    data_type: Optional[str] = None
    docs: Docs = field(default_factory=Docs)
    _extra: Dict[str, Any] = field(default_factory=dict)


TestDef = Union[Dict[str, Any], str]


@dataclass
class HasTests(HasDocs):
    tests: Optional[List[TestDef]] = None

    def __post_init__(self):
        if self.tests is None:
            self.tests = []


@dataclass
class UnparsedColumn(HasTests):
    quote: Optional[bool] = None
    tags: List[str] = field(default_factory=list)


@dataclass
class HasColumnDocs(dbtClassMixin, Replaceable):
    columns: Sequence[HasDocs] = field(default_factory=list)


@dataclass
class HasColumnTests(HasColumnDocs):
    columns: Sequence[UnparsedColumn] = field(default_factory=list)


@dataclass
class HasYamlMetadata(dbtClassMixin):
    original_file_path: str
    yaml_key: str
    package_name: str

    @property
    def file_id(self):
        return f"{self.package_name}://{self.original_file_path}"


@dataclass
class HasConfig:
    config: Dict[str, Any] = field(default_factory=dict)


@dataclass
class UnparsedAnalysisUpdate(HasConfig, HasColumnDocs, HasDocs, HasYamlMetadata):
    pass


@dataclass
class UnparsedNodeUpdate(HasConfig, HasColumnTests, HasTests, HasYamlMetadata):
    quote_columns: Optional[bool] = None


@dataclass
class MacroArgument(dbtClassMixin):
    name: str
    type: Optional[str] = None
    description: str = ""


@dataclass
class UnparsedMacroUpdate(HasConfig, HasDocs, HasYamlMetadata):
    arguments: List[MacroArgument] = field(default_factory=list)


class TimePeriod(StrEnum):
    minute = "minute"
    hour = "hour"
    day = "day"

    def plural(self) -> str:
        return str(self) + "s"


@dataclass
class Time(dbtClassMixin, Mergeable):
    count: Optional[int] = None
    period: Optional[TimePeriod] = None

    def exceeded(self, actual_age: float) -> bool:
        if self.period is None or self.count is None:
            return False
        kwargs: Dict[str, int] = {self.period.plural(): self.count}
        difference = timedelta(**kwargs).total_seconds()
        return actual_age > difference

    def __bool__(self):
        return self.count is not None and self.period is not None


@dataclass
class FreshnessThreshold(dbtClassMixin, Mergeable):
    warn_after: Optional[Time] = field(default_factory=Time)
    error_after: Optional[Time] = field(default_factory=Time)
    filter: Optional[str] = None

    def status(self, age: float) -> "dbt.contracts.results.FreshnessStatus":
        from dbt.contracts.results import FreshnessStatus

        if self.error_after and self.error_after.exceeded(age):
            return FreshnessStatus.Error
        elif self.warn_after and self.warn_after.exceeded(age):
            return FreshnessStatus.Warn
        else:
            return FreshnessStatus.Pass

    def __bool__(self):
        return bool(self.warn_after) or bool(self.error_after)


@dataclass
class AdditionalPropertiesAllowed(AdditionalPropertiesMixin, ExtensibleDbtClassMixin):
    _extra: Dict[str, Any] = field(default_factory=dict)


@dataclass
class ExternalPartition(AdditionalPropertiesAllowed, Replaceable):
    name: str = ""
    description: str = ""
    data_type: str = ""
    meta: Dict[str, Any] = field(default_factory=dict)

    def __post_init__(self):
        if self.name == "" or self.data_type == "":
            raise CompilationException("External partition columns must have names and data types")


@dataclass
class ExternalTable(AdditionalPropertiesAllowed, Mergeable):
    location: Optional[str] = None
    file_format: Optional[str] = None
    row_format: Optional[str] = None
    tbl_properties: Optional[str] = None
    partitions: Optional[List[ExternalPartition]] = None

    def __bool__(self):
        return self.location is not None


@dataclass
class Quoting(dbtClassMixin, Mergeable):
    database: Optional[bool] = None
    schema: Optional[bool] = None
    identifier: Optional[bool] = None
    column: Optional[bool] = None


@dataclass
class UnparsedSourceTableDefinition(HasColumnTests, HasTests):
    config: Dict[str, Any] = field(default_factory=dict)
    loaded_at_field: Optional[str] = None
    identifier: Optional[str] = None
    quoting: Quoting = field(default_factory=Quoting)
    freshness: Optional[FreshnessThreshold] = field(default_factory=FreshnessThreshold)
    external: Optional[ExternalTable] = None
    tags: List[str] = field(default_factory=list)

    def __post_serialize__(self, dct):
        dct = super().__post_serialize__(dct)
        if "freshness" not in dct and self.freshness is None:
            dct["freshness"] = None
        return dct


@dataclass
class UnparsedSourceDefinition(dbtClassMixin, Replaceable):
    name: str
    description: str = ""
    meta: Dict[str, Any] = field(default_factory=dict)
    database: Optional[str] = None
    schema: Optional[str] = None
    loader: str = ""
    quoting: Quoting = field(default_factory=Quoting)
    freshness: Optional[FreshnessThreshold] = field(default_factory=FreshnessThreshold)
    loaded_at_field: Optional[str] = None
    tables: List[UnparsedSourceTableDefinition] = field(default_factory=list)
    tags: List[str] = field(default_factory=list)
    config: Dict[str, Any] = field(default_factory=dict)

    @property
    def yaml_key(self) -> "str":
        return "sources"

    def __post_serialize__(self, dct):
        dct = super().__post_serialize__(dct)
        if "freshness" not in dct and self.freshness is None:
            dct["freshness"] = None
        return dct


@dataclass
class SourceTablePatch(dbtClassMixin):
    name: str
    description: Optional[str] = None
    meta: Optional[Dict[str, Any]] = None
    data_type: Optional[str] = None
    docs: Optional[Docs] = None
    loaded_at_field: Optional[str] = None
    identifier: Optional[str] = None
    quoting: Quoting = field(default_factory=Quoting)
    freshness: Optional[FreshnessThreshold] = field(default_factory=FreshnessThreshold)
    external: Optional[ExternalTable] = None
    tags: Optional[List[str]] = None
    tests: Optional[List[TestDef]] = None
    columns: Optional[Sequence[UnparsedColumn]] = None

    def to_patch_dict(self) -> Dict[str, Any]:
        dct = self.to_dict(omit_none=True)
        remove_keys = "name"
        for key in remove_keys:
            if key in dct:
                del dct[key]

        if self.freshness is None:
            dct["freshness"] = None

        return dct


@dataclass
class SourcePatch(dbtClassMixin, Replaceable):
    name: str = field(
        metadata=dict(description="The name of the source to override"),
    )
    overrides: str = field(
        metadata=dict(description="The package of the source to override"),
    )
    path: Path = field(
        metadata=dict(description="The path to the patch-defining yml file"),
    )
    config: Dict[str, Any] = field(default_factory=dict)
    description: Optional[str] = None
    meta: Optional[Dict[str, Any]] = None
    database: Optional[str] = None
    schema: Optional[str] = None
    loader: Optional[str] = None
    quoting: Optional[Quoting] = None
    freshness: Optional[Optional[FreshnessThreshold]] = field(default_factory=FreshnessThreshold)
    loaded_at_field: Optional[str] = None
    tables: Optional[List[SourceTablePatch]] = None
    tags: Optional[List[str]] = None

    def to_patch_dict(self) -> Dict[str, Any]:
        dct = self.to_dict(omit_none=True)
        remove_keys = ("name", "overrides", "tables", "path")
        for key in remove_keys:
            if key in dct:
                del dct[key]

        if self.freshness is None:
            dct["freshness"] = None

        return dct

    def get_table_named(self, name: str) -> Optional[SourceTablePatch]:
        if self.tables is not None:
            for table in self.tables:
                if table.name == name:
                    return table
        return None


@dataclass
class UnparsedDocumentation(dbtClassMixin, Replaceable):
    package_name: str
    root_path: str
    path: str
    original_file_path: str

    @property
    def file_id(self):
        return f"{self.package_name}://{self.original_file_path}"

    @property
    def resource_type(self):
        return NodeType.Documentation


@dataclass
class UnparsedDocumentationFile(UnparsedDocumentation):
    file_contents: str


# can't use total_ordering decorator here, as str provides an ordering already
# and it's not the one we want.
class Maturity(StrEnum):
    low = "low"
    medium = "medium"
    high = "high"

    def __lt__(self, other):
        if not isinstance(other, Maturity):
            return NotImplemented
        order = (Maturity.low, Maturity.medium, Maturity.high)
        return order.index(self) < order.index(other)

    def __gt__(self, other):
        if not isinstance(other, Maturity):
            return NotImplemented
        return self != other and not (self < other)

    def __ge__(self, other):
        if not isinstance(other, Maturity):
            return NotImplemented
        return self == other or not (self < other)

    def __le__(self, other):
        if not isinstance(other, Maturity):
            return NotImplemented
        return self == other or self < other


class ExposureType(StrEnum):
    Dashboard = "dashboard"
    Notebook = "notebook"
    Analysis = "analysis"
    ML = "ml"
    Application = "application"


class MaturityType(StrEnum):
    Low = "low"
    Medium = "medium"
    High = "high"


@dataclass
class ExposureOwner(dbtClassMixin, Replaceable):
    email: str
    name: Optional[str] = None


@dataclass
class UnparsedExposure(dbtClassMixin, Replaceable):
    name: str
    type: ExposureType
    owner: ExposureOwner
    description: str = ""
    maturity: Optional[MaturityType] = None
    meta: Dict[str, Any] = field(default_factory=dict)
    tags: List[str] = field(default_factory=list)
    url: Optional[str] = None
    depends_on: List[str] = field(default_factory=list)
    config: Dict[str, Any] = field(default_factory=dict)


@dataclass
class MetricFilter(dbtClassMixin, Replaceable):
    field: str
    operator: str
    # TODO : Can we make this Any?
    value: str


class MetricTimePeriod(StrEnum):
    day = "day"
    week = "week"
    month = "month"
    year = "year"

    def plural(self) -> str:
        return str(self) + "s"


@dataclass
class MetricTime(dbtClassMixin, Mergeable):
    count: Optional[int] = None
    period: Optional[MetricTimePeriod] = None

    def __bool__(self):
        return self.count is not None and self.period is not None


@dataclass
class UnparsedMetric(dbtClassMixin, Replaceable):
    name: str
    label: str
    calculation_method: str
    timestamp: str
    description: str = ""
    expression: Union[str, int] = ""
    time_grains: List[str] = field(default_factory=list)
    dimensions: List[str] = field(default_factory=list)
    window: Optional[MetricTime] = None
    model: Optional[str] = None
    filters: List[MetricFilter] = field(default_factory=list)
    meta: Dict[str, Any] = field(default_factory=dict)
    tags: List[str] = field(default_factory=list)
    config: Dict[str, Any] = field(default_factory=dict)

    @classmethod
    def validate(cls, data):
<<<<<<< HEAD
        data = rename_metric_attr(data, raise_deprecation_warning=True)
=======
>>>>>>> b0f8d3d2
        super(UnparsedMetric, cls).validate(data)
        if "name" in data and " " in data["name"]:
            raise ParsingException(f"Metrics name '{data['name']}' cannot contain spaces")

        if data.get("calculation_method") == "expression":
            raise ValidationError(
                "The metric calculation method expression has been deprecated and renamed to derived. Please update"
            )

        if data.get("model") is None and data.get("calculation_method") != "derived":
            raise ValidationError("Non-derived metrics require a 'model' property")

        if data.get("model") is not None and data.get("calculation_method") == "derived":
            raise ValidationError("Derived metrics cannot have a 'model' property")<|MERGE_RESOLUTION|>--- conflicted
+++ resolved
@@ -488,19 +488,11 @@
 
     @classmethod
     def validate(cls, data):
-<<<<<<< HEAD
         data = rename_metric_attr(data, raise_deprecation_warning=True)
-=======
->>>>>>> b0f8d3d2
         super(UnparsedMetric, cls).validate(data)
         if "name" in data and " " in data["name"]:
             raise ParsingException(f"Metrics name '{data['name']}' cannot contain spaces")
 
-        if data.get("calculation_method") == "expression":
-            raise ValidationError(
-                "The metric calculation method expression has been deprecated and renamed to derived. Please update"
-            )
-
         if data.get("model") is None and data.get("calculation_method") != "derived":
             raise ValidationError("Non-derived metrics require a 'model' property")
 
