import datetime
import re

from dbt import deprecations
from dbt.common.contracts.config.properties import (
    AdditionalPropertiesAllowed,
    AdditionalPropertiesMixin,
)
from dbt.node_types import NodeType
from dbt.contracts.graph.semantic_models import (
    Defaults,
    DimensionValidityParams,
    MeasureAggregationParameters,
)
from dbt.contracts.util import (
    Mergeable,
    Replaceable,
)

# trigger the PathEncoder
import dbt.common.helper_types  # noqa:F401
from dbt.exceptions import ParsingError
from dbt.common.exceptions import DbtInternalError, CompilationError
from dbt.common.dataclass_schema import (
    dbtClassMixin,
    StrEnum,
    ExtensibleDbtClassMixin,
    ValidationError,
)

<<<<<<< HEAD
=======
from dbt.dataclass_schema import dbtClassMixin, StrEnum, ExtensibleDbtClassMixin, ValidationError
>>>>>>> c2bc2f00
from dbt_semantic_interfaces.type_enums import ConversionCalculationType

from dataclasses import dataclass, field
from datetime import timedelta
from pathlib import Path
from typing import Optional, List, Union, Dict, Any, Sequence, Literal


@dataclass
class UnparsedBaseNode(dbtClassMixin, Replaceable):
    package_name: str
    path: str
    original_file_path: str

    @property
    def file_id(self):
        return f"{self.package_name}://{self.original_file_path}"


@dataclass
class HasCode(dbtClassMixin):
    raw_code: str
    language: str

    @property
    def empty(self):
        return not self.raw_code.strip()


@dataclass
class UnparsedMacro(UnparsedBaseNode, HasCode):
    resource_type: Literal[NodeType.Macro]


@dataclass
class UnparsedGenericTest(UnparsedBaseNode, HasCode):
    resource_type: Literal[NodeType.Macro]


@dataclass
class UnparsedNode(UnparsedBaseNode, HasCode):
    name: str
    resource_type: NodeType

    @property
    def search_name(self):
        return self.name


@dataclass
class UnparsedRunHook(UnparsedNode):
    resource_type: Literal[NodeType.Operation]
    index: Optional[int] = None


@dataclass
class Docs(dbtClassMixin, Replaceable):
    show: bool = True
    node_color: Optional[str] = None


@dataclass
class HasColumnProps(AdditionalPropertiesMixin, ExtensibleDbtClassMixin, Replaceable):
    name: str
    description: str = ""
    meta: Dict[str, Any] = field(default_factory=dict)
    data_type: Optional[str] = None
    constraints: List[Dict[str, Any]] = field(default_factory=list)
    docs: Docs = field(default_factory=Docs)
    _extra: Dict[str, Any] = field(default_factory=dict)


TestDef = Union[Dict[str, Any], str]


@dataclass
class HasColumnAndTestProps(HasColumnProps):
    tests: List[TestDef] = field(default_factory=list)


@dataclass
class UnparsedColumn(HasColumnAndTestProps):
    quote: Optional[bool] = None
    tags: List[str] = field(default_factory=list)


@dataclass
class HasColumnDocs(dbtClassMixin, Replaceable):
    columns: Sequence[HasColumnProps] = field(default_factory=list)


@dataclass
class HasColumnTests(dbtClassMixin, Replaceable):
    columns: Sequence[UnparsedColumn] = field(default_factory=list)


@dataclass
class HasYamlMetadata(dbtClassMixin):
    original_file_path: str
    yaml_key: str
    package_name: str

    @property
    def file_id(self):
        return f"{self.package_name}://{self.original_file_path}"


@dataclass
class HasConfig:
    config: Dict[str, Any] = field(default_factory=dict)


NodeVersion = Union[str, float]


@dataclass
class UnparsedVersion(dbtClassMixin):
    v: NodeVersion
    defined_in: Optional[str] = None
    description: str = ""
    access: Optional[str] = None
    config: Dict[str, Any] = field(default_factory=dict)
    constraints: List[Dict[str, Any]] = field(default_factory=list)
    docs: Docs = field(default_factory=Docs)
    tests: Optional[List[TestDef]] = None
    columns: Sequence[Union[dbt.common.helper_types.IncludeExclude, UnparsedColumn]] = field(
        default_factory=list
    )
    deprecation_date: Optional[datetime.datetime] = None

    def __lt__(self, other):
        try:
            return float(self.v) < float(other.v)
        except ValueError:
            return str(self.v) < str(other.v)

    @property
    def include_exclude(self) -> dbt.common.helper_types.IncludeExclude:
        return self._include_exclude

    @property
    def unparsed_columns(self) -> List:
        return self._unparsed_columns

    @property
    def formatted_v(self) -> str:
        return f"v{self.v}"

    def __post_init__(self):
        has_include_exclude = False
        self._include_exclude = dbt.common.helper_types.IncludeExclude(include="*")
        self._unparsed_columns = []
        for column in self.columns:
            if isinstance(column, dbt.common.helper_types.IncludeExclude):
                if not has_include_exclude:
                    self._include_exclude = column
                    has_include_exclude = True
                else:
                    raise ParsingError("version can have at most one include/exclude element")
            else:
                self._unparsed_columns.append(column)

        self.deprecation_date = normalize_date(self.deprecation_date)


@dataclass
class UnparsedAnalysisUpdate(HasConfig, HasColumnDocs, HasColumnProps, HasYamlMetadata):
    access: Optional[str] = None


@dataclass
class UnparsedNodeUpdate(HasConfig, HasColumnTests, HasColumnAndTestProps, HasYamlMetadata):
    quote_columns: Optional[bool] = None
    access: Optional[str] = None


@dataclass
class UnparsedModelUpdate(UnparsedNodeUpdate):
    quote_columns: Optional[bool] = None
    access: Optional[str] = None
    latest_version: Optional[NodeVersion] = None
    versions: Sequence[UnparsedVersion] = field(default_factory=list)
    deprecation_date: Optional[datetime.datetime] = None

    def __post_init__(self) -> None:
        if self.latest_version:
            version_values = [version.v for version in self.versions]
            if self.latest_version not in version_values:
                raise ParsingError(
                    f"latest_version: {self.latest_version} is not one of model '{self.name}' versions: {version_values} "
                )

        seen_versions = set()
        for version in self.versions:
            if str(version.v) in seen_versions:
                raise ParsingError(
                    f"Found duplicate version: '{version.v}' in versions list of model '{self.name}'"
                )
            seen_versions.add(str(version.v))

        self._version_map = {version.v: version for version in self.versions}

        self.deprecation_date = normalize_date(self.deprecation_date)

    def get_columns_for_version(self, version: NodeVersion) -> List[UnparsedColumn]:
        if version not in self._version_map:
            raise DbtInternalError(
                f"get_columns_for_version called for version '{version}' not in version map"
            )

        version_columns = []
        unparsed_version = self._version_map[version]
        for base_column in self.columns:
            if unparsed_version.include_exclude.includes(base_column.name):
                version_columns.append(base_column)

        for column in unparsed_version.unparsed_columns:
            version_columns.append(column)

        return version_columns

    def get_tests_for_version(self, version: NodeVersion) -> List[TestDef]:
        if version not in self._version_map:
            raise DbtInternalError(
                f"get_tests_for_version called for version '{version}' not in version map"
            )
        unparsed_version = self._version_map[version]
        return unparsed_version.tests if unparsed_version.tests is not None else self.tests


@dataclass
class MacroArgument(dbtClassMixin):
    name: str
    type: Optional[str] = None
    description: str = ""


@dataclass
class UnparsedMacroUpdate(HasConfig, HasColumnProps, HasYamlMetadata):
    arguments: List[MacroArgument] = field(default_factory=list)


class TimePeriod(StrEnum):
    minute = "minute"
    hour = "hour"
    day = "day"

    def plural(self) -> str:
        return str(self) + "s"


@dataclass
class Time(dbtClassMixin, Mergeable):
    count: Optional[int] = None
    period: Optional[TimePeriod] = None

    def exceeded(self, actual_age: float) -> bool:
        if self.period is None or self.count is None:
            return False
        kwargs: Dict[str, int] = {self.period.plural(): self.count}
        difference = timedelta(**kwargs).total_seconds()
        return actual_age > difference

    def __bool__(self):
        return self.count is not None and self.period is not None


@dataclass
class FreshnessThreshold(dbtClassMixin, Mergeable):
    warn_after: Optional[Time] = field(default_factory=Time)
    error_after: Optional[Time] = field(default_factory=Time)
    filter: Optional[str] = None

    def status(self, age: float) -> "dbt.contracts.results.FreshnessStatus":
        from dbt.contracts.results import FreshnessStatus

        if self.error_after and self.error_after.exceeded(age):
            return FreshnessStatus.Error
        elif self.warn_after and self.warn_after.exceeded(age):
            return FreshnessStatus.Warn
        else:
            return FreshnessStatus.Pass

    def __bool__(self):
        return bool(self.warn_after) or bool(self.error_after)


@dataclass
class ExternalPartition(AdditionalPropertiesAllowed, Replaceable):
    name: str = ""
    description: str = ""
    data_type: str = ""
    meta: Dict[str, Any] = field(default_factory=dict)

    def __post_init__(self):
        if self.name == "" or self.data_type == "":
            raise CompilationError("External partition columns must have names and data types")


@dataclass
class ExternalTable(AdditionalPropertiesAllowed, Mergeable):
    location: Optional[str] = None
    file_format: Optional[str] = None
    row_format: Optional[str] = None
    tbl_properties: Optional[str] = None
    partitions: Optional[Union[List[str], List[ExternalPartition]]] = None

    def __bool__(self):
        return self.location is not None


@dataclass
class Quoting(dbtClassMixin, Mergeable):
    database: Optional[bool] = None
    schema: Optional[bool] = None
    identifier: Optional[bool] = None
    column: Optional[bool] = None


@dataclass
class UnparsedSourceTableDefinition(HasColumnTests, HasColumnAndTestProps):
    config: Dict[str, Any] = field(default_factory=dict)
    loaded_at_field: Optional[str] = None
    identifier: Optional[str] = None
    quoting: Quoting = field(default_factory=Quoting)
    freshness: Optional[FreshnessThreshold] = field(default_factory=FreshnessThreshold)
    external: Optional[ExternalTable] = None
    tags: List[str] = field(default_factory=list)

    def __post_serialize__(self, dct):
        dct = super().__post_serialize__(dct)
        if "freshness" not in dct and self.freshness is None:
            dct["freshness"] = None
        return dct


@dataclass
class UnparsedSourceDefinition(dbtClassMixin, Replaceable):
    name: str
    description: str = ""
    meta: Dict[str, Any] = field(default_factory=dict)
    database: Optional[str] = None
    schema: Optional[str] = None
    loader: str = ""
    quoting: Quoting = field(default_factory=Quoting)
    freshness: Optional[FreshnessThreshold] = field(default_factory=FreshnessThreshold)
    loaded_at_field: Optional[str] = None
    tables: List[UnparsedSourceTableDefinition] = field(default_factory=list)
    tags: List[str] = field(default_factory=list)
    config: Dict[str, Any] = field(default_factory=dict)

    @property
    def yaml_key(self) -> "str":
        return "sources"

    def __post_serialize__(self, dct):
        dct = super().__post_serialize__(dct)
        if "freshness" not in dct and self.freshness is None:
            dct["freshness"] = None
        return dct


@dataclass
class SourceTablePatch(dbtClassMixin):
    name: str
    description: Optional[str] = None
    meta: Optional[Dict[str, Any]] = None
    data_type: Optional[str] = None
    docs: Optional[Docs] = None
    loaded_at_field: Optional[str] = None
    identifier: Optional[str] = None
    quoting: Quoting = field(default_factory=Quoting)
    freshness: Optional[FreshnessThreshold] = field(default_factory=FreshnessThreshold)
    external: Optional[ExternalTable] = None
    tags: Optional[List[str]] = None
    tests: Optional[List[TestDef]] = None
    columns: Optional[Sequence[UnparsedColumn]] = None

    def to_patch_dict(self) -> Dict[str, Any]:
        dct = self.to_dict(omit_none=True)
        remove_keys = "name"
        for key in remove_keys:
            if key in dct:
                del dct[key]

        if self.freshness is None:
            dct["freshness"] = None

        return dct


@dataclass
class SourcePatch(dbtClassMixin, Replaceable):
    name: str = field(
        metadata=dict(description="The name of the source to override"),
    )
    overrides: str = field(
        metadata=dict(description="The package of the source to override"),
    )
    path: Path = field(
        metadata=dict(description="The path to the patch-defining yml file"),
    )
    config: Dict[str, Any] = field(default_factory=dict)
    description: Optional[str] = None
    meta: Optional[Dict[str, Any]] = None
    database: Optional[str] = None
    schema: Optional[str] = None
    loader: Optional[str] = None
    quoting: Optional[Quoting] = None
    freshness: Optional[Optional[FreshnessThreshold]] = field(default_factory=FreshnessThreshold)
    loaded_at_field: Optional[str] = None
    tables: Optional[List[SourceTablePatch]] = None
    tags: Optional[List[str]] = None

    def to_patch_dict(self) -> Dict[str, Any]:
        dct = self.to_dict(omit_none=True)
        remove_keys = ("name", "overrides", "tables", "path")
        for key in remove_keys:
            if key in dct:
                del dct[key]

        if self.freshness is None:
            dct["freshness"] = None

        return dct

    def get_table_named(self, name: str) -> Optional[SourceTablePatch]:
        if self.tables is not None:
            for table in self.tables:
                if table.name == name:
                    return table
        return None


@dataclass
class UnparsedDocumentation(dbtClassMixin, Replaceable):
    package_name: str
    path: str
    original_file_path: str

    @property
    def file_id(self):
        return f"{self.package_name}://{self.original_file_path}"

    @property
    def resource_type(self):
        return NodeType.Documentation


@dataclass
class UnparsedDocumentationFile(UnparsedDocumentation):
    file_contents: str


# can't use total_ordering decorator here, as str provides an ordering already
# and it's not the one we want.
class Maturity(StrEnum):
    low = "low"
    medium = "medium"
    high = "high"

    def __lt__(self, other):
        if not isinstance(other, Maturity):
            return NotImplemented
        order = (Maturity.low, Maturity.medium, Maturity.high)
        return order.index(self) < order.index(other)

    def __gt__(self, other):
        if not isinstance(other, Maturity):
            return NotImplemented
        return self != other and not (self < other)

    def __ge__(self, other):
        if not isinstance(other, Maturity):
            return NotImplemented
        return self == other or not (self < other)

    def __le__(self, other):
        if not isinstance(other, Maturity):
            return NotImplemented
        return self == other or self < other


class ExposureType(StrEnum):
    Dashboard = "dashboard"
    Notebook = "notebook"
    Analysis = "analysis"
    ML = "ml"
    Application = "application"


class MaturityType(StrEnum):
    Low = "low"
    Medium = "medium"
    High = "high"


@dataclass
class Owner(AdditionalPropertiesAllowed, Replaceable):
    email: Optional[str] = None
    name: Optional[str] = None


@dataclass
class UnparsedExposure(dbtClassMixin, Replaceable):
    name: str
    type: ExposureType
    owner: Owner
    description: str = ""
    label: Optional[str] = None
    maturity: Optional[MaturityType] = None
    meta: Dict[str, Any] = field(default_factory=dict)
    tags: List[str] = field(default_factory=list)
    url: Optional[str] = None
    depends_on: List[str] = field(default_factory=list)
    config: Dict[str, Any] = field(default_factory=dict)

    @classmethod
    def validate(cls, data):
        super(UnparsedExposure, cls).validate(data)
        if "name" in data:
            # name can only contain alphanumeric chars and underscores
            if not (re.match(r"[\w-]+$", data["name"])):
                deprecations.warn("exposure-name", exposure=data["name"])

        if data["owner"].get("name") is None and data["owner"].get("email") is None:
            raise ValidationError("Exposure owner must have at least one of 'name' or 'email'.")


@dataclass
class MetricFilter(dbtClassMixin, Replaceable):
    field: str
    operator: str
    # TODO : Can we make this Any?
    value: str


class MetricTimePeriod(StrEnum):
    day = "day"
    week = "week"
    month = "month"
    year = "year"

    def plural(self) -> str:
        return str(self) + "s"


@dataclass
class MetricTime(dbtClassMixin, Mergeable):
    count: Optional[int] = None
    period: Optional[MetricTimePeriod] = None

    def __bool__(self):
        return self.count is not None and self.period is not None


@dataclass
class UnparsedMetricInputMeasure(dbtClassMixin):
    name: str
    filter: Optional[Union[str, List[str]]] = None
    alias: Optional[str] = None
    join_to_timespine: bool = False
    fill_nulls_with: Optional[int] = None


@dataclass
class UnparsedMetricInput(dbtClassMixin):
    name: str
    filter: Optional[Union[str, List[str]]] = None
    alias: Optional[str] = None
    offset_window: Optional[str] = None
    offset_to_grain: Optional[str] = None  # str is really a TimeGranularity Enum


@dataclass
class ConstantPropertyInput(dbtClassMixin):
    base_property: str
    conversion_property: str


@dataclass
class UnparsedConversionTypeParams(dbtClassMixin):
    base_measure: Union[UnparsedMetricInputMeasure, str]
    conversion_measure: Union[UnparsedMetricInputMeasure, str]
    entity: str
    calculation: str = (
        ConversionCalculationType.CONVERSION_RATE.value
    )  # ConversionCalculationType Enum
    window: Optional[str] = None
    constant_properties: Optional[List[ConstantPropertyInput]] = None


@dataclass
class UnparsedMetricTypeParams(dbtClassMixin):
    measure: Optional[Union[UnparsedMetricInputMeasure, str]] = None
    numerator: Optional[Union[UnparsedMetricInput, str]] = None
    denominator: Optional[Union[UnparsedMetricInput, str]] = None
    expr: Optional[Union[str, bool]] = None
    window: Optional[str] = None
    grain_to_date: Optional[str] = None  # str is really a TimeGranularity Enum
    metrics: Optional[List[Union[UnparsedMetricInput, str]]] = None
    conversion_type_params: Optional[UnparsedConversionTypeParams] = None


@dataclass
class UnparsedMetric(dbtClassMixin):
    name: str
    label: str
    type: str
    type_params: UnparsedMetricTypeParams
    description: str = ""
    filter: Optional[Union[str, List[str]]] = None
    # metadata: Optional[Unparsedetadata] = None # TODO
    meta: Dict[str, Any] = field(default_factory=dict)
    tags: List[str] = field(default_factory=list)
    config: Dict[str, Any] = field(default_factory=dict)

    @classmethod
    def validate(cls, data):
        super(UnparsedMetric, cls).validate(data)
        if "name" in data:
            errors = []
            if " " in data["name"]:
                errors.append("cannot contain spaces")
            # This handles failing queries due to too long metric names.
            # It only occurs in BigQuery and Snowflake (Postgres/Redshift truncate)
            if len(data["name"]) > 250:
                errors.append("cannot contain more than 250 characters")
            if not (re.match(r"^[A-Za-z]", data["name"])):
                errors.append("must begin with a letter")
            if not (re.match(r"[\w-]+$", data["name"])):
                errors.append("must contain only letters, numbers and underscores")

            if errors:
                raise ParsingError(
                    f"The metric name '{data['name']}' is invalid.  It {', '.join(e for e in errors)}"
                )


@dataclass
class UnparsedGroup(dbtClassMixin, Replaceable):
    name: str
    owner: Owner

    @classmethod
    def validate(cls, data):
        super(UnparsedGroup, cls).validate(data)
        if data["owner"].get("name") is None and data["owner"].get("email") is None:
            raise ValidationError("Group owner must have at least one of 'name' or 'email'.")


#
# semantic interfaces unparsed objects
#


@dataclass
class UnparsedEntity(dbtClassMixin):
    name: str
    type: str  # EntityType enum
    description: Optional[str] = None
    label: Optional[str] = None
    role: Optional[str] = None
    expr: Optional[str] = None


@dataclass
class UnparsedNonAdditiveDimension(dbtClassMixin):
    name: str
    window_choice: str  # AggregationType enum
    window_groupings: List[str] = field(default_factory=list)


@dataclass
class UnparsedMeasure(dbtClassMixin):
    name: str
    agg: str  # actually an enum
    description: Optional[str] = None
    label: Optional[str] = None
    expr: Optional[Union[str, bool, int]] = None
    agg_params: Optional[MeasureAggregationParameters] = None
    non_additive_dimension: Optional[UnparsedNonAdditiveDimension] = None
    agg_time_dimension: Optional[str] = None
    create_metric: bool = False


@dataclass
class UnparsedDimensionTypeParams(dbtClassMixin):
    time_granularity: str  # TimeGranularity enum
    validity_params: Optional[DimensionValidityParams] = None


@dataclass
class UnparsedDimension(dbtClassMixin):
    name: str
    type: str  # actually an enum
    description: Optional[str] = None
    label: Optional[str] = None
    is_partition: bool = False
    type_params: Optional[UnparsedDimensionTypeParams] = None
    expr: Optional[str] = None


@dataclass
class UnparsedSemanticModel(dbtClassMixin):
    name: str
    model: str  # looks like "ref(...)"
    config: Dict[str, Any] = field(default_factory=dict)
    description: Optional[str] = None
    label: Optional[str] = None
    defaults: Optional[Defaults] = None
    entities: List[UnparsedEntity] = field(default_factory=list)
    measures: List[UnparsedMeasure] = field(default_factory=list)
    dimensions: List[UnparsedDimension] = field(default_factory=list)
    primary_entity: Optional[str] = None


@dataclass
class UnparsedQueryParams(dbtClassMixin):
    metrics: List[str] = field(default_factory=list)
    group_by: List[str] = field(default_factory=list)
    where: Optional[Union[str, List[str]]] = None


@dataclass
class UnparsedExport(dbtClassMixin):
    """Configuration for writing query results to a table."""

    name: str
    config: Dict[str, Any] = field(default_factory=dict)


@dataclass
class UnparsedSavedQuery(dbtClassMixin):
    name: str
    query_params: UnparsedQueryParams
    description: Optional[str] = None
    label: Optional[str] = None
    exports: List[UnparsedExport] = field(default_factory=list)
    config: Dict[str, Any] = field(default_factory=dict)


def normalize_date(d: Optional[datetime.date]) -> Optional[datetime.datetime]:
    """Convert date to datetime (at midnight), and add local time zone if naive"""
    if d is None:
        return None

    # convert date to datetime
    dt = d if type(d) == datetime.datetime else datetime.datetime(d.year, d.month, d.day)

    if not dt.tzinfo:
        # date is naive, re-interpret as system time zone
        dt = dt.astimezone()

    return dt<|MERGE_RESOLUTION|>--- conflicted
+++ resolved
@@ -5,6 +5,13 @@
 from dbt.common.contracts.config.properties import (
     AdditionalPropertiesAllowed,
     AdditionalPropertiesMixin,
+)
+from dbt.common.exceptions import DbtInternalError, CompilationError
+from dbt.common.dataclass_schema import (
+    dbtClassMixin,
+    StrEnum,
+    ExtensibleDbtClassMixin,
+    ValidationError,
 )
 from dbt.node_types import NodeType
 from dbt.contracts.graph.semantic_models import (
@@ -20,18 +27,7 @@
 # trigger the PathEncoder
 import dbt.common.helper_types  # noqa:F401
 from dbt.exceptions import ParsingError
-from dbt.common.exceptions import DbtInternalError, CompilationError
-from dbt.common.dataclass_schema import (
-    dbtClassMixin,
-    StrEnum,
-    ExtensibleDbtClassMixin,
-    ValidationError,
-)
-
-<<<<<<< HEAD
-=======
-from dbt.dataclass_schema import dbtClassMixin, StrEnum, ExtensibleDbtClassMixin, ValidationError
->>>>>>> c2bc2f00
+
 from dbt_semantic_interfaces.type_enums import ConversionCalculationType
 
 from dataclasses import dataclass, field
