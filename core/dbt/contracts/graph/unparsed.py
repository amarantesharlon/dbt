from dbt.node_types import NodeType
from dbt.contracts.util import AdditionalPropertiesMixin, Mergeable, Replaceable

# trigger the PathEncoder
import dbt.helper_types  # noqa:F401
from dbt.exceptions import CompilationException, ParsingException

from dbt.dataclass_schema import dbtClassMixin, StrEnum, ExtensibleDbtClassMixin, ValidationError

from dataclasses import dataclass, field
from datetime import timedelta
from pathlib import Path
from typing import Optional, List, Union, Dict, Any, Sequence


@dataclass
class UnparsedBaseNode(dbtClassMixin, Replaceable):
    package_name: str
    root_path: str
    path: str
    original_file_path: str

    @property
    def file_id(self):
        return f"{self.package_name}://{self.original_file_path}"


@dataclass
class HasCode(dbtClassMixin):
    raw_code: str
    language: str

    @property
    def empty(self):
        return not self.raw_code.strip()


@dataclass
class UnparsedMacro(UnparsedBaseNode, HasCode):
    resource_type: NodeType = field(metadata={"restrict": [NodeType.Macro]})


@dataclass
class UnparsedGenericTest(UnparsedBaseNode, HasCode):
    resource_type: NodeType = field(metadata={"restrict": [NodeType.Macro]})


@dataclass
class UnparsedNode(UnparsedBaseNode, HasCode):
    name: str
    resource_type: NodeType = field(
        metadata={
            "restrict": [
                NodeType.Model,
                NodeType.Analysis,
                NodeType.Test,
                NodeType.Snapshot,
                NodeType.Operation,
                NodeType.Seed,
                NodeType.RPCCall,
                NodeType.SqlOperation,
            ]
        }
    )

    @property
    def search_name(self):
        return self.name


@dataclass
class UnparsedRunHook(UnparsedNode):
    resource_type: NodeType = field(metadata={"restrict": [NodeType.Operation]})
    index: Optional[int] = None


@dataclass
class Docs(dbtClassMixin, Replaceable):
    show: bool = True
    node_color: Optional[str] = None


@dataclass
class HasDocs(AdditionalPropertiesMixin, ExtensibleDbtClassMixin, Replaceable):
    name: str
    description: str = ""
    meta: Dict[str, Any] = field(default_factory=dict)
    data_type: Optional[str] = None
    docs: Docs = field(default_factory=Docs)
    _extra: Dict[str, Any] = field(default_factory=dict)


TestDef = Union[Dict[str, Any], str]


@dataclass
class HasTests(HasDocs):
    tests: Optional[List[TestDef]] = None

    def __post_init__(self):
        if self.tests is None:
            self.tests = []


@dataclass
class UnparsedColumn(HasTests):
    quote: Optional[bool] = None
    tags: List[str] = field(default_factory=list)


@dataclass
class HasColumnDocs(dbtClassMixin, Replaceable):
    columns: Sequence[HasDocs] = field(default_factory=list)


@dataclass
class HasColumnTests(HasColumnDocs):
    columns: Sequence[UnparsedColumn] = field(default_factory=list)


@dataclass
class HasYamlMetadata(dbtClassMixin):
    original_file_path: str
    yaml_key: str
    package_name: str

    @property
    def file_id(self):
        return f"{self.package_name}://{self.original_file_path}"


@dataclass
class HasConfig:
    config: Dict[str, Any] = field(default_factory=dict)


@dataclass
class UnparsedAnalysisUpdate(HasConfig, HasColumnDocs, HasDocs, HasYamlMetadata):
    pass


@dataclass
class UnparsedNodeUpdate(HasConfig, HasColumnTests, HasTests, HasYamlMetadata):
    quote_columns: Optional[bool] = None


@dataclass
class MacroArgument(dbtClassMixin):
    name: str
    type: Optional[str] = None
    description: str = ""


@dataclass
class UnparsedMacroUpdate(HasConfig, HasDocs, HasYamlMetadata):
    arguments: List[MacroArgument] = field(default_factory=list)


class TimePeriod(StrEnum):
    minute = "minute"
    hour = "hour"
    day = "day"

    def plural(self) -> str:
        return str(self) + "s"


@dataclass
class Time(dbtClassMixin, Mergeable):
    count: Optional[int] = None
    period: Optional[TimePeriod] = None

    def exceeded(self, actual_age: float) -> bool:
        if self.period is None or self.count is None:
            return False
        kwargs: Dict[str, int] = {self.period.plural(): self.count}
        difference = timedelta(**kwargs).total_seconds()
        return actual_age > difference

    def __bool__(self):
        return self.count is not None and self.period is not None


@dataclass
class FreshnessThreshold(dbtClassMixin, Mergeable):
    warn_after: Optional[Time] = field(default_factory=Time)
    error_after: Optional[Time] = field(default_factory=Time)
    filter: Optional[str] = None

    def status(self, age: float) -> "dbt.contracts.results.FreshnessStatus":
        from dbt.contracts.results import FreshnessStatus

        if self.error_after and self.error_after.exceeded(age):
            return FreshnessStatus.Error
        elif self.warn_after and self.warn_after.exceeded(age):
            return FreshnessStatus.Warn
        else:
            return FreshnessStatus.Pass

    def __bool__(self):
        return bool(self.warn_after) or bool(self.error_after)


@dataclass
class AdditionalPropertiesAllowed(AdditionalPropertiesMixin, ExtensibleDbtClassMixin):
    _extra: Dict[str, Any] = field(default_factory=dict)


@dataclass
class ExternalPartition(AdditionalPropertiesAllowed, Replaceable):
    name: str = ""
    description: str = ""
    data_type: str = ""
    meta: Dict[str, Any] = field(default_factory=dict)

    def __post_init__(self):
        if self.name == "" or self.data_type == "":
            raise CompilationException("External partition columns must have names and data types")


@dataclass
class ExternalTable(AdditionalPropertiesAllowed, Mergeable):
    location: Optional[str] = None
    file_format: Optional[str] = None
    row_format: Optional[str] = None
    tbl_properties: Optional[str] = None
    partitions: Optional[List[ExternalPartition]] = None

    def __bool__(self):
        return self.location is not None


@dataclass
class Quoting(dbtClassMixin, Mergeable):
    database: Optional[bool] = None
    schema: Optional[bool] = None
    identifier: Optional[bool] = None
    column: Optional[bool] = None


@dataclass
class UnparsedSourceTableDefinition(HasColumnTests, HasTests):
    config: Dict[str, Any] = field(default_factory=dict)
    loaded_at_field: Optional[str] = None
    identifier: Optional[str] = None
    quoting: Quoting = field(default_factory=Quoting)
    freshness: Optional[FreshnessThreshold] = field(default_factory=FreshnessThreshold)
    external: Optional[ExternalTable] = None
    tags: List[str] = field(default_factory=list)

    def __post_serialize__(self, dct):
        dct = super().__post_serialize__(dct)
        if "freshness" not in dct and self.freshness is None:
            dct["freshness"] = None
        return dct


@dataclass
class UnparsedSourceDefinition(dbtClassMixin, Replaceable):
    name: str
    description: str = ""
    meta: Dict[str, Any] = field(default_factory=dict)
    database: Optional[str] = None
    schema: Optional[str] = None
    loader: str = ""
    quoting: Quoting = field(default_factory=Quoting)
    freshness: Optional[FreshnessThreshold] = field(default_factory=FreshnessThreshold)
    loaded_at_field: Optional[str] = None
    tables: List[UnparsedSourceTableDefinition] = field(default_factory=list)
    tags: List[str] = field(default_factory=list)
    config: Dict[str, Any] = field(default_factory=dict)

    @property
    def yaml_key(self) -> "str":
        return "sources"

    def __post_serialize__(self, dct):
        dct = super().__post_serialize__(dct)
        if "freshness" not in dct and self.freshness is None:
            dct["freshness"] = None
        return dct


@dataclass
class SourceTablePatch(dbtClassMixin):
    name: str
    description: Optional[str] = None
    meta: Optional[Dict[str, Any]] = None
    data_type: Optional[str] = None
    docs: Optional[Docs] = None
    loaded_at_field: Optional[str] = None
    identifier: Optional[str] = None
    quoting: Quoting = field(default_factory=Quoting)
    freshness: Optional[FreshnessThreshold] = field(default_factory=FreshnessThreshold)
    external: Optional[ExternalTable] = None
    tags: Optional[List[str]] = None
    tests: Optional[List[TestDef]] = None
    columns: Optional[Sequence[UnparsedColumn]] = None

    def to_patch_dict(self) -> Dict[str, Any]:
        dct = self.to_dict(omit_none=True)
        remove_keys = "name"
        for key in remove_keys:
            if key in dct:
                del dct[key]

        if self.freshness is None:
            dct["freshness"] = None

        return dct


@dataclass
class SourcePatch(dbtClassMixin, Replaceable):
    name: str = field(
        metadata=dict(description="The name of the source to override"),
    )
    overrides: str = field(
        metadata=dict(description="The package of the source to override"),
    )
    path: Path = field(
        metadata=dict(description="The path to the patch-defining yml file"),
    )
    config: Dict[str, Any] = field(default_factory=dict)
    description: Optional[str] = None
    meta: Optional[Dict[str, Any]] = None
    database: Optional[str] = None
    schema: Optional[str] = None
    loader: Optional[str] = None
    quoting: Optional[Quoting] = None
    freshness: Optional[Optional[FreshnessThreshold]] = field(default_factory=FreshnessThreshold)
    loaded_at_field: Optional[str] = None
    tables: Optional[List[SourceTablePatch]] = None
    tags: Optional[List[str]] = None

    def to_patch_dict(self) -> Dict[str, Any]:
        dct = self.to_dict(omit_none=True)
        remove_keys = ("name", "overrides", "tables", "path")
        for key in remove_keys:
            if key in dct:
                del dct[key]

        if self.freshness is None:
            dct["freshness"] = None

        return dct

    def get_table_named(self, name: str) -> Optional[SourceTablePatch]:
        if self.tables is not None:
            for table in self.tables:
                if table.name == name:
                    return table
        return None


@dataclass
class UnparsedDocumentation(dbtClassMixin, Replaceable):
    package_name: str
    root_path: str
    path: str
    original_file_path: str

    @property
    def file_id(self):
        return f"{self.package_name}://{self.original_file_path}"

    @property
    def resource_type(self):
        return NodeType.Documentation


@dataclass
class UnparsedDocumentationFile(UnparsedDocumentation):
    file_contents: str


# can't use total_ordering decorator here, as str provides an ordering already
# and it's not the one we want.
class Maturity(StrEnum):
    low = "low"
    medium = "medium"
    high = "high"

    def __lt__(self, other):
        if not isinstance(other, Maturity):
            return NotImplemented
        order = (Maturity.low, Maturity.medium, Maturity.high)
        return order.index(self) < order.index(other)

    def __gt__(self, other):
        if not isinstance(other, Maturity):
            return NotImplemented
        return self != other and not (self < other)

    def __ge__(self, other):
        if not isinstance(other, Maturity):
            return NotImplemented
        return self == other or not (self < other)

    def __le__(self, other):
        if not isinstance(other, Maturity):
            return NotImplemented
        return self == other or self < other


class ExposureType(StrEnum):
    Dashboard = "dashboard"
    Notebook = "notebook"
    Analysis = "analysis"
    ML = "ml"
    Application = "application"


class MaturityType(StrEnum):
    Low = "low"
    Medium = "medium"
    High = "high"


@dataclass
class ExposureOwner(dbtClassMixin, Replaceable):
    email: str
    name: Optional[str] = None


@dataclass
class UnparsedExposure(dbtClassMixin, Replaceable):
    name: str
    type: ExposureType
    owner: ExposureOwner
    description: str = ""
    maturity: Optional[MaturityType] = None
    meta: Dict[str, Any] = field(default_factory=dict)
    tags: List[str] = field(default_factory=list)
    url: Optional[str] = None
    depends_on: List[str] = field(default_factory=list)


@dataclass
class MetricFilter(dbtClassMixin, Replaceable):
    field: str
    operator: str
    # TODO : Can we make this Any?
    value: str


@dataclass
class UnparsedMetric(dbtClassMixin, Replaceable):
    # TODO : verify that this disallows metric names with spaces
    # TODO: fix validation that you broke :p
    # name: Identifier
    name: str
    label: str
<<<<<<< HEAD
    calculation_method: str
    timestamp: str
    description: str = ""
    expression: Union[str, int] = ""
    time_grains: List[str] = field(default_factory=list)
    dimensions: List[str] = field(default_factory=list)
    model: Optional[str] = None
=======
    type: str
    timestamp: str
    model: Optional[str] = None
    description: str = ""
    sql: Union[str, int] = ""
    time_grains: List[str] = field(default_factory=list)
    dimensions: List[str] = field(default_factory=list)
    window: Optional[str] = None
>>>>>>> e3452b9a
    filters: List[MetricFilter] = field(default_factory=list)
    meta: Dict[str, Any] = field(default_factory=dict)
    tags: List[str] = field(default_factory=list)

    @classmethod
    def validate(cls, data):
        # super().validate(data)
        # TODO: putting this back for now to get tests passing.  Do we want to implement name: Identifier?
        super(UnparsedMetric, cls).validate(data)
        if "name" in data and " " in data["name"]:
            raise ParsingException(f"Metrics name '{data['name']}' cannot contain spaces")

        if data.get("calculation_method") == "expression":
            raise ValidationError("The metric calculation method expression has been deprecated and renamed to derived. Please update")

        if data.get("model") is None and data.get("calculation_method") != "derived":
            raise ValidationError("Non-derived metrics require a 'model' property")

        if data.get("model") is not None and data.get("calculation_method") == "derived":
            raise ValidationError("Derived metrics cannot have a 'model' property")<|MERGE_RESOLUTION|>--- conflicted
+++ resolved
@@ -451,7 +451,6 @@
     # name: Identifier
     name: str
     label: str
-<<<<<<< HEAD
     calculation_method: str
     timestamp: str
     description: str = ""
@@ -459,16 +458,7 @@
     time_grains: List[str] = field(default_factory=list)
     dimensions: List[str] = field(default_factory=list)
     model: Optional[str] = None
-=======
-    type: str
-    timestamp: str
-    model: Optional[str] = None
-    description: str = ""
-    sql: Union[str, int] = ""
-    time_grains: List[str] = field(default_factory=list)
-    dimensions: List[str] = field(default_factory=list)
     window: Optional[str] = None
->>>>>>> e3452b9a
     filters: List[MetricFilter] = field(default_factory=list)
     meta: Dict[str, Any] = field(default_factory=dict)
     tags: List[str] = field(default_factory=list)
