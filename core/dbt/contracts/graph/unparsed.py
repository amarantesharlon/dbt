import datetime
import re

from dbt import deprecations
from dbt_common.contracts.config.properties import (
    AdditionalPropertiesAllowed,
    AdditionalPropertiesMixin,
)
from dbt_common.exceptions import DbtInternalError, CompilationError
from dbt_common.dataclass_schema import (
    dbtClassMixin,
    StrEnum,
    ExtensibleDbtClassMixin,
    ValidationError,
)
from dbt.node_types import NodeType
from dbt.contracts.graph.semantic_models import (
    Defaults,
    DimensionValidityParams,
    MeasureAggregationParameters,
)
from dbt.contracts.util import (
    Mergeable,
    Replaceable,
)

# trigger the PathEncoder
import dbt_common.helper_types  # noqa:F401
from dbt.exceptions import ParsingError

from dbt_semantic_interfaces.type_enums import ConversionCalculationType

from dataclasses import dataclass, field
from datetime import timedelta
from pathlib import Path
from typing import Optional, List, Union, Dict, Any, Sequence, Literal


@dataclass
class UnparsedBaseNode(dbtClassMixin, Replaceable):
    package_name: str
    path: str
    original_file_path: str

    @property
    def file_id(self):
        return f"{self.package_name}://{self.original_file_path}"


@dataclass
class HasCode(dbtClassMixin):
    raw_code: str
    language: str

    @property
    def empty(self):
        return not self.raw_code.strip()


@dataclass
class UnparsedMacro(UnparsedBaseNode, HasCode):
    resource_type: Literal[NodeType.Macro]


@dataclass
class UnparsedGenericTest(UnparsedBaseNode, HasCode):
    resource_type: Literal[NodeType.Macro]


@dataclass
class UnparsedNode(UnparsedBaseNode, HasCode):
    name: str
    resource_type: NodeType

    @property
    def search_name(self):
        return self.name


@dataclass
class UnparsedRunHook(UnparsedNode):
    resource_type: Literal[NodeType.Operation]
    index: Optional[int] = None


@dataclass
class Docs(dbtClassMixin, Replaceable):
    show: bool = True
    node_color: Optional[str] = None


@dataclass
class HasColumnProps(AdditionalPropertiesMixin, ExtensibleDbtClassMixin, Replaceable):
    name: str
    description: str = ""
    meta: Dict[str, Any] = field(default_factory=dict)
    data_type: Optional[str] = None
    constraints: List[Dict[str, Any]] = field(default_factory=list)
    docs: Docs = field(default_factory=Docs)
    _extra: Dict[str, Any] = field(default_factory=dict)


TestDef = Union[Dict[str, Any], str]


@dataclass
class HasColumnAndTestProps(HasColumnProps):
    data_tests: List[TestDef] = field(default_factory=list)
    tests: List[TestDef] = field(default_factory=list)


@dataclass
class UnparsedColumn(HasColumnAndTestProps):
    quote: Optional[bool] = None
    tags: List[str] = field(default_factory=list)


@dataclass
class HasColumnDocs(dbtClassMixin, Replaceable):
    columns: Sequence[HasColumnProps] = field(default_factory=list)


@dataclass
class HasColumnTests(dbtClassMixin, Replaceable):
    columns: Sequence[UnparsedColumn] = field(default_factory=list)


@dataclass
class HasYamlMetadata(dbtClassMixin):
    original_file_path: str
    yaml_key: str
    package_name: str

    @property
    def file_id(self):
        return f"{self.package_name}://{self.original_file_path}"


@dataclass
class HasConfig:
    config: Dict[str, Any] = field(default_factory=dict)


NodeVersion = Union[str, float]


@dataclass
class UnparsedVersion(dbtClassMixin):
    v: NodeVersion
    defined_in: Optional[str] = None
    description: str = ""
    access: Optional[str] = None
    config: Dict[str, Any] = field(default_factory=dict)
    constraints: List[Dict[str, Any]] = field(default_factory=list)
    docs: Docs = field(default_factory=Docs)
    data_tests: Optional[List[TestDef]] = None
<<<<<<< HEAD
    columns: Sequence[Union[dbt.common.helper_types.IncludeExclude, UnparsedColumn]] = field(
=======
    columns: Sequence[Union[dbt_common.helper_types.IncludeExclude, UnparsedColumn]] = field(
>>>>>>> b5a0c4c2
        default_factory=list
    )
    deprecation_date: Optional[datetime.datetime] = None

    def __lt__(self, other):
        try:
            return float(self.v) < float(other.v)
        except ValueError:
            return str(self.v) < str(other.v)

    @property
    def include_exclude(self) -> dbt_common.helper_types.IncludeExclude:
        return self._include_exclude

    @property
    def unparsed_columns(self) -> List:
        return self._unparsed_columns

    @property
    def formatted_v(self) -> str:
        return f"v{self.v}"

    def __post_init__(self):
        has_include_exclude = False
        self._include_exclude = dbt_common.helper_types.IncludeExclude(include="*")
        self._unparsed_columns = []
        for column in self.columns:
            if isinstance(column, dbt_common.helper_types.IncludeExclude):
                if not has_include_exclude:
                    self._include_exclude = column
                    has_include_exclude = True
                else:
                    raise ParsingError("version can have at most one include/exclude element")
            else:
                self._unparsed_columns.append(column)

        self.deprecation_date = normalize_date(self.deprecation_date)


@dataclass
class UnparsedAnalysisUpdate(HasConfig, HasColumnDocs, HasColumnProps, HasYamlMetadata):
    access: Optional[str] = None


@dataclass
class UnparsedNodeUpdate(HasConfig, HasColumnTests, HasColumnAndTestProps, HasYamlMetadata):
    quote_columns: Optional[bool] = None
    access: Optional[str] = None


@dataclass
class UnparsedModelUpdate(UnparsedNodeUpdate):
    quote_columns: Optional[bool] = None
    access: Optional[str] = None
    latest_version: Optional[NodeVersion] = None
    versions: Sequence[UnparsedVersion] = field(default_factory=list)
    deprecation_date: Optional[datetime.datetime] = None

    def __post_init__(self) -> None:
        if self.latest_version:
            version_values = [version.v for version in self.versions]
            if self.latest_version not in version_values:
                raise ParsingError(
                    f"latest_version: {self.latest_version} is not one of model '{self.name}' versions: {version_values} "
                )

        seen_versions = set()
        for version in self.versions:
            if str(version.v) in seen_versions:
                raise ParsingError(
                    f"Found duplicate version: '{version.v}' in versions list of model '{self.name}'"
                )
            seen_versions.add(str(version.v))

        self._version_map = {version.v: version for version in self.versions}

        self.deprecation_date = normalize_date(self.deprecation_date)

    def get_columns_for_version(self, version: NodeVersion) -> List[UnparsedColumn]:
        if version not in self._version_map:
            raise DbtInternalError(
                f"get_columns_for_version called for version '{version}' not in version map"
            )

        version_columns = []
        unparsed_version = self._version_map[version]
        for base_column in self.columns:
            if unparsed_version.include_exclude.includes(base_column.name):
                version_columns.append(base_column)

        for column in unparsed_version.unparsed_columns:
            version_columns.append(column)

        return version_columns

    def get_tests_for_version(self, version: NodeVersion) -> List[TestDef]:
        if version not in self._version_map:
            raise DbtInternalError(
                f"get_tests_for_version called for version '{version}' not in version map"
            )
        unparsed_version = self._version_map[version]
        return (
            unparsed_version.data_tests
            if unparsed_version.data_tests is not None
            else self.data_tests
        )


@dataclass
class MacroArgument(dbtClassMixin):
    name: str
    type: Optional[str] = None
    description: str = ""


@dataclass
class UnparsedMacroUpdate(HasConfig, HasColumnProps, HasYamlMetadata):
    arguments: List[MacroArgument] = field(default_factory=list)


class TimePeriod(StrEnum):
    minute = "minute"
    hour = "hour"
    day = "day"

    def plural(self) -> str:
        return str(self) + "s"


@dataclass
class Time(dbtClassMixin, Mergeable):
    count: Optional[int] = None
    period: Optional[TimePeriod] = None

    def exceeded(self, actual_age: float) -> bool:
        if self.period is None or self.count is None:
            return False
        kwargs: Dict[str, int] = {self.period.plural(): self.count}
        difference = timedelta(**kwargs).total_seconds()
        return actual_age > difference

    def __bool__(self):
        return self.count is not None and self.period is not None


@dataclass
class FreshnessThreshold(dbtClassMixin, Mergeable):
    warn_after: Optional[Time] = field(default_factory=Time)
    error_after: Optional[Time] = field(default_factory=Time)
    filter: Optional[str] = None

    def status(self, age: float) -> "dbt.artifacts.results.FreshnessStatus":  # type: ignore # noqa F821
        from dbt.artifacts.results import FreshnessStatus

        if self.error_after and self.error_after.exceeded(age):
            return FreshnessStatus.Error
        elif self.warn_after and self.warn_after.exceeded(age):
            return FreshnessStatus.Warn
        else:
            return FreshnessStatus.Pass

    def __bool__(self):
        return bool(self.warn_after) or bool(self.error_after)


@dataclass
class ExternalPartition(AdditionalPropertiesAllowed, Replaceable):
    name: str = ""
    description: str = ""
    data_type: str = ""
    meta: Dict[str, Any] = field(default_factory=dict)

    def __post_init__(self):
        if self.name == "" or self.data_type == "":
            raise CompilationError("External partition columns must have names and data types")


@dataclass
class ExternalTable(AdditionalPropertiesAllowed, Mergeable):
    location: Optional[str] = None
    file_format: Optional[str] = None
    row_format: Optional[str] = None
    tbl_properties: Optional[str] = None
    partitions: Optional[Union[List[str], List[ExternalPartition]]] = None

    def __bool__(self):
        return self.location is not None


@dataclass
class Quoting(dbtClassMixin, Mergeable):
    database: Optional[bool] = None
    schema: Optional[bool] = None
    identifier: Optional[bool] = None
    column: Optional[bool] = None


@dataclass
class UnparsedSourceTableDefinition(HasColumnTests, HasColumnAndTestProps):
    config: Dict[str, Any] = field(default_factory=dict)
    loaded_at_field: Optional[str] = None
    identifier: Optional[str] = None
    quoting: Quoting = field(default_factory=Quoting)
    freshness: Optional[FreshnessThreshold] = field(default_factory=FreshnessThreshold)
    external: Optional[ExternalTable] = None
    tags: List[str] = field(default_factory=list)

    def __post_serialize__(self, dct):
        dct = super().__post_serialize__(dct)
        if "freshness" not in dct and self.freshness is None:
            dct["freshness"] = None
        return dct


@dataclass
class UnparsedSourceDefinition(dbtClassMixin, Replaceable):
    name: str
    description: str = ""
    meta: Dict[str, Any] = field(default_factory=dict)
    database: Optional[str] = None
    schema: Optional[str] = None
    loader: str = ""
    quoting: Quoting = field(default_factory=Quoting)
    freshness: Optional[FreshnessThreshold] = field(default_factory=FreshnessThreshold)
    loaded_at_field: Optional[str] = None
    tables: List[UnparsedSourceTableDefinition] = field(default_factory=list)
    tags: List[str] = field(default_factory=list)
    config: Dict[str, Any] = field(default_factory=dict)

    @property
    def yaml_key(self) -> "str":
        return "sources"

    def __post_serialize__(self, dct):
        dct = super().__post_serialize__(dct)
        if "freshness" not in dct and self.freshness is None:
            dct["freshness"] = None
        return dct


@dataclass
class SourceTablePatch(dbtClassMixin):
    name: str
    description: Optional[str] = None
    meta: Optional[Dict[str, Any]] = None
    data_type: Optional[str] = None
    docs: Optional[Docs] = None
    loaded_at_field: Optional[str] = None
    identifier: Optional[str] = None
    quoting: Quoting = field(default_factory=Quoting)
    freshness: Optional[FreshnessThreshold] = field(default_factory=FreshnessThreshold)
    external: Optional[ExternalTable] = None
    tags: Optional[List[str]] = None
    data_tests: Optional[List[TestDef]] = None
    columns: Optional[Sequence[UnparsedColumn]] = None

    def to_patch_dict(self) -> Dict[str, Any]:
        dct = self.to_dict(omit_none=True)
        remove_keys = "name"
        for key in remove_keys:
            if key in dct:
                del dct[key]

        if self.freshness is None:
            dct["freshness"] = None

        return dct


@dataclass
class SourcePatch(dbtClassMixin, Replaceable):
    name: str = field(
        metadata=dict(description="The name of the source to override"),
    )
    overrides: str = field(
        metadata=dict(description="The package of the source to override"),
    )
    path: Path = field(
        metadata=dict(description="The path to the patch-defining yml file"),
    )
    config: Dict[str, Any] = field(default_factory=dict)
    description: Optional[str] = None
    meta: Optional[Dict[str, Any]] = None
    database: Optional[str] = None
    schema: Optional[str] = None
    loader: Optional[str] = None
    quoting: Optional[Quoting] = None
    freshness: Optional[Optional[FreshnessThreshold]] = field(default_factory=FreshnessThreshold)
    loaded_at_field: Optional[str] = None
    tables: Optional[List[SourceTablePatch]] = None
    tags: Optional[List[str]] = None

    def to_patch_dict(self) -> Dict[str, Any]:
        dct = self.to_dict(omit_none=True)
        remove_keys = ("name", "overrides", "tables", "path")
        for key in remove_keys:
            if key in dct:
                del dct[key]

        if self.freshness is None:
            dct["freshness"] = None

        return dct

    def get_table_named(self, name: str) -> Optional[SourceTablePatch]:
        if self.tables is not None:
            for table in self.tables:
                if table.name == name:
                    return table
        return None


@dataclass
class UnparsedDocumentation(dbtClassMixin, Replaceable):
    package_name: str
    path: str
    original_file_path: str

    @property
    def file_id(self):
        return f"{self.package_name}://{self.original_file_path}"

    @property
    def resource_type(self):
        return NodeType.Documentation


@dataclass
class UnparsedDocumentationFile(UnparsedDocumentation):
    file_contents: str


# can't use total_ordering decorator here, as str provides an ordering already
# and it's not the one we want.
class Maturity(StrEnum):
    low = "low"
    medium = "medium"
    high = "high"

    def __lt__(self, other):
        if not isinstance(other, Maturity):
            return NotImplemented
        order = (Maturity.low, Maturity.medium, Maturity.high)
        return order.index(self) < order.index(other)

    def __gt__(self, other):
        if not isinstance(other, Maturity):
            return NotImplemented
        return self != other and not (self < other)

    def __ge__(self, other):
        if not isinstance(other, Maturity):
            return NotImplemented
        return self == other or not (self < other)

    def __le__(self, other):
        if not isinstance(other, Maturity):
            return NotImplemented
        return self == other or self < other


class ExposureType(StrEnum):
    Dashboard = "dashboard"
    Notebook = "notebook"
    Analysis = "analysis"
    ML = "ml"
    Application = "application"


class MaturityType(StrEnum):
    Low = "low"
    Medium = "medium"
    High = "high"


@dataclass
class Owner(AdditionalPropertiesAllowed, Replaceable):
    email: Optional[str] = None
    name: Optional[str] = None


@dataclass
class UnparsedExposure(dbtClassMixin, Replaceable):
    name: str
    type: ExposureType
    owner: Owner
    description: str = ""
    label: Optional[str] = None
    maturity: Optional[MaturityType] = None
    meta: Dict[str, Any] = field(default_factory=dict)
    tags: List[str] = field(default_factory=list)
    url: Optional[str] = None
    depends_on: List[str] = field(default_factory=list)
    config: Dict[str, Any] = field(default_factory=dict)

    @classmethod
    def validate(cls, data):
        super(UnparsedExposure, cls).validate(data)
        if "name" in data:
            # name can only contain alphanumeric chars and underscores
            if not (re.match(r"[\w-]+$", data["name"])):
                deprecations.warn("exposure-name", exposure=data["name"])

        if data["owner"].get("name") is None and data["owner"].get("email") is None:
            raise ValidationError("Exposure owner must have at least one of 'name' or 'email'.")


@dataclass
class MetricFilter(dbtClassMixin, Replaceable):
    field: str
    operator: str
    # TODO : Can we make this Any?
    value: str


class MetricTimePeriod(StrEnum):
    day = "day"
    week = "week"
    month = "month"
    year = "year"

    def plural(self) -> str:
        return str(self) + "s"


@dataclass
class MetricTime(dbtClassMixin, Mergeable):
    count: Optional[int] = None
    period: Optional[MetricTimePeriod] = None

    def __bool__(self):
        return self.count is not None and self.period is not None


@dataclass
class UnparsedMetricInputMeasure(dbtClassMixin):
    name: str
    filter: Optional[Union[str, List[str]]] = None
    alias: Optional[str] = None
    join_to_timespine: bool = False
    fill_nulls_with: Optional[int] = None


@dataclass
class UnparsedMetricInput(dbtClassMixin):
    name: str
    filter: Optional[Union[str, List[str]]] = None
    alias: Optional[str] = None
    offset_window: Optional[str] = None
    offset_to_grain: Optional[str] = None  # str is really a TimeGranularity Enum


@dataclass
class ConstantPropertyInput(dbtClassMixin):
    base_property: str
    conversion_property: str


@dataclass
class UnparsedConversionTypeParams(dbtClassMixin):
    base_measure: Union[UnparsedMetricInputMeasure, str]
    conversion_measure: Union[UnparsedMetricInputMeasure, str]
    entity: str
    calculation: str = (
        ConversionCalculationType.CONVERSION_RATE.value
    )  # ConversionCalculationType Enum
    window: Optional[str] = None
    constant_properties: Optional[List[ConstantPropertyInput]] = None


@dataclass
class UnparsedMetricTypeParams(dbtClassMixin):
    measure: Optional[Union[UnparsedMetricInputMeasure, str]] = None
    numerator: Optional[Union[UnparsedMetricInput, str]] = None
    denominator: Optional[Union[UnparsedMetricInput, str]] = None
    expr: Optional[Union[str, bool]] = None
    window: Optional[str] = None
    grain_to_date: Optional[str] = None  # str is really a TimeGranularity Enum
    metrics: Optional[List[Union[UnparsedMetricInput, str]]] = None
    conversion_type_params: Optional[UnparsedConversionTypeParams] = None


@dataclass
class UnparsedMetric(dbtClassMixin):
    name: str
    label: str
    type: str
    type_params: UnparsedMetricTypeParams
    description: str = ""
    filter: Optional[Union[str, List[str]]] = None
    # metadata: Optional[Unparsedetadata] = None # TODO
    meta: Dict[str, Any] = field(default_factory=dict)
    tags: List[str] = field(default_factory=list)
    config: Dict[str, Any] = field(default_factory=dict)

    @classmethod
    def validate(cls, data):
        super(UnparsedMetric, cls).validate(data)
        if "name" in data:
            errors = []
            if " " in data["name"]:
                errors.append("cannot contain spaces")
            # This handles failing queries due to too long metric names.
            # It only occurs in BigQuery and Snowflake (Postgres/Redshift truncate)
            if len(data["name"]) > 250:
                errors.append("cannot contain more than 250 characters")
            if not (re.match(r"^[A-Za-z]", data["name"])):
                errors.append("must begin with a letter")
            if not (re.match(r"[\w-]+$", data["name"])):
                errors.append("must contain only letters, numbers and underscores")

            if errors:
                raise ParsingError(
                    f"The metric name '{data['name']}' is invalid.  It {', '.join(e for e in errors)}"
                )


@dataclass
class UnparsedGroup(dbtClassMixin, Replaceable):
    name: str
    owner: Owner

    @classmethod
    def validate(cls, data):
        super(UnparsedGroup, cls).validate(data)
        if data["owner"].get("name") is None and data["owner"].get("email") is None:
            raise ValidationError("Group owner must have at least one of 'name' or 'email'.")


#
# semantic interfaces unparsed objects
#


@dataclass
class UnparsedEntity(dbtClassMixin):
    name: str
    type: str  # EntityType enum
    description: Optional[str] = None
    label: Optional[str] = None
    role: Optional[str] = None
    expr: Optional[str] = None


@dataclass
class UnparsedNonAdditiveDimension(dbtClassMixin):
    name: str
    window_choice: str  # AggregationType enum
    window_groupings: List[str] = field(default_factory=list)


@dataclass
class UnparsedMeasure(dbtClassMixin):
    name: str
    agg: str  # actually an enum
    description: Optional[str] = None
    label: Optional[str] = None
    expr: Optional[Union[str, bool, int]] = None
    agg_params: Optional[MeasureAggregationParameters] = None
    non_additive_dimension: Optional[UnparsedNonAdditiveDimension] = None
    agg_time_dimension: Optional[str] = None
    create_metric: bool = False


@dataclass
class UnparsedDimensionTypeParams(dbtClassMixin):
    time_granularity: str  # TimeGranularity enum
    validity_params: Optional[DimensionValidityParams] = None


@dataclass
class UnparsedDimension(dbtClassMixin):
    name: str
    type: str  # actually an enum
    description: Optional[str] = None
    label: Optional[str] = None
    is_partition: bool = False
    type_params: Optional[UnparsedDimensionTypeParams] = None
    expr: Optional[str] = None


@dataclass
class UnparsedSemanticModel(dbtClassMixin):
    name: str
    model: str  # looks like "ref(...)"
    config: Dict[str, Any] = field(default_factory=dict)
    description: Optional[str] = None
    label: Optional[str] = None
    defaults: Optional[Defaults] = None
    entities: List[UnparsedEntity] = field(default_factory=list)
    measures: List[UnparsedMeasure] = field(default_factory=list)
    dimensions: List[UnparsedDimension] = field(default_factory=list)
    primary_entity: Optional[str] = None


@dataclass
class UnparsedQueryParams(dbtClassMixin):
    metrics: List[str] = field(default_factory=list)
    group_by: List[str] = field(default_factory=list)
    where: Optional[Union[str, List[str]]] = None


@dataclass
class UnparsedExport(dbtClassMixin):
    """Configuration for writing query results to a table."""

    name: str
    config: Dict[str, Any] = field(default_factory=dict)


@dataclass
class UnparsedSavedQuery(dbtClassMixin):
    name: str
    query_params: UnparsedQueryParams
    description: Optional[str] = None
    label: Optional[str] = None
    exports: List[UnparsedExport] = field(default_factory=list)
    config: Dict[str, Any] = field(default_factory=dict)


def normalize_date(d: Optional[datetime.date]) -> Optional[datetime.datetime]:
    """Convert date to datetime (at midnight), and add local time zone if naive"""
    if d is None:
        return None

    # convert date to datetime
    dt = d if type(d) == datetime.datetime else datetime.datetime(d.year, d.month, d.day)

    if not dt.tzinfo:
        # date is naive, re-interpret as system time zone
        dt = dt.astimezone()

    return dt


class UnitTestFormat(StrEnum):
    CSV = "csv"
    Dict = "dict"


@dataclass
class UnitTestInputFixture(dbtClassMixin):
    input: str
    rows: Optional[Union[str, List[Dict[str, Any]]]] = None
    format: UnitTestFormat = UnitTestFormat.Dict
    fixture: Optional[str] = None


@dataclass
class UnitTestOutputFixture(dbtClassMixin):
    rows: Optional[Union[str, List[Dict[str, Any]]]] = None
    format: UnitTestFormat = UnitTestFormat.Dict
    fixture: Optional[str] = None


@dataclass
class UnitTestOverrides(dbtClassMixin):
    macros: Dict[str, Any] = field(default_factory=dict)
    vars: Dict[str, Any] = field(default_factory=dict)
    env_vars: Dict[str, Any] = field(default_factory=dict)


@dataclass
class UnparsedUnitTest(dbtClassMixin):
    name: str
    model: str  # name of the model being unit tested
    given: Sequence[UnitTestInputFixture]
    expect: UnitTestOutputFixture
    description: str = ""
    overrides: Optional[UnitTestOverrides] = None
    config: Dict[str, Any] = field(default_factory=dict)<|MERGE_RESOLUTION|>--- conflicted
+++ resolved
@@ -154,11 +154,7 @@
     constraints: List[Dict[str, Any]] = field(default_factory=list)
     docs: Docs = field(default_factory=Docs)
     data_tests: Optional[List[TestDef]] = None
-<<<<<<< HEAD
-    columns: Sequence[Union[dbt.common.helper_types.IncludeExclude, UnparsedColumn]] = field(
-=======
     columns: Sequence[Union[dbt_common.helper_types.IncludeExclude, UnparsedColumn]] = field(
->>>>>>> b5a0c4c2
         default_factory=list
     )
     deprecation_date: Optional[datetime.datetime] = None
