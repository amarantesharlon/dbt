from dataclasses import field, dataclass
from typing import Any, List, Optional, Dict, Union, Type

from dbt.artifacts.resources import (
    ExposureConfig,
    MetricConfig,
    SavedQueryConfig,
    SemanticModelConfig,
<<<<<<< HEAD
    NodeConfig,
    SeedConfig,
    TestConfig,
    SnapshotConfig,
=======
    SourceConfig,
>>>>>>> 6965eca0
)
from dbt_common.contracts.config.base import BaseConfig, MergeBehavior, CompareBehavior
from dbt_common.contracts.config.metadata import Metadata, ShowBehavior
from dbt_common.dataclass_schema import (
    dbtClassMixin,
)
from dbt.contracts.util import Replaceable, list_str
from dbt.node_types import NodeType


def metas(*metas: Metadata) -> Dict[str, Any]:
    existing: Dict[str, Any] = {}
    for m in metas:
        existing = m.meta(existing)
    return existing


def insensitive_patterns(*patterns: str):
    lowercased = []
    for pattern in patterns:
        lowercased.append("".join("[{}{}]".format(s.upper(), s.lower()) for s in pattern))
    return "^({})$".format("|".join(lowercased))


@dataclass
class Hook(dbtClassMixin, Replaceable):
    sql: str
    transaction: bool = True
    index: Optional[int] = None


@dataclass
<<<<<<< HEAD
class SourceConfig(BaseConfig):
    enabled: bool = True
=======
class NodeAndTestConfig(BaseConfig):
    enabled: bool = True
    # these fields are included in serialized output, but are not part of
    # config comparison (they are part of database_representation)
    alias: Optional[str] = field(
        default=None,
        metadata=CompareBehavior.Exclude.meta(),
    )
    schema: Optional[str] = field(
        default=None,
        metadata=CompareBehavior.Exclude.meta(),
    )
    database: Optional[str] = field(
        default=None,
        metadata=CompareBehavior.Exclude.meta(),
    )
    tags: Union[List[str], str] = field(
        default_factory=list_str,
        metadata=metas(ShowBehavior.Hide, MergeBehavior.Append, CompareBehavior.Exclude),
    )
    meta: Dict[str, Any] = field(
        default_factory=dict,
        metadata=MergeBehavior.Update.meta(),
    )
    group: Optional[str] = field(
        default=None,
        metadata=CompareBehavior.Exclude.meta(),
    )


@dataclass
class NodeConfig(NodeAndTestConfig):
    # Note: if any new fields are added with MergeBehavior, also update the
    # 'mergebehavior' dictionary
    materialized: str = "view"
    incremental_strategy: Optional[str] = None
    persist_docs: Dict[str, Any] = field(default_factory=dict)
    post_hook: List[Hook] = field(
        default_factory=list,
        metadata={"merge": MergeBehavior.Append, "alias": "post-hook"},
    )
    pre_hook: List[Hook] = field(
        default_factory=list,
        metadata={"merge": MergeBehavior.Append, "alias": "pre-hook"},
    )
    quoting: Dict[str, Any] = field(
        default_factory=dict,
        metadata=MergeBehavior.Update.meta(),
    )
    # This is actually only used by seeds. Should it be available to others?
    # That would be a breaking change!
    column_types: Dict[str, Any] = field(
        default_factory=dict,
        metadata=MergeBehavior.Update.meta(),
    )
    full_refresh: Optional[bool] = None
    # 'unique_key' doesn't use 'Optional' because typing.get_type_hints was
    # sometimes getting the Union order wrong, causing serialization failures.
    unique_key: Union[str, List[str], None] = None
    on_schema_change: Optional[str] = "ignore"
    on_configuration_change: OnConfigurationChangeOption = field(
        default_factory=OnConfigurationChangeOption.default
    )
    grants: Dict[str, Any] = field(
        default_factory=dict, metadata=MergeBehavior.DictKeyAppend.meta()
    )
    packages: List[str] = field(
        default_factory=list,
        metadata=MergeBehavior.Append.meta(),
    )
    docs: Docs = field(
        default_factory=Docs,
        metadata=MergeBehavior.Update.meta(),
    )
    contract: ContractConfig = field(
        default_factory=ContractConfig,
        metadata=MergeBehavior.Update.meta(),
    )

    def __post_init__(self):
        # we validate that node_color has a suitable value to prevent dbt-docs from crashing
        if self.docs.node_color:
            node_color = self.docs.node_color
            if not validate_color(node_color):
                raise ValidationError(
                    f"Invalid color name for docs.node_color: {node_color}. "
                    "It is neither a valid HTML color name nor a valid HEX code."
                )

        if (
            self.contract.enforced
            and self.materialized == "incremental"
            and self.on_schema_change not in ("append_new_columns", "fail")
        ):
            raise ValidationError(
                f"Invalid value for on_schema_change: {self.on_schema_change}. Models "
                "materialized as incremental with contracts enabled must set "
                "on_schema_change to 'append_new_columns' or 'fail'"
            )

    @classmethod
    def __pre_deserialize__(cls, data):
        data = super().__pre_deserialize__(data)
        for key in hooks.ModelHookType:
            if key in data:
                data[key] = [hooks.get_hook_dict(h) for h in data[key]]
        return data

    # this is still used by jsonschema validation
    @classmethod
    def field_mapping(cls):
        return {"post_hook": "post-hook", "pre_hook": "pre-hook"}


@dataclass
class ModelConfig(NodeConfig):
    access: AccessType = field(
        default=AccessType.Protected,
        metadata=MergeBehavior.Update.meta(),
    )
>>>>>>> 6965eca0


@dataclass
class UnitTestNodeConfig(NodeConfig):
    expected_rows: List[Dict[str, Any]] = field(default_factory=list)


@dataclass
class EmptySnapshotConfig(NodeConfig):
    materialized: str = "snapshot"
    unique_key: Optional[str] = None  # override NodeConfig unique_key definition


@dataclass
class UnitTestConfig(BaseConfig):
    tags: Union[str, List[str]] = field(
        default_factory=list_str,
        metadata=metas(ShowBehavior.Hide, MergeBehavior.Append, CompareBehavior.Exclude),
    )
    meta: Dict[str, Any] = field(
        default_factory=dict,
        metadata=MergeBehavior.Update.meta(),
    )


RESOURCE_TYPES: Dict[NodeType, Type[BaseConfig]] = {
    NodeType.Metric: MetricConfig,
    NodeType.SemanticModel: SemanticModelConfig,
    NodeType.SavedQuery: SavedQueryConfig,
    NodeType.Exposure: ExposureConfig,
    NodeType.Source: SourceConfig,
    NodeType.Seed: SeedConfig,
    NodeType.Test: TestConfig,
    NodeType.Model: NodeConfig,
    NodeType.Snapshot: SnapshotConfig,
    NodeType.Unit: UnitTestConfig,
}


# base resource types are like resource types, except nothing has mandatory
# configs.
BASE_RESOURCE_TYPES: Dict[NodeType, Type[BaseConfig]] = RESOURCE_TYPES.copy()
BASE_RESOURCE_TYPES.update({NodeType.Snapshot: EmptySnapshotConfig})


def get_config_for(resource_type: NodeType, base=False) -> Type[BaseConfig]:
    if base:
        lookup = BASE_RESOURCE_TYPES
    else:
        lookup = RESOURCE_TYPES
    return lookup.get(resource_type, NodeConfig)<|MERGE_RESOLUTION|>--- conflicted
+++ resolved
@@ -6,14 +6,11 @@
     MetricConfig,
     SavedQueryConfig,
     SemanticModelConfig,
-<<<<<<< HEAD
     NodeConfig,
     SeedConfig,
     TestConfig,
     SnapshotConfig,
-=======
     SourceConfig,
->>>>>>> 6965eca0
 )
 from dbt_common.contracts.config.base import BaseConfig, MergeBehavior, CompareBehavior
 from dbt_common.contracts.config.metadata import Metadata, ShowBehavior
@@ -43,134 +40,6 @@
     sql: str
     transaction: bool = True
     index: Optional[int] = None
-
-
-@dataclass
-<<<<<<< HEAD
-class SourceConfig(BaseConfig):
-    enabled: bool = True
-=======
-class NodeAndTestConfig(BaseConfig):
-    enabled: bool = True
-    # these fields are included in serialized output, but are not part of
-    # config comparison (they are part of database_representation)
-    alias: Optional[str] = field(
-        default=None,
-        metadata=CompareBehavior.Exclude.meta(),
-    )
-    schema: Optional[str] = field(
-        default=None,
-        metadata=CompareBehavior.Exclude.meta(),
-    )
-    database: Optional[str] = field(
-        default=None,
-        metadata=CompareBehavior.Exclude.meta(),
-    )
-    tags: Union[List[str], str] = field(
-        default_factory=list_str,
-        metadata=metas(ShowBehavior.Hide, MergeBehavior.Append, CompareBehavior.Exclude),
-    )
-    meta: Dict[str, Any] = field(
-        default_factory=dict,
-        metadata=MergeBehavior.Update.meta(),
-    )
-    group: Optional[str] = field(
-        default=None,
-        metadata=CompareBehavior.Exclude.meta(),
-    )
-
-
-@dataclass
-class NodeConfig(NodeAndTestConfig):
-    # Note: if any new fields are added with MergeBehavior, also update the
-    # 'mergebehavior' dictionary
-    materialized: str = "view"
-    incremental_strategy: Optional[str] = None
-    persist_docs: Dict[str, Any] = field(default_factory=dict)
-    post_hook: List[Hook] = field(
-        default_factory=list,
-        metadata={"merge": MergeBehavior.Append, "alias": "post-hook"},
-    )
-    pre_hook: List[Hook] = field(
-        default_factory=list,
-        metadata={"merge": MergeBehavior.Append, "alias": "pre-hook"},
-    )
-    quoting: Dict[str, Any] = field(
-        default_factory=dict,
-        metadata=MergeBehavior.Update.meta(),
-    )
-    # This is actually only used by seeds. Should it be available to others?
-    # That would be a breaking change!
-    column_types: Dict[str, Any] = field(
-        default_factory=dict,
-        metadata=MergeBehavior.Update.meta(),
-    )
-    full_refresh: Optional[bool] = None
-    # 'unique_key' doesn't use 'Optional' because typing.get_type_hints was
-    # sometimes getting the Union order wrong, causing serialization failures.
-    unique_key: Union[str, List[str], None] = None
-    on_schema_change: Optional[str] = "ignore"
-    on_configuration_change: OnConfigurationChangeOption = field(
-        default_factory=OnConfigurationChangeOption.default
-    )
-    grants: Dict[str, Any] = field(
-        default_factory=dict, metadata=MergeBehavior.DictKeyAppend.meta()
-    )
-    packages: List[str] = field(
-        default_factory=list,
-        metadata=MergeBehavior.Append.meta(),
-    )
-    docs: Docs = field(
-        default_factory=Docs,
-        metadata=MergeBehavior.Update.meta(),
-    )
-    contract: ContractConfig = field(
-        default_factory=ContractConfig,
-        metadata=MergeBehavior.Update.meta(),
-    )
-
-    def __post_init__(self):
-        # we validate that node_color has a suitable value to prevent dbt-docs from crashing
-        if self.docs.node_color:
-            node_color = self.docs.node_color
-            if not validate_color(node_color):
-                raise ValidationError(
-                    f"Invalid color name for docs.node_color: {node_color}. "
-                    "It is neither a valid HTML color name nor a valid HEX code."
-                )
-
-        if (
-            self.contract.enforced
-            and self.materialized == "incremental"
-            and self.on_schema_change not in ("append_new_columns", "fail")
-        ):
-            raise ValidationError(
-                f"Invalid value for on_schema_change: {self.on_schema_change}. Models "
-                "materialized as incremental with contracts enabled must set "
-                "on_schema_change to 'append_new_columns' or 'fail'"
-            )
-
-    @classmethod
-    def __pre_deserialize__(cls, data):
-        data = super().__pre_deserialize__(data)
-        for key in hooks.ModelHookType:
-            if key in data:
-                data[key] = [hooks.get_hook_dict(h) for h in data[key]]
-        return data
-
-    # this is still used by jsonschema validation
-    @classmethod
-    def field_mapping(cls):
-        return {"post_hook": "post-hook", "pre_hook": "pre-hook"}
-
-
-@dataclass
-class ModelConfig(NodeConfig):
-    access: AccessType = field(
-        default=AccessType.Protected,
-        metadata=MergeBehavior.Update.meta(),
-    )
->>>>>>> 6965eca0
 
 
 @dataclass
