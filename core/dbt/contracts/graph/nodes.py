import os
from datetime import datetime
import time
from dataclasses import dataclass, field
from enum import Enum
import hashlib

from mashumaro.types import SerializableType
from typing import Optional, Union, List, Dict, Any, Sequence, Tuple, Iterator

from dbt.dataclass_schema import dbtClassMixin, ExtensibleDbtClassMixin

from dbt.clients.system import write_file
from dbt.contracts.files import FileHash
from dbt.contracts.graph.semantic_models import (
    Defaults,
    Dimension,
    Entity,
    Measure,
    SourceFileMetadata,
)
from dbt.contracts.graph.unparsed import (
    Docs,
    ExposureType,
    ExternalTable,
    FreshnessThreshold,
    HasYamlMetadata,
    MacroArgument,
    MaturityType,
    Owner,
    Quoting,
    TestDef,
    NodeVersion,
    UnparsedSourceDefinition,
    UnparsedSourceTableDefinition,
    UnparsedColumn,
)
from dbt.contracts.graph.node_args import ModelNodeArgs
from dbt.contracts.util import Replaceable, AdditionalPropertiesMixin
from dbt.events.functions import warn_or_error
from dbt.exceptions import ParsingError, ContractBreakingChangeError
from dbt.events.types import (
    SeedIncreased,
    SeedExceedsLimitSamePath,
    SeedExceedsLimitAndPathChanged,
    SeedExceedsLimitChecksumChanged,
)
from dbt.events.contextvars import set_contextvars
from dbt.flags import get_flags
from dbt.node_types import ModelLanguage, NodeType, AccessType
from dbt_semantic_interfaces.references import (
    MeasureReference,
    LinkableElementReference,
    SemanticModelReference,
)
from dbt_semantic_interfaces.references import MetricReference as DSIMetricReference
from dbt_semantic_interfaces.type_enums import MetricType, TimeGranularity

from .model_config import (
    NodeConfig,
    SeedConfig,
    TestConfig,
    SourceConfig,
    MetricConfig,
    ExposureConfig,
    EmptySnapshotConfig,
    SnapshotConfig,
)


# =====================================================================
# This contains the classes for all of the nodes and node-like objects
# in the manifest. In the "nodes" dictionary of the manifest we find
# all of the objects in the ManifestNode union below. In addition the
# manifest contains "macros", "sources", "metrics", "exposures", "docs",
# and "disabled" dictionaries.
#
# The SeedNode is a ManifestNode, but can't be compiled because it has
# no SQL.
#
# All objects defined in this file should have BaseNode as a parent
# class.
#
# The two objects which do not show up in the DAG are Macro and
# Documentation.
# =====================================================================


# ==================================================
# Various parent classes and node attribute classes
# ==================================================


@dataclass
class BaseNode(dbtClassMixin, Replaceable):
    """All nodes or node-like objects in this file should have this as a base class"""

    name: str
    resource_type: NodeType
    package_name: str
    path: str
    original_file_path: str
    unique_id: str

    @property
    def search_name(self):
        return self.name

    @property
    def file_id(self):
        return f"{self.package_name}://{self.original_file_path}"

    @property
    def is_refable(self):
        return self.resource_type in NodeType.refable()

    @property
    def should_store_failures(self):
        return False

    # will this node map to an object in the database?
    @property
    def is_relational(self):
        return self.resource_type in NodeType.refable()

    @property
    def is_versioned(self):
        return self.resource_type in NodeType.versioned() and self.version is not None

    @property
    def is_ephemeral(self):
        return self.config.materialized == "ephemeral"

    @property
    def is_ephemeral_model(self):
        return self.is_refable and self.is_ephemeral

    def get_materialization(self):
        return self.config.materialized


@dataclass
class GraphNode(BaseNode):
    """Nodes in the DAG. Macro and Documentation don't have fqn."""

    fqn: List[str]

    def same_fqn(self, other) -> bool:
        return self.fqn == other.fqn


@dataclass
class RefArgs(dbtClassMixin):
    name: str
    package: Optional[str] = None
    version: Optional[NodeVersion] = None

    @property
    def positional_args(self) -> List[str]:
        if self.package:
            return [self.package, self.name]
        else:
            return [self.name]

    @property
    def keyword_args(self) -> Dict[str, Optional[NodeVersion]]:
        if self.version:
            return {"version": self.version}
        else:
            return {}


class ConstraintType(str, Enum):
    check = "check"
    not_null = "not_null"
    unique = "unique"
    primary_key = "primary_key"
    foreign_key = "foreign_key"
    custom = "custom"

    @classmethod
    def is_valid(cls, item):
        try:
            cls(item)
        except ValueError:
            return False
        return True


@dataclass
class ColumnLevelConstraint(dbtClassMixin):
    type: ConstraintType
    name: Optional[str] = None
    # expression is a user-provided field that will depend on the constraint type.
    # It could be a predicate (check type), or a sequence sql keywords (e.g. unique type),
    # so the vague naming of 'expression' is intended to capture this range.
    expression: Optional[str] = None
    warn_unenforced: bool = (
        True  # Warn if constraint cannot be enforced by platform but will be in DDL
    )
    warn_unsupported: bool = (
        True  # Warn if constraint is not supported by the platform and won't be in DDL
    )


@dataclass
class ModelLevelConstraint(ColumnLevelConstraint):
    columns: List[str] = field(default_factory=list)


@dataclass
class ColumnInfo(AdditionalPropertiesMixin, ExtensibleDbtClassMixin, Replaceable):
    """Used in all ManifestNodes and SourceDefinition"""

    name: str
    description: str = ""
    meta: Dict[str, Any] = field(default_factory=dict)
    data_type: Optional[str] = None
    constraints: List[ColumnLevelConstraint] = field(default_factory=list)
    quote: Optional[bool] = None
    tags: List[str] = field(default_factory=list)
    _extra: Dict[str, Any] = field(default_factory=dict)


@dataclass
class Contract(dbtClassMixin, Replaceable):
    enforced: bool = False
    checksum: Optional[str] = None


# Metrics, exposures,
@dataclass
class HasRelationMetadata(dbtClassMixin, Replaceable):
    database: Optional[str]
    schema: str

    # Can't set database to None like it ought to be
    # because it messes up the subclasses and default parameters
    # so hack it here
    @classmethod
    def __pre_deserialize__(cls, data):
        data = super().__pre_deserialize__(data)
        if "database" not in data:
            data["database"] = None
        return data


@dataclass
class MacroDependsOn(dbtClassMixin, Replaceable):
    """Used only in the Macro class"""

    macros: List[str] = field(default_factory=list)

    # 'in' on lists is O(n) so this is O(n^2) for # of macros
    def add_macro(self, value: str):
        if value not in self.macros:
            self.macros.append(value)


@dataclass
class RelationalNode(HasRelationMetadata):
    alias: str

    @property
    def identifier(self):
        return self.alias


@dataclass
class DependsOn(MacroDependsOn):
    nodes: List[str] = field(default_factory=list)

    def add_node(self, value: str):
        if value not in self.nodes:
            self.nodes.append(value)


@dataclass
class StateRelation(dbtClassMixin):
    alias: str
    database: Optional[str]
    schema: str

    @property
    def identifier(self):
        return self.alias


@dataclass
class ParsedNodeMandatory(GraphNode, HasRelationMetadata, Replaceable):
    alias: str
    checksum: FileHash
    config: NodeConfig = field(default_factory=NodeConfig)

    @property
    def identifier(self):
        return self.alias


# This needs to be in all ManifestNodes and also in SourceDefinition,
# because of "source freshness"
@dataclass
class NodeInfoMixin:
    _event_status: Dict[str, Any] = field(default_factory=dict)

    @property
    def node_info(self):
        node_info = {
            "node_path": getattr(self, "path", None),
            "node_name": getattr(self, "name", None),
            "unique_id": getattr(self, "unique_id", None),
            "resource_type": str(getattr(self, "resource_type", "")),
            "materialized": self.config.get("materialized"),
            "node_status": str(self._event_status.get("node_status")),
            "node_started_at": self._event_status.get("started_at"),
            "node_finished_at": self._event_status.get("finished_at"),
            "meta": getattr(self, "meta", {}),
            "node_relation": {
                "database": getattr(self, "database", None),
                "schema": getattr(self, "schema", None),
                "alias": getattr(self, "alias", None),
                "relation_name": getattr(self, "relation_name", None),
            },
        }
        return node_info

    def update_event_status(self, **kwargs):
        for k, v in kwargs.items():
            self._event_status[k] = v
        set_contextvars(node_info=self.node_info)

    def clear_event_status(self):
        self._event_status = dict()


@dataclass
class ParsedNode(NodeInfoMixin, ParsedNodeMandatory, SerializableType):
    tags: List[str] = field(default_factory=list)
    description: str = field(default="")
    columns: Dict[str, ColumnInfo] = field(default_factory=dict)
    meta: Dict[str, Any] = field(default_factory=dict)
    group: Optional[str] = None
    docs: Docs = field(default_factory=Docs)
    patch_path: Optional[str] = None
    build_path: Optional[str] = None
    deferred: bool = False
    unrendered_config: Dict[str, Any] = field(default_factory=dict)
    created_at: float = field(default_factory=lambda: time.time())
    config_call_dict: Dict[str, Any] = field(default_factory=dict)
    relation_name: Optional[str] = None
    raw_code: str = ""

    def get_target_write_path(self, target_path: str, subdirectory: str):
        # This is called for both the "compiled" subdirectory of "target" and the "run" subdirectory
        if os.path.basename(self.path) == os.path.basename(self.original_file_path):
            # One-to-one relationship of nodes to files.
            path = self.original_file_path
        else:
            #  Many-to-one relationship of nodes to files.
            path = os.path.join(self.original_file_path, self.path)
        target_write_path = os.path.join(target_path, subdirectory, self.package_name, path)
        return target_write_path

    def write_node(self, project_root: str, compiled_path, compiled_code: str):
        if os.path.isabs(compiled_path):
            full_path = compiled_path
        else:
            full_path = os.path.join(project_root, compiled_path)
        write_file(full_path, compiled_code)

    def _serialize(self):
        return self.to_dict()

    def __post_serialize__(self, dct):
        dct = super().__post_serialize__(dct)
        if "_event_status" in dct:
            del dct["_event_status"]
        return dct

    @classmethod
    def _deserialize(cls, dct: Dict[str, int]):
        # The serialized ParsedNodes do not differ from each other
        # in fields that would allow 'from_dict' to distinguis
        # between them.
        resource_type = dct["resource_type"]
        if resource_type == "model":
            return ModelNode.from_dict(dct)
        elif resource_type == "analysis":
            return AnalysisNode.from_dict(dct)
        elif resource_type == "seed":
            return SeedNode.from_dict(dct)
        elif resource_type == "rpc":
            return RPCNode.from_dict(dct)
        elif resource_type == "sql":
            return SqlNode.from_dict(dct)
        elif resource_type == "test":
            if "test_metadata" in dct:
                return GenericTestNode.from_dict(dct)
            else:
                return SingularTestNode.from_dict(dct)
        elif resource_type == "operation":
            return HookNode.from_dict(dct)
        elif resource_type == "seed":
            return SeedNode.from_dict(dct)
        elif resource_type == "snapshot":
            return SnapshotNode.from_dict(dct)
        else:
            return cls.from_dict(dct)

    def _persist_column_docs(self) -> bool:
        if hasattr(self.config, "persist_docs"):
            assert isinstance(self.config, NodeConfig)
            return bool(self.config.persist_docs.get("columns"))
        return False

    def _persist_relation_docs(self) -> bool:
        if hasattr(self.config, "persist_docs"):
            assert isinstance(self.config, NodeConfig)
            return bool(self.config.persist_docs.get("relation"))
        return False

    def same_persisted_description(self, other) -> bool:
        # the check on configs will handle the case where we have different
        # persist settings, so we only have to care about the cases where they
        # are the same..
        if self._persist_relation_docs():
            if self.description != other.description:
                return False

        if self._persist_column_docs():
            # assert other._persist_column_docs()
            column_descriptions = {k: v.description for k, v in self.columns.items()}
            other_column_descriptions = {k: v.description for k, v in other.columns.items()}
            if column_descriptions != other_column_descriptions:
                return False

        return True

    def same_body(self, other) -> bool:
        return self.raw_code == other.raw_code

    def same_database_representation(self, other) -> bool:
        # compare the config representation, not the node's config value. This
        # compares the configured value, rather than the ultimate value (so
        # generate_*_name and unset values derived from the target are
        # ignored)
        keys = ("database", "schema", "alias")
        for key in keys:
            mine = self.unrendered_config.get(key)
            others = other.unrendered_config.get(key)
            if mine != others:
                return False
        return True

    def same_config(self, old) -> bool:
        return self.config.same_contents(
            self.unrendered_config,
            old.unrendered_config,
        )

    def build_contract_checksum(self):
        pass

    def same_contract(self, old, adapter_type=None) -> bool:
        # This would only apply to seeds
        return True

    def same_contents(self, old, adapter_type) -> bool:
        if old is None:
            return False

        # Need to ensure that same_contract is called because it
        # could throw an error
        same_contract = self.same_contract(old, adapter_type)
        return (
            self.same_body(old)
            and self.same_config(old)
            and self.same_persisted_description(old)
            and self.same_fqn(old)
            and self.same_database_representation(old)
            and same_contract
            and True
        )

    @property
    def is_external_node(self):
        return False


@dataclass
class InjectedCTE(dbtClassMixin, Replaceable):
    """Used in CompiledNodes as part of ephemeral model processing"""

    id: str
    sql: str


@dataclass
class CompiledNode(ParsedNode):
    """Contains attributes necessary for SQL files and nodes with refs, sources, etc,
    so all ManifestNodes except SeedNode."""

    language: str = "sql"
    refs: List[RefArgs] = field(default_factory=list)
    sources: List[List[str]] = field(default_factory=list)
    metrics: List[List[str]] = field(default_factory=list)
    depends_on: DependsOn = field(default_factory=DependsOn)
    compiled_path: Optional[str] = None
    compiled: bool = False
    compiled_code: Optional[str] = None
    extra_ctes_injected: bool = False
    extra_ctes: List[InjectedCTE] = field(default_factory=list)
    _pre_injected_sql: Optional[str] = None
    contract: Contract = field(default_factory=Contract)

    @property
    def empty(self):
        return not self.raw_code.strip()

    def set_cte(self, cte_id: str, sql: str):
        """This is the equivalent of what self.extra_ctes[cte_id] = sql would
        do if extra_ctes were an OrderedDict
        """
        for cte in self.extra_ctes:
            # Because it's possible that multiple threads are compiling the
            # node at the same time, we don't want to overwrite already compiled
            # sql in the extra_ctes with empty sql.
            if cte.id == cte_id:
                break
        else:
            self.extra_ctes.append(InjectedCTE(id=cte_id, sql=sql))

    def __post_serialize__(self, dct):
        dct = super().__post_serialize__(dct)
        if "_pre_injected_sql" in dct:
            del dct["_pre_injected_sql"]
        # Remove compiled attributes
        if "compiled" in dct and dct["compiled"] is False:
            del dct["compiled"]
            del dct["extra_ctes_injected"]
            del dct["extra_ctes"]
            # "omit_none" means these might not be in the dictionary
            if "compiled_code" in dct:
                del dct["compiled_code"]
        return dct

    @property
    def depends_on_nodes(self):
        return self.depends_on.nodes

    @property
    def depends_on_macros(self):
        return self.depends_on.macros


# ====================================
# CompiledNode subclasses
# ====================================


@dataclass
class AnalysisNode(CompiledNode):
    resource_type: NodeType = field(metadata={"restrict": [NodeType.Analysis]})


@dataclass
class HookNode(CompiledNode):
    resource_type: NodeType = field(metadata={"restrict": [NodeType.Operation]})
    index: Optional[int] = None


@dataclass
class ModelNode(CompiledNode):
    resource_type: NodeType = field(metadata={"restrict": [NodeType.Model]})
    access: AccessType = AccessType.Protected
    constraints: List[ModelLevelConstraint] = field(default_factory=list)
    version: Optional[NodeVersion] = None
    latest_version: Optional[NodeVersion] = None
    deprecation_date: Optional[datetime] = None
    state_relation: Optional[StateRelation] = None

    @classmethod
    def from_args(cls, args: ModelNodeArgs) -> "ModelNode":
        unique_id = f"{NodeType.Model}.{args.package_name}.{args.name}"

        return cls(
            resource_type=NodeType.Model,
            name=args.name,
            package_name=args.package_name,
            unique_id=unique_id,
            fqn=[args.package_name, args.name],
            version=args.version,
            latest_version=args.latest_version,
            relation_name=args.relation_name,
            database=args.database,
            schema=args.schema,
            alias=args.identifier,
            deprecation_date=args.deprecation_date,
            checksum=FileHash.from_contents(f"{unique_id},{args.generated_at}"),
            original_file_path="",
            path="",
        )

    @property
    def is_external_node(self) -> bool:
        return not self.original_file_path and not self.path

    @property
    def is_latest_version(self) -> bool:
        return self.version is not None and self.version == self.latest_version

    @property
    def search_name(self):
        if self.version is None:
            return self.name
        else:
            return f"{self.name}.v{self.version}"

    @property
    def materialization_enforces_constraints(self) -> bool:
        return self.config.materialized in ["table", "incremental"]

    def build_contract_checksum(self):
        # We don't need to construct the checksum if the model does not
        # have contract enforced, because it won't be used.
        # This needs to be executed after contract config is set
        if self.contract.enforced is True:
            contract_state = ""
            # We need to sort the columns so that order doesn't matter
            # columns is a str: ColumnInfo dictionary
            sorted_columns = sorted(self.columns.values(), key=lambda col: col.name)
            for column in sorted_columns:
                contract_state += f"|{column.name}"
                contract_state += str(column.data_type)
                contract_state += str(column.constraints)
            if self.materialization_enforces_constraints:
                contract_state += self.config.materialized
                contract_state += str(self.constraints)
            data = contract_state.encode("utf-8")
            self.contract.checksum = hashlib.new("sha256", data).hexdigest()

    def same_contract(self, old, adapter_type=None) -> bool:
        # If the contract wasn't previously enforced:
        if old.contract.enforced is False and self.contract.enforced is False:
            # No change -- same_contract: True
            return True
        if old.contract.enforced is False and self.contract.enforced is True:
            # Now it's enforced. This is a change, but not a breaking change -- same_contract: False
            return False

        # Otherwise: The contract was previously enforced, and we need to check for changes.
        # Happy path: The contract is still being enforced, and the checksums are identical.
        if self.contract.enforced is True and self.contract.checksum == old.contract.checksum:
            # No change -- same_contract: True
            return True

        # Otherwise: There has been a change.
        # We need to determine if it is a **breaking** change.
        # These are the categories of breaking changes:
        contract_enforced_disabled: bool = False
        columns_removed: List[str] = []
        column_type_changes: List[Tuple[str, str, str]] = []
        enforced_column_constraint_removed: List[Tuple[str, str]] = []  # column, constraint_type
        enforced_model_constraint_removed: List[
            Tuple[str, List[str]]
        ] = []  # constraint_type, columns
        materialization_changed: List[str] = []

        if old.contract.enforced is True and self.contract.enforced is False:
            # Breaking change: the contract was previously enforced, and it no longer is
            contract_enforced_disabled = True

        # TODO: this avoid the circular imports but isn't ideal
        from dbt.adapters.factory import get_adapter_constraint_support
        from dbt.adapters.base import ConstraintSupport

        constraint_support = get_adapter_constraint_support(adapter_type)
        column_constraints_exist = False

        # Next, compare each column from the previous contract (old.columns)
        for old_key, old_value in sorted(old.columns.items()):
            # Has this column been removed?
            if old_key not in self.columns.keys():
                columns_removed.append(old_value.name)
            # Has this column's data type changed?
            elif old_value.data_type != self.columns[old_key].data_type:
                column_type_changes.append(
                    (
                        str(old_value.name),
                        str(old_value.data_type),
                        str(self.columns[old_key].data_type),
                    )
                )

            # track if there are any column level constraints for the materialization check late
            if old_value.constraints:
                column_constraints_exist = True

            # Have enforced columns level constraints changed?
            # Constraints are only enforced for table and incremental materializations.
            # We only really care if the old node was one of those materializations for breaking changes
            if (
                old_key in self.columns.keys()
                and old_value.constraints != self.columns[old_key].constraints
                and old.materialization_enforces_constraints
            ):
                for old_constraint in old_value.constraints:
                    if (
                        old_constraint not in self.columns[old_key].constraints
                        and constraint_support[old_constraint.type] == ConstraintSupport.ENFORCED
                    ):
                        enforced_column_constraint_removed.append(
                            (old_key, str(old_constraint.type))
                        )

        # Now compare the model level constraints
        if old.constraints != self.constraints and old.materialization_enforces_constraints:
            for old_constraint in old.constraints:
                if (
                    old_constraint not in self.constraints
                    and constraint_support[old_constraint.type] == ConstraintSupport.ENFORCED
                ):
                    enforced_model_constraint_removed.append(
                        (str(old_constraint.type), old_constraint.columns)
                    )

        # Check for relevant materialization changes.
        if (
            old.materialization_enforces_constraints
            and not self.materialization_enforces_constraints
            and (old.constraints or column_constraints_exist)
        ):
            materialization_changed = [old.config.materialized, self.config.materialized]

        # If a column has been added, it will be missing in the old.columns, and present in self.columns
        # That's a change (caught by the different checksums), but not a breaking change

        # Did we find any changes that we consider breaking? If so, that's an error
        if (
            contract_enforced_disabled
            or columns_removed
            or column_type_changes
            or enforced_model_constraint_removed
            or enforced_column_constraint_removed
            or materialization_changed
        ):
            raise (
                ContractBreakingChangeError(
                    contract_enforced_disabled=contract_enforced_disabled,
                    columns_removed=columns_removed,
                    column_type_changes=column_type_changes,
                    enforced_column_constraint_removed=enforced_column_constraint_removed,
                    enforced_model_constraint_removed=enforced_model_constraint_removed,
                    materialization_changed=materialization_changed,
                    node=self,
                )
            )

        # Otherwise, though we didn't find any *breaking* changes, the contract has still changed -- same_contract: False
        else:
            return False


# TODO: rm?
@dataclass
class RPCNode(CompiledNode):
    resource_type: NodeType = field(metadata={"restrict": [NodeType.RPCCall]})


@dataclass
class SqlNode(CompiledNode):
    resource_type: NodeType = field(metadata={"restrict": [NodeType.SqlOperation]})


# ====================================
# Seed node
# ====================================


@dataclass
class SeedNode(ParsedNode):  # No SQLDefaults!
    resource_type: NodeType = field(metadata={"restrict": [NodeType.Seed]})
    config: SeedConfig = field(default_factory=SeedConfig)
    # seeds need the root_path because the contents are not loaded initially
    # and we need the root_path to load the seed later
    root_path: Optional[str] = None
    depends_on: MacroDependsOn = field(default_factory=MacroDependsOn)
    state_relation: Optional[StateRelation] = None

    def same_seeds(self, other: "SeedNode") -> bool:
        # for seeds, we check the hashes. If the hashes are different types,
        # no match. If the hashes are both the same 'path', log a warning and
        # assume they are the same
        # if the current checksum is a path, we want to log a warning.
        result = self.checksum == other.checksum

        if self.checksum.name == "path":
            msg: str
            if other.checksum.name != "path":
                warn_or_error(
                    SeedIncreased(package_name=self.package_name, name=self.name), node=self
                )
            elif result:
                warn_or_error(
                    SeedExceedsLimitSamePath(package_name=self.package_name, name=self.name),
                    node=self,
                )
            elif not result:
                warn_or_error(
                    SeedExceedsLimitAndPathChanged(package_name=self.package_name, name=self.name),
                    node=self,
                )
            else:
                warn_or_error(
                    SeedExceedsLimitChecksumChanged(
                        package_name=self.package_name,
                        name=self.name,
                        checksum_name=other.checksum.name,
                    ),
                    node=self,
                )

        return result

    @property
    def empty(self):
        """Seeds are never empty"""
        return False

    def _disallow_implicit_dependencies(self):
        """Disallow seeds to take implicit upstream dependencies via pre/post hooks"""
        # Seeds are root nodes in the DAG. They cannot depend on other nodes.
        # However, it's possible to define pre- and post-hooks on seeds, and for those
        # hooks to include {{ ref(...) }}. This worked in previous versions, but it
        # was never officially documented or supported behavior. Let's raise an explicit error,
        # which will surface during parsing if the user has written code such that we attempt
        # to capture & record a ref/source/metric call on the SeedNode.
        # For more details: https://github.com/dbt-labs/dbt-core/issues/6806
        hooks = [f'- pre_hook: "{hook.sql}"' for hook in self.config.pre_hook] + [
            f'- post_hook: "{hook.sql}"' for hook in self.config.post_hook
        ]
        hook_list = "\n".join(hooks)
        message = f"""
Seeds cannot depend on other nodes. dbt detected a seed with a pre- or post-hook
that calls 'ref', 'source', or 'metric', either directly or indirectly via other macros.

Error raised for '{self.unique_id}', which has these hooks defined: \n{hook_list}
        """
        raise ParsingError(message)

    @property
    def refs(self):
        self._disallow_implicit_dependencies()

    @property
    def sources(self):
        self._disallow_implicit_dependencies()

    @property
    def metrics(self):
        self._disallow_implicit_dependencies()

    def same_body(self, other) -> bool:
        return self.same_seeds(other)

    @property
    def depends_on_nodes(self):
        return []

    @property
    def depends_on_macros(self) -> List[str]:
        return self.depends_on.macros

    @property
    def extra_ctes(self):
        return []

    @property
    def extra_ctes_injected(self):
        return False

    @property
    def language(self):
        return "sql"


# ====================================
# Singular Test node
# ====================================


class TestShouldStoreFailures:
    @property
    def should_store_failures(self):
        if self.config.store_failures:
            return self.config.store_failures
        return get_flags().STORE_FAILURES

    @property
    def is_relational(self):
        if self.should_store_failures:
            return True
        return False


@dataclass
class SingularTestNode(TestShouldStoreFailures, CompiledNode):
    resource_type: NodeType = field(metadata={"restrict": [NodeType.Test]})
    # Was not able to make mypy happy and keep the code working. We need to
    # refactor the various configs.
    config: TestConfig = field(default_factory=TestConfig)  # type: ignore

    @property
    def test_node_type(self):
        return "singular"


# ====================================
# Generic Test node
# ====================================


@dataclass
class TestMetadata(dbtClassMixin, Replaceable):
    name: str
    # kwargs are the args that are left in the test builder after
    # removing configs. They are set from the test builder when
    # the test node is created.
    kwargs: Dict[str, Any] = field(default_factory=dict)
    namespace: Optional[str] = None


# This has to be separated out because it has no default and so
# has to be included as a superclass, not an attribute
@dataclass
class HasTestMetadata(dbtClassMixin):
    test_metadata: TestMetadata


@dataclass
class GenericTestNode(TestShouldStoreFailures, CompiledNode, HasTestMetadata):
    resource_type: NodeType = field(metadata={"restrict": [NodeType.Test]})
    column_name: Optional[str] = None
    file_key_name: Optional[str] = None
    # Was not able to make mypy happy and keep the code working. We need to
    # refactor the various configs.
    config: TestConfig = field(default_factory=TestConfig)  # type: ignore
    attached_node: Optional[str] = None

    def same_contents(self, other, adapter_type: Optional[str]) -> bool:
        if other is None:
            return False

        return self.same_config(other) and self.same_fqn(other) and True

    @property
    def test_node_type(self):
        return "generic"


# ====================================
# Snapshot node
# ====================================


@dataclass
class IntermediateSnapshotNode(CompiledNode):
    # at an intermediate stage in parsing, where we've built something better
    # than an unparsed node for rendering in parse mode, it's pretty possible
    # that we won't have critical snapshot-related information that is only
    # defined in config blocks. To fix that, we have an intermediate type that
    # uses a regular node config, which the snapshot parser will then convert
    # into a full ParsedSnapshotNode after rendering. Note: it currently does
    # not work to set snapshot config in schema files because of the validation.
    resource_type: NodeType = field(metadata={"restrict": [NodeType.Snapshot]})
    config: EmptySnapshotConfig = field(default_factory=EmptySnapshotConfig)


@dataclass
class SnapshotNode(CompiledNode):
    resource_type: NodeType = field(metadata={"restrict": [NodeType.Snapshot]})
    config: SnapshotConfig
    state_relation: Optional[StateRelation] = None


# ====================================
# Macro
# ====================================


@dataclass
class Macro(BaseNode):
    macro_sql: str
    resource_type: NodeType = field(metadata={"restrict": [NodeType.Macro]})
    depends_on: MacroDependsOn = field(default_factory=MacroDependsOn)
    description: str = ""
    meta: Dict[str, Any] = field(default_factory=dict)
    docs: Docs = field(default_factory=Docs)
    patch_path: Optional[str] = None
    arguments: List[MacroArgument] = field(default_factory=list)
    created_at: float = field(default_factory=lambda: time.time())
    supported_languages: Optional[List[ModelLanguage]] = None

    def same_contents(self, other: Optional["Macro"]) -> bool:
        if other is None:
            return False
        # the only thing that makes one macro different from another with the
        # same name/package is its content
        return self.macro_sql == other.macro_sql

    @property
    def depends_on_macros(self):
        return self.depends_on.macros


# ====================================
# Documentation node
# ====================================


@dataclass
class Documentation(BaseNode):
    block_contents: str
    resource_type: NodeType = field(metadata={"restrict": [NodeType.Documentation]})

    @property
    def search_name(self):
        return self.name

    def same_contents(self, other: Optional["Documentation"]) -> bool:
        if other is None:
            return False
        # the only thing that makes one doc different from another with the
        # same name/package is its content
        return self.block_contents == other.block_contents


# ====================================
# Source node
# ====================================


def normalize_test(testdef: TestDef) -> Dict[str, Any]:
    if isinstance(testdef, str):
        return {testdef: {}}
    else:
        return testdef


@dataclass
class UnpatchedSourceDefinition(BaseNode):
    source: UnparsedSourceDefinition
    table: UnparsedSourceTableDefinition
    fqn: List[str]
    resource_type: NodeType = field(metadata={"restrict": [NodeType.Source]})
    patch_path: Optional[str] = None

    def get_full_source_name(self):
        return f"{self.source.name}_{self.table.name}"

    def get_source_representation(self):
        return f'source("{self.source.name}", "{self.table.name}")'

    @property
    def quote_columns(self) -> Optional[bool]:
        result = None
        if self.source.quoting.column is not None:
            result = self.source.quoting.column
        if self.table.quoting.column is not None:
            result = self.table.quoting.column
        return result

    @property
    def columns(self) -> Sequence[UnparsedColumn]:
        return [] if self.table.columns is None else self.table.columns

    def get_tests(self) -> Iterator[Tuple[Dict[str, Any], Optional[UnparsedColumn]]]:
        for test in self.tests:
            yield normalize_test(test), None

        for column in self.columns:
            if column.tests is not None:
                for test in column.tests:
                    yield normalize_test(test), column

    @property
    def tests(self) -> List[TestDef]:
        if self.table.tests is None:
            return []
        else:
            return self.table.tests


@dataclass
class ParsedSourceMandatory(GraphNode, HasRelationMetadata):
    source_name: str
    source_description: str
    loader: str
    identifier: str
    resource_type: NodeType = field(metadata={"restrict": [NodeType.Source]})


@dataclass
class SourceDefinition(NodeInfoMixin, ParsedSourceMandatory):
    quoting: Quoting = field(default_factory=Quoting)
    loaded_at_field: Optional[str] = None
    freshness: Optional[FreshnessThreshold] = None
    external: Optional[ExternalTable] = None
    description: str = ""
    columns: Dict[str, ColumnInfo] = field(default_factory=dict)
    meta: Dict[str, Any] = field(default_factory=dict)
    source_meta: Dict[str, Any] = field(default_factory=dict)
    tags: List[str] = field(default_factory=list)
    config: SourceConfig = field(default_factory=SourceConfig)
    patch_path: Optional[str] = None
    unrendered_config: Dict[str, Any] = field(default_factory=dict)
    relation_name: Optional[str] = None
    created_at: float = field(default_factory=lambda: time.time())

    def __post_serialize__(self, dct):
        if "_event_status" in dct:
            del dct["_event_status"]
        return dct

    def same_database_representation(self, other: "SourceDefinition") -> bool:
        return (
            self.database == other.database
            and self.schema == other.schema
            and self.identifier == other.identifier
            and True
        )

    def same_quoting(self, other: "SourceDefinition") -> bool:
        return self.quoting == other.quoting

    def same_freshness(self, other: "SourceDefinition") -> bool:
        return (
            self.freshness == other.freshness
            and self.loaded_at_field == other.loaded_at_field
            and True
        )

    def same_external(self, other: "SourceDefinition") -> bool:
        return self.external == other.external

    def same_config(self, old: "SourceDefinition") -> bool:
        return self.config.same_contents(
            self.unrendered_config,
            old.unrendered_config,
        )

    def same_contents(self, old: Optional["SourceDefinition"]) -> bool:
        # existing when it didn't before is a change!
        if old is None:
            return True

        # config changes are changes (because the only config is "enforced", and
        # enabling a source is a change!)
        # changing the database/schema/identifier is a change
        # messing around with external stuff is a change (uh, right?)
        # quoting changes are changes
        # freshness changes are changes, I guess
        # metadata/tags changes are not "changes"
        # patching/description changes are not "changes"
        return (
            self.same_database_representation(old)
            and self.same_fqn(old)
            and self.same_config(old)
            and self.same_quoting(old)
            and self.same_freshness(old)
            and self.same_external(old)
            and True
        )

    def get_full_source_name(self):
        return f"{self.source_name}_{self.name}"

    def get_source_representation(self):
        return f'source("{self.source.name}", "{self.table.name}")'

    @property
    def is_refable(self):
        return False

    @property
    def is_ephemeral(self):
        return False

    @property
    def is_ephemeral_model(self):
        return False

    @property
    def depends_on_nodes(self):
        return []

    @property
    def depends_on(self):
        return DependsOn(macros=[], nodes=[])

    @property
    def refs(self):
        return []

    @property
    def sources(self):
        return []

    @property
    def has_freshness(self):
        return bool(self.freshness) and self.loaded_at_field is not None

    @property
    def search_name(self):
        return f"{self.source_name}.{self.name}"


# ====================================
# Exposure node
# ====================================


@dataclass
class Exposure(GraphNode):
    type: ExposureType
    owner: Owner
    resource_type: NodeType = field(metadata={"restrict": [NodeType.Exposure]})
    description: str = ""
    label: Optional[str] = None
    maturity: Optional[MaturityType] = None
    meta: Dict[str, Any] = field(default_factory=dict)
    tags: List[str] = field(default_factory=list)
    config: ExposureConfig = field(default_factory=ExposureConfig)
    unrendered_config: Dict[str, Any] = field(default_factory=dict)
    url: Optional[str] = None
    depends_on: DependsOn = field(default_factory=DependsOn)
    refs: List[RefArgs] = field(default_factory=list)
    sources: List[List[str]] = field(default_factory=list)
    metrics: List[List[str]] = field(default_factory=list)
    created_at: float = field(default_factory=lambda: time.time())

    @property
    def depends_on_nodes(self):
        return self.depends_on.nodes

    @property
    def search_name(self):
        return self.name

    def same_depends_on(self, old: "Exposure") -> bool:
        return set(self.depends_on.nodes) == set(old.depends_on.nodes)

    def same_description(self, old: "Exposure") -> bool:
        return self.description == old.description

    def same_label(self, old: "Exposure") -> bool:
        return self.label == old.label

    def same_maturity(self, old: "Exposure") -> bool:
        return self.maturity == old.maturity

    def same_owner(self, old: "Exposure") -> bool:
        return self.owner == old.owner

    def same_exposure_type(self, old: "Exposure") -> bool:
        return self.type == old.type

    def same_url(self, old: "Exposure") -> bool:
        return self.url == old.url

    def same_config(self, old: "Exposure") -> bool:
        return self.config.same_contents(
            self.unrendered_config,
            old.unrendered_config,
        )

    def same_contents(self, old: Optional["Exposure"]) -> bool:
        # existing when it didn't before is a change!
        # metadata/tags changes are not "changes"
        if old is None:
            return True

        return (
            self.same_fqn(old)
            and self.same_exposure_type(old)
            and self.same_owner(old)
            and self.same_maturity(old)
            and self.same_url(old)
            and self.same_description(old)
            and self.same_label(old)
            and self.same_depends_on(old)
            and self.same_config(old)
            and True
        )

    @property
    def group(self):
        return None


# ====================================
# Metric node
# ====================================


@dataclass
class WhereFilter(dbtClassMixin):
    where_sql_template: str


@dataclass
class MetricInputMeasure(dbtClassMixin):
    name: str
    filter: Optional[WhereFilter] = None
    alias: Optional[str] = None

    def measure_reference(self) -> MeasureReference:
        return MeasureReference(element_name=self.name)

    def post_aggregation_measure_reference(self) -> MeasureReference:
        return MeasureReference(element_name=self.alias or self.name)


@dataclass
class MetricTimeWindow(dbtClassMixin):
    count: int
    granularity: TimeGranularity


@dataclass
class MetricInput(dbtClassMixin):
    name: str
    filter: Optional[WhereFilter] = None
    alias: Optional[str] = None
    offset_window: Optional[MetricTimeWindow] = None
    offset_to_grain: Optional[TimeGranularity] = None

    def as_reference(self) -> DSIMetricReference:
        return DSIMetricReference(element_name=self.name)

    def post_aggregation_reference(self) -> DSIMetricReference:
        return DSIMetricReference(element_name=self.alias or self.name)


@dataclass
class MetricTypeParams(dbtClassMixin):
    measure: Optional[MetricInputMeasure] = None
    input_measures: List[MetricInputMeasure] = field(default_factory=list)
    numerator: Optional[MetricInput] = None
    denominator: Optional[MetricInput] = None
    expr: Optional[str] = None
    window: Optional[MetricTimeWindow] = None
    grain_to_date: Optional[TimeGranularity] = None
    metrics: Optional[List[MetricInput]] = None


@dataclass
class MetricReference(dbtClassMixin, Replaceable):
    sql: Optional[Union[str, int]] = None
    unique_id: Optional[str] = None


@dataclass
class Metric(GraphNode):
    name: str
    description: str
    label: str
    type: MetricType
    type_params: MetricTypeParams
    filter: Optional[WhereFilter] = None
    metadata: Optional[SourceFileMetadata] = None
    resource_type: NodeType = field(metadata={"restrict": [NodeType.Metric]})
    meta: Dict[str, Any] = field(default_factory=dict)
    tags: List[str] = field(default_factory=list)
    config: MetricConfig = field(default_factory=MetricConfig)
    unrendered_config: Dict[str, Any] = field(default_factory=dict)
    sources: List[List[str]] = field(default_factory=list)
    depends_on: DependsOn = field(default_factory=DependsOn)
    refs: List[RefArgs] = field(default_factory=list)
    metrics: List[List[str]] = field(default_factory=list)
    created_at: float = field(default_factory=lambda: time.time())
    group: Optional[str] = None

    @property
    def depends_on_nodes(self):
        return self.depends_on.nodes

    @property
    def search_name(self):
        return self.name

    @property
    def input_measures(self) -> List[MetricInputMeasure]:
        return self.type_params.input_measures

    @property
    def measure_references(self) -> List[MeasureReference]:
        return [x.measure_reference() for x in self.input_measures]

    @property
    def input_metrics(self) -> List[MetricInput]:
        return self.type_params.metrics or []

    def same_description(self, old: "Metric") -> bool:
        return self.description == old.description

    def same_label(self, old: "Metric") -> bool:
        return self.label == old.label

    def same_config(self, old: "Metric") -> bool:
        return self.config.same_contents(
            self.unrendered_config,
            old.unrendered_config,
        )

    def same_filter(self, old: "Metric") -> bool:
        return True  # TODO

    def same_metadata(self, old: "Metric") -> bool:
        return True  # TODO

    def same_type(self, old: "Metric") -> bool:
        return self.type == old.type

    def same_type_params(self, old: "Metric") -> bool:
        return True  # TODO

    def same_contents(self, old: Optional["Metric"]) -> bool:
        # existing when it didn't before is a change!
        # metadata/tags changes are not "changes"
        if old is None:
            return True

        return (
            self.same_filter(old)
            and self.same_metadata(old)
            and self.same_type(old)
            and self.same_type_params(old)
            and self.same_description(old)
            and self.same_label(old)
            and self.same_config(old)
            and True
        )


# ====================================
# Group node
# ====================================


@dataclass
class Group(BaseNode):
    name: str
    owner: Owner
    resource_type: NodeType = field(metadata={"restrict": [NodeType.Group]})


# ====================================
# SemanticModel and related classes
# ====================================


@dataclass
class NodeRelation(dbtClassMixin):
    alias: str
    schema_name: str  # TODO: Could this be called simply "schema" so we could reuse StateRelation?
    database: Optional[str] = None
    relation_name: Optional[str] = None


@dataclass
class SemanticModel(GraphNode):
    model: str
    node_relation: Optional[NodeRelation]
    depends_on: DependsOn = field(default_factory=DependsOn)
    description: Optional[str] = None
    defaults: Optional[Defaults] = None
    entities: Sequence[Entity] = field(default_factory=list)
    measures: Sequence[Measure] = field(default_factory=list)
    dimensions: Sequence[Dimension] = field(default_factory=list)
    metadata: Optional[SourceFileMetadata] = None
<<<<<<< HEAD
    depends_on: DependsOn = field(default_factory=DependsOn)
    refs: List[RefArgs] = field(default_factory=list)
    created_at: float = field(default_factory=lambda: time.time())
=======
    created_at: float = field(default_factory=lambda: time.time())  # REVIEW: Needed?
>>>>>>> de65697f

    @property
    def entity_references(self) -> List[LinkableElementReference]:
        return [entity.reference for entity in self.entities]

    @property
    def dimension_references(self) -> List[LinkableElementReference]:
        return [dimension.reference for dimension in self.dimensions]

    @property
    def measure_references(self) -> List[MeasureReference]:
        return [measure.reference for measure in self.measures]

    @property
    def has_validity_dimensions(self) -> bool:
        return any([dim.validity_params is not None for dim in self.dimensions])

    @property
    def validity_start_dimension(self) -> Optional[Dimension]:
        validity_start_dims = [
            dim for dim in self.dimensions if dim.validity_params and dim.validity_params.is_start
        ]
        if not validity_start_dims:
            return None
        return validity_start_dims[0]

    @property
    def validity_end_dimension(self) -> Optional[Dimension]:
        validity_end_dims = [
            dim for dim in self.dimensions if dim.validity_params and dim.validity_params.is_end
        ]
        if not validity_end_dims:
            return None
        return validity_end_dims[0]

    @property
    def partitions(self) -> List[Dimension]:  # noqa: D
        return [dim for dim in self.dimensions or [] if dim.is_partition]

    @property
    def partition(self) -> Optional[Dimension]:
        partitions = self.partitions
        if not partitions:
            return None
        return partitions[0]

    @property
    def reference(self) -> SemanticModelReference:
        return SemanticModelReference(semantic_model_name=self.name)

    @property
    def depends_on_nodes(self):
        return self.depends_on.nodes

<<<<<<< HEAD
=======
    @property
    def depends_on_public_nodes(self):
        return self.depends_on.public_nodes

    @property
    def depends_on_macros(self):
        return self.depends_on.macros

>>>>>>> de65697f

# ====================================
# Patches
# ====================================


@dataclass
class ParsedPatch(HasYamlMetadata, Replaceable):
    name: str
    description: str
    meta: Dict[str, Any]
    docs: Docs
    config: Dict[str, Any]


# The parsed node update is only the 'patch', not the test. The test became a
# regular parsed node. Note that description and columns must be present, but
# may be empty.
@dataclass
class ParsedNodePatch(ParsedPatch):
    columns: Dict[str, ColumnInfo]
    access: Optional[str]
    version: Optional[NodeVersion]
    latest_version: Optional[NodeVersion]
    constraints: List[Dict[str, Any]]
    deprecation_date: Optional[datetime]


@dataclass
class ParsedMacroPatch(ParsedPatch):
    arguments: List[MacroArgument] = field(default_factory=list)


# ====================================
# Node unions/categories
# ====================================


# ManifestNode without SeedNode, which doesn't have the
# SQL related attributes
ManifestSQLNode = Union[
    AnalysisNode,
    SingularTestNode,
    HookNode,
    ModelNode,
    RPCNode,
    SqlNode,
    GenericTestNode,
    SnapshotNode,
]

# All SQL nodes plus SeedNode (csv files)
ManifestNode = Union[
    ManifestSQLNode,
    SeedNode,
]

ResultNode = Union[
    ManifestNode,
    SourceDefinition,
]

# All nodes that can be in the DAG
GraphMemberNode = Union[
    ResultNode,
    Exposure,
    Metric,
    SemanticModel,
]

# All "nodes" (or node-like objects) in this file
Resource = Union[
    GraphMemberNode,
    Documentation,
    Macro,
    Group,
]

TestNode = Union[
    SingularTestNode,
    GenericTestNode,
]<|MERGE_RESOLUTION|>--- conflicted
+++ resolved
@@ -1472,20 +1472,15 @@
 class SemanticModel(GraphNode):
     model: str
     node_relation: Optional[NodeRelation]
-    depends_on: DependsOn = field(default_factory=DependsOn)
     description: Optional[str] = None
     defaults: Optional[Defaults] = None
     entities: Sequence[Entity] = field(default_factory=list)
     measures: Sequence[Measure] = field(default_factory=list)
     dimensions: Sequence[Dimension] = field(default_factory=list)
     metadata: Optional[SourceFileMetadata] = None
-<<<<<<< HEAD
     depends_on: DependsOn = field(default_factory=DependsOn)
     refs: List[RefArgs] = field(default_factory=list)
     created_at: float = field(default_factory=lambda: time.time())
-=======
-    created_at: float = field(default_factory=lambda: time.time())  # REVIEW: Needed?
->>>>>>> de65697f
 
     @property
     def entity_references(self) -> List[LinkableElementReference]:
@@ -1540,17 +1535,10 @@
     def depends_on_nodes(self):
         return self.depends_on.nodes
 
-<<<<<<< HEAD
-=======
-    @property
-    def depends_on_public_nodes(self):
-        return self.depends_on.public_nodes
-
     @property
     def depends_on_macros(self):
         return self.depends_on.macros
 
->>>>>>> de65697f
 
 # ====================================
 # Patches
