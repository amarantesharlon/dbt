import os
import time
from dataclasses import dataclass, field
from enum import Enum
import hashlib

from mashumaro.types import SerializableType
from typing import (
    Optional,
    Union,
    List,
    Dict,
    Any,
    Sequence,
    Tuple,
    Iterator,
)

from dbt.dataclass_schema import dbtClassMixin, ExtensibleDbtClassMixin

from dbt.clients.system import write_file
from dbt.contracts.files import FileHash
from dbt.contracts.graph.unparsed import (
    Docs,
    ExposureType,
    ExternalTable,
    FreshnessThreshold,
    HasYamlMetadata,
    MacroArgument,
    MaturityType,
    MetricFilter,
    MetricTime,
    Owner,
    Quoting,
    TestDef,
    UnparsedSourceDefinition,
    UnparsedSourceTableDefinition,
    UnparsedColumn,
)
from dbt.contracts.util import Replaceable, AdditionalPropertiesMixin
from dbt.events.functions import warn_or_error
from dbt.exceptions import ParsingError, InvalidAccessTypeError, ModelContractError
from dbt.events.types import (
    SeedIncreased,
    SeedExceedsLimitSamePath,
    SeedExceedsLimitAndPathChanged,
    SeedExceedsLimitChecksumChanged,
    ValidationWarning,
)
from dbt.events.contextvars import set_contextvars
from dbt.flags import get_flags
from dbt.node_types import ModelLanguage, NodeType, AccessType

from .model_config import (
    Contract,
    NodeConfig,
    SeedConfig,
    TestConfig,
    SourceConfig,
    MetricConfig,
    ExposureConfig,
    EmptySnapshotConfig,
    SnapshotConfig,
)


# =====================================================================
# This contains the classes for all of the nodes and node-like objects
# in the manifest. In the "nodes" dictionary of the manifest we find
# all of the objects in the ManifestNode union below. In addition the
# manifest contains "macros", "sources", "metrics", "exposures", "docs",
# and "disabled" dictionaries.
#
# The SeedNode is a ManifestNode, but can't be compiled because it has
# no SQL.
#
# All objects defined in this file should have BaseNode as a parent
# class.
#
# The two objects which do not show up in the DAG are Macro and
# Documentation.
# =====================================================================


# ==================================================
# Various parent classes and node attribute classes
# ==================================================


@dataclass
class BaseNode(dbtClassMixin, Replaceable):
    """All nodes or node-like objects in this file should have this as a base class"""

    name: str
    resource_type: NodeType
    package_name: str
    path: str
    original_file_path: str
    unique_id: str

    @property
    def search_name(self):
        return self.name

    @property
    def file_id(self):
        return f"{self.package_name}://{self.original_file_path}"

    @property
    def is_refable(self):
        return self.resource_type in NodeType.refable()

    @property
    def should_store_failures(self):
        return False

    # will this node map to an object in the database?
    @property
    def is_relational(self):
        return self.resource_type in NodeType.refable()

    @property
    def is_ephemeral(self):
        return self.config.materialized == "ephemeral"

    @property
    def is_ephemeral_model(self):
        return self.is_refable and self.is_ephemeral

    def get_materialization(self):
        return self.config.materialized


@dataclass
class GraphNode(BaseNode):
    """Nodes in the DAG. Macro and Documentation don't have fqn."""

    fqn: List[str]

    def same_fqn(self, other) -> bool:
        return self.fqn == other.fqn


class ConstraintType(str, Enum):
    check = "check"
    not_null = "not_null"
    unique = "unique"
    primary_key = "primary_key"
    foreign_key = "foreign_key"
    custom = "custom"

    @classmethod
    def is_valid(cls, item):
        try:
            cls(item)
        except ValueError:
            return False
        return True


@dataclass
class ColumnLevelConstraint(dbtClassMixin):
    type: ConstraintType
    name: Optional[str] = None
    expression: Optional[str] = None
    warn_unenforced: bool = (
        True  # Warn if constraint cannot be enforced by platform but will be in DDL
    )
    warn_unsupported: bool = (
        True  # Warn if constraint is not supported by the platform and won't be in DDL
    )


@dataclass
class ColumnInfo(AdditionalPropertiesMixin, ExtensibleDbtClassMixin, Replaceable):
    """Used in all ManifestNodes and SourceDefinition"""

    name: str
    description: str = ""
    meta: Dict[str, Any] = field(default_factory=dict)
    data_type: Optional[str] = None
    constraints: List[ColumnLevelConstraint] = field(default_factory=list)
    quote: Optional[bool] = None
    tags: List[str] = field(default_factory=list)
    _extra: Dict[str, Any] = field(default_factory=dict)


# Metrics, exposures,
@dataclass
class HasRelationMetadata(dbtClassMixin, Replaceable):
    database: Optional[str]
    schema: str

    # Can't set database to None like it ought to be
    # because it messes up the subclasses and default parameters
    # so hack it here
    @classmethod
    def __pre_deserialize__(cls, data):
        data = super().__pre_deserialize__(data)
        if "database" not in data:
            data["database"] = None
        return data


@dataclass
class MacroDependsOn(dbtClassMixin, Replaceable):
    """Used only in the Macro class"""

    macros: List[str] = field(default_factory=list)

    # 'in' on lists is O(n) so this is O(n^2) for # of macros
    def add_macro(self, value: str):
        if value not in self.macros:
            self.macros.append(value)


@dataclass
class DependsOn(MacroDependsOn):
    nodes: List[str] = field(default_factory=list)

    def add_node(self, value: str):
        if value not in self.nodes:
            self.nodes.append(value)


@dataclass
class ParsedNodeMandatory(GraphNode, HasRelationMetadata, Replaceable):
    alias: str
    checksum: FileHash
    config: NodeConfig = field(default_factory=NodeConfig)

    @property
    def identifier(self):
        return self.alias


# This needs to be in all ManifestNodes and also in SourceDefinition,
# because of "source freshness"
@dataclass
class NodeInfoMixin:
    _event_status: Dict[str, Any] = field(default_factory=dict)

    @property
    def node_info(self):
        node_info = {
            "node_path": getattr(self, "path", None),
            "node_name": getattr(self, "name", None),
            "unique_id": getattr(self, "unique_id", None),
            "resource_type": str(getattr(self, "resource_type", "")),
            "materialized": self.config.get("materialized"),
            "node_status": str(self._event_status.get("node_status")),
            "node_started_at": self._event_status.get("started_at"),
            "node_finished_at": self._event_status.get("finished_at"),
            "meta": getattr(self, "meta", {}),
        }
        return node_info

    def update_event_status(self, **kwargs):
        for k, v in kwargs.items():
            self._event_status[k] = v
        set_contextvars(node_info=self.node_info)

    def clear_event_status(self):
        self._event_status = dict()


@dataclass
class ParsedNode(NodeInfoMixin, ParsedNodeMandatory, SerializableType):
    tags: List[str] = field(default_factory=list)
    description: str = field(default="")
    columns: Dict[str, ColumnInfo] = field(default_factory=dict)
    meta: Dict[str, Any] = field(default_factory=dict)
    group: Optional[str] = None
    docs: Docs = field(default_factory=Docs)
    patch_path: Optional[str] = None
    build_path: Optional[str] = None
    deferred: bool = False
    unrendered_config: Dict[str, Any] = field(default_factory=dict)
    created_at: float = field(default_factory=lambda: time.time())
    config_call_dict: Dict[str, Any] = field(default_factory=dict)
    relation_name: Optional[str] = None
    raw_code: str = ""

    def write_node(self, target_path: str, subdirectory: str, payload: str):
        if os.path.basename(self.path) == os.path.basename(self.original_file_path):
            # One-to-one relationship of nodes to files.
            path = self.original_file_path
        else:
            #  Many-to-one relationship of nodes to files.
            path = os.path.join(self.original_file_path, self.path)
        full_path = os.path.join(target_path, subdirectory, self.package_name, path)

        write_file(full_path, payload)
        return full_path

    def _serialize(self):
        return self.to_dict()

    def __post_serialize__(self, dct):
        dct = super().__post_serialize__(dct)
        if "_event_status" in dct:
            del dct["_event_status"]
        return dct

    @classmethod
    def _deserialize(cls, dct: Dict[str, int]):
        # The serialized ParsedNodes do not differ from each other
        # in fields that would allow 'from_dict' to distinguis
        # between them.
        resource_type = dct["resource_type"]
        if resource_type == "model":
            return ModelNode.from_dict(dct)
        elif resource_type == "analysis":
            return AnalysisNode.from_dict(dct)
        elif resource_type == "seed":
            return SeedNode.from_dict(dct)
        elif resource_type == "rpc":
            return RPCNode.from_dict(dct)
        elif resource_type == "sql":
            return SqlNode.from_dict(dct)
        elif resource_type == "test":
            if "test_metadata" in dct:
                return GenericTestNode.from_dict(dct)
            else:
                return SingularTestNode.from_dict(dct)
        elif resource_type == "operation":
            return HookNode.from_dict(dct)
        elif resource_type == "seed":
            return SeedNode.from_dict(dct)
        elif resource_type == "snapshot":
            return SnapshotNode.from_dict(dct)
        else:
            return cls.from_dict(dct)

    def _persist_column_docs(self) -> bool:
        if hasattr(self.config, "persist_docs"):
            assert isinstance(self.config, NodeConfig)
            return bool(self.config.persist_docs.get("columns"))
        return False

    def _persist_relation_docs(self) -> bool:
        if hasattr(self.config, "persist_docs"):
            assert isinstance(self.config, NodeConfig)
            return bool(self.config.persist_docs.get("relation"))
        return False

    def same_persisted_description(self, other) -> bool:
        # the check on configs will handle the case where we have different
        # persist settings, so we only have to care about the cases where they
        # are the same..
        if self._persist_relation_docs():
            if self.description != other.description:
                return False

        if self._persist_column_docs():
            # assert other._persist_column_docs()
            column_descriptions = {k: v.description for k, v in self.columns.items()}
            other_column_descriptions = {k: v.description for k, v in other.columns.items()}
            if column_descriptions != other_column_descriptions:
                return False

        return True

    def same_body(self, other) -> bool:
        return self.raw_code == other.raw_code

    def same_database_representation(self, other) -> bool:
        # compare the config representation, not the node's config value. This
        # compares the configured value, rather than the ultimate value (so
        # generate_*_name and unset values derived from the target are
        # ignored)
        keys = ("database", "schema", "alias")
        for key in keys:
            mine = self.unrendered_config.get(key)
            others = other.unrendered_config.get(key)
            if mine != others:
                return False
        return True

    def same_config(self, old) -> bool:
        return self.config.same_contents(
            self.unrendered_config,
            old.unrendered_config,
        )

    def build_contract_checksum(self):
        pass

    def same_contract(self, old) -> bool:
        # This would only apply to seeds
        return True

    def patch(self, patch: "ParsedNodePatch"):
        """Given a ParsedNodePatch, add the new information to the node."""
        # explicitly pick out the parts to update so we don't inadvertently
        # step on the model name or anything
        # Note: config should already be updated
        self.patch_path: Optional[str] = patch.file_id
        # update created_at so process_docs will run in partial parsing
        self.created_at = time.time()
        self.description = patch.description
        self.columns = patch.columns
        # This might not be the ideal place to validate the "access" field,
        # but at this point we have the information we need to properly
        # validate and we don't before this.
        if patch.access:
            if self.resource_type == NodeType.Model:
                if AccessType.is_valid(patch.access):
                    self.access = AccessType(patch.access)
                else:
                    raise InvalidAccessTypeError(
                        unique_id=self.unique_id,
                        field_value=patch.access,
                    )
            else:
                warn_or_error(
                    ValidationWarning(
                        field_name="access",
                        resource_type=self.resource_type.value,
                        node_name=patch.name,
                    )
                )

    def same_contents(self, old) -> bool:
        if old is None:
            return False

        return (
            self.same_body(old)
            and self.same_config(old)
            and self.same_persisted_description(old)
            and self.same_fqn(old)
            and self.same_database_representation(old)
            and self.same_contract(old)
            and True
        )


@dataclass
class InjectedCTE(dbtClassMixin, Replaceable):
    """Used in CompiledNodes as part of ephemeral model processing"""

    id: str
    sql: str


@dataclass
class CompiledNode(ParsedNode):
    """Contains attributes necessary for SQL files and nodes with refs, sources, etc,
    so all ManifestNodes except SeedNode."""

    language: str = "sql"
    refs: List[List[str]] = field(default_factory=list)
    sources: List[List[str]] = field(default_factory=list)
    metrics: List[List[str]] = field(default_factory=list)
    depends_on: DependsOn = field(default_factory=DependsOn)
    compiled_path: Optional[str] = None
    compiled: bool = False
    compiled_code: Optional[str] = None
    extra_ctes_injected: bool = False
    extra_ctes: List[InjectedCTE] = field(default_factory=list)
    _pre_injected_sql: Optional[str] = None
<<<<<<< HEAD
    contract: bool = False
    contract_checksum: Optional[str] = None
=======
    contract: Contract = field(default_factory=Contract)
>>>>>>> 449aa488

    @property
    def empty(self):
        return not self.raw_code.strip()

    def set_cte(self, cte_id: str, sql: str):
        """This is the equivalent of what self.extra_ctes[cte_id] = sql would
        do if extra_ctes were an OrderedDict
        """
        for cte in self.extra_ctes:
            # Because it's possible that multiple threads are compiling the
            # node at the same time, we don't want to overwrite already compiled
            # sql in the extra_ctes with empty sql.
            if cte.id == cte_id:
                break
        else:
            self.extra_ctes.append(InjectedCTE(id=cte_id, sql=sql))

    def __post_serialize__(self, dct):
        dct = super().__post_serialize__(dct)
        if "_pre_injected_sql" in dct:
            del dct["_pre_injected_sql"]
        # Remove compiled attributes
        if "compiled" in dct and dct["compiled"] is False:
            del dct["compiled"]
            del dct["extra_ctes_injected"]
            del dct["extra_ctes"]
            # "omit_none" means these might not be in the dictionary
            if "compiled_code" in dct:
                del dct["compiled_code"]
        return dct

    @property
    def depends_on_nodes(self):
        return self.depends_on.nodes

    @property
    def depends_on_macros(self):
        return self.depends_on.macros

    def build_contract_checksum(self):
        # We don't need to construct the checksum if the model does not
        # have contract enabled, because it won't be used.
        # This needs to be executed after contract config is set
        if self.contract is True:
            contract_state = ""
            # We need to sort the columns so that order doesn't matter
            # columns is a str: ColumnInfo dictionary
            sorted_columns = sorted(self.columns.values(), key=lambda col: col.name)
            for column in sorted_columns:
                contract_state += f"|{column.name}"
                contract_state += str(column.data_type)
            data = contract_state.encode("utf-8")
            self.contract_checksum = hashlib.new("sha256", data).hexdigest()

    def same_contract(self, old) -> bool:
        if old.contract is False and self.contract is False:
            # Not a change
            return True
        if old.contract is False and self.contract is True:
            # A change, but not a breaking change
            return False

        breaking_change_reasons = []
        if old.contract is True and self.contract is False:
            # Breaking change: throw an error
            # Note: we don't have contract_checksum for current node, so build
            self.build_contract_checksum()
            breaking_change_reasons.append("contract has been disabled")

        if self.contract_checksum != old.contract_checksum:
            # Breaking change, throw error
            breaking_change_reasons.append("column definitions have changed")

        if breaking_change_reasons:
            raise (ModelContractError(reasons=" and ".join(breaking_change_reasons), node=self))
        else:
            # no breaking changes
            return True


# ====================================
# CompiledNode subclasses
# ====================================


@dataclass
class AnalysisNode(CompiledNode):
    resource_type: NodeType = field(metadata={"restrict": [NodeType.Analysis]})


@dataclass
class HookNode(CompiledNode):
    resource_type: NodeType = field(metadata={"restrict": [NodeType.Operation]})
    index: Optional[int] = None


@dataclass
class ModelNode(CompiledNode):
    resource_type: NodeType = field(metadata={"restrict": [NodeType.Model]})
    access: AccessType = AccessType.Protected


# TODO: rm?
@dataclass
class RPCNode(CompiledNode):
    resource_type: NodeType = field(metadata={"restrict": [NodeType.RPCCall]})


@dataclass
class SqlNode(CompiledNode):
    resource_type: NodeType = field(metadata={"restrict": [NodeType.SqlOperation]})


# ====================================
# Seed node
# ====================================


@dataclass
class SeedNode(ParsedNode):  # No SQLDefaults!
    resource_type: NodeType = field(metadata={"restrict": [NodeType.Seed]})
    config: SeedConfig = field(default_factory=SeedConfig)
    # seeds need the root_path because the contents are not loaded initially
    # and we need the root_path to load the seed later
    root_path: Optional[str] = None
    depends_on: MacroDependsOn = field(default_factory=MacroDependsOn)

    def same_seeds(self, other: "SeedNode") -> bool:
        # for seeds, we check the hashes. If the hashes are different types,
        # no match. If the hashes are both the same 'path', log a warning and
        # assume they are the same
        # if the current checksum is a path, we want to log a warning.
        result = self.checksum == other.checksum

        if self.checksum.name == "path":
            msg: str
            if other.checksum.name != "path":
                warn_or_error(
                    SeedIncreased(package_name=self.package_name, name=self.name), node=self
                )
            elif result:
                warn_or_error(
                    SeedExceedsLimitSamePath(package_name=self.package_name, name=self.name),
                    node=self,
                )
            elif not result:
                warn_or_error(
                    SeedExceedsLimitAndPathChanged(package_name=self.package_name, name=self.name),
                    node=self,
                )
            else:
                warn_or_error(
                    SeedExceedsLimitChecksumChanged(
                        package_name=self.package_name,
                        name=self.name,
                        checksum_name=other.checksum.name,
                    ),
                    node=self,
                )

        return result

    @property
    def empty(self):
        """Seeds are never empty"""
        return False

    def _disallow_implicit_dependencies(self):
        """Disallow seeds to take implicit upstream dependencies via pre/post hooks"""
        # Seeds are root nodes in the DAG. They cannot depend on other nodes.
        # However, it's possible to define pre- and post-hooks on seeds, and for those
        # hooks to include {{ ref(...) }}. This worked in previous versions, but it
        # was never officially documented or supported behavior. Let's raise an explicit error,
        # which will surface during parsing if the user has written code such that we attempt
        # to capture & record a ref/source/metric call on the SeedNode.
        # For more details: https://github.com/dbt-labs/dbt-core/issues/6806
        hooks = [f'- pre_hook: "{hook.sql}"' for hook in self.config.pre_hook] + [
            f'- post_hook: "{hook.sql}"' for hook in self.config.post_hook
        ]
        hook_list = "\n".join(hooks)
        message = f"""
Seeds cannot depend on other nodes. dbt detected a seed with a pre- or post-hook
that calls 'ref', 'source', or 'metric', either directly or indirectly via other macros.

Error raised for '{self.unique_id}', which has these hooks defined: \n{hook_list}
        """
        raise ParsingError(message)

    @property
    def refs(self):
        self._disallow_implicit_dependencies()

    @property
    def sources(self):
        self._disallow_implicit_dependencies()

    @property
    def metrics(self):
        self._disallow_implicit_dependencies()

    def same_body(self, other) -> bool:
        return self.same_seeds(other)

    @property
    def depends_on_nodes(self):
        return []

    @property
    def depends_on_macros(self) -> List[str]:
        return self.depends_on.macros

    @property
    def extra_ctes(self):
        return []

    @property
    def extra_ctes_injected(self):
        return False

    @property
    def language(self):
        return "sql"


# ====================================
# Singular Test node
# ====================================


class TestShouldStoreFailures:
    @property
    def should_store_failures(self):
        if self.config.store_failures:
            return self.config.store_failures
        return get_flags().STORE_FAILURES

    @property
    def is_relational(self):
        if self.should_store_failures:
            return True
        return False


@dataclass
class SingularTestNode(TestShouldStoreFailures, CompiledNode):
    resource_type: NodeType = field(metadata={"restrict": [NodeType.Test]})
    # Was not able to make mypy happy and keep the code working. We need to
    # refactor the various configs.
    config: TestConfig = field(default_factory=TestConfig)  # type: ignore

    @property
    def test_node_type(self):
        return "singular"


# ====================================
# Generic Test node
# ====================================


@dataclass
class TestMetadata(dbtClassMixin, Replaceable):
    name: str
    # kwargs are the args that are left in the test builder after
    # removing configs. They are set from the test builder when
    # the test node is created.
    kwargs: Dict[str, Any] = field(default_factory=dict)
    namespace: Optional[str] = None


# This has to be separated out because it has no default and so
# has to be included as a superclass, not an attribute
@dataclass
class HasTestMetadata(dbtClassMixin):
    test_metadata: TestMetadata


@dataclass
class GenericTestNode(TestShouldStoreFailures, CompiledNode, HasTestMetadata):
    resource_type: NodeType = field(metadata={"restrict": [NodeType.Test]})
    column_name: Optional[str] = None
    file_key_name: Optional[str] = None
    # Was not able to make mypy happy and keep the code working. We need to
    # refactor the various configs.
    config: TestConfig = field(default_factory=TestConfig)  # type: ignore
    attached_node: Optional[str] = None

    def same_contents(self, other) -> bool:
        if other is None:
            return False

        return self.same_config(other) and self.same_fqn(other) and True

    @property
    def test_node_type(self):
        return "generic"


# ====================================
# Snapshot node
# ====================================


@dataclass
class IntermediateSnapshotNode(CompiledNode):
    # at an intermediate stage in parsing, where we've built something better
    # than an unparsed node for rendering in parse mode, it's pretty possible
    # that we won't have critical snapshot-related information that is only
    # defined in config blocks. To fix that, we have an intermediate type that
    # uses a regular node config, which the snapshot parser will then convert
    # into a full ParsedSnapshotNode after rendering. Note: it currently does
    # not work to set snapshot config in schema files because of the validation.
    resource_type: NodeType = field(metadata={"restrict": [NodeType.Snapshot]})
    config: EmptySnapshotConfig = field(default_factory=EmptySnapshotConfig)


@dataclass
class SnapshotNode(CompiledNode):
    resource_type: NodeType = field(metadata={"restrict": [NodeType.Snapshot]})
    config: SnapshotConfig


# ====================================
# Macro
# ====================================


@dataclass
class Macro(BaseNode):
    macro_sql: str
    resource_type: NodeType = field(metadata={"restrict": [NodeType.Macro]})
    depends_on: MacroDependsOn = field(default_factory=MacroDependsOn)
    description: str = ""
    meta: Dict[str, Any] = field(default_factory=dict)
    docs: Docs = field(default_factory=Docs)
    patch_path: Optional[str] = None
    arguments: List[MacroArgument] = field(default_factory=list)
    created_at: float = field(default_factory=lambda: time.time())
    supported_languages: Optional[List[ModelLanguage]] = None

    def patch(self, patch: "ParsedMacroPatch"):
        self.patch_path: Optional[str] = patch.file_id
        self.description = patch.description
        self.created_at = time.time()
        self.meta = patch.meta
        self.docs = patch.docs
        self.arguments = patch.arguments

    def same_contents(self, other: Optional["Macro"]) -> bool:
        if other is None:
            return False
        # the only thing that makes one macro different from another with the
        # same name/package is its content
        return self.macro_sql == other.macro_sql

    @property
    def depends_on_macros(self):
        return self.depends_on.macros


# ====================================
# Documentation node
# ====================================


@dataclass
class Documentation(BaseNode):
    block_contents: str
    resource_type: NodeType = field(metadata={"restrict": [NodeType.Documentation]})

    @property
    def search_name(self):
        return self.name

    def same_contents(self, other: Optional["Documentation"]) -> bool:
        if other is None:
            return False
        # the only thing that makes one doc different from another with the
        # same name/package is its content
        return self.block_contents == other.block_contents


# ====================================
# Source node
# ====================================


def normalize_test(testdef: TestDef) -> Dict[str, Any]:
    if isinstance(testdef, str):
        return {testdef: {}}
    else:
        return testdef


@dataclass
class UnpatchedSourceDefinition(BaseNode):
    source: UnparsedSourceDefinition
    table: UnparsedSourceTableDefinition
    fqn: List[str]
    resource_type: NodeType = field(metadata={"restrict": [NodeType.Source]})
    patch_path: Optional[str] = None

    def get_full_source_name(self):
        return f"{self.source.name}_{self.table.name}"

    def get_source_representation(self):
        return f'source("{self.source.name}", "{self.table.name}")'

    @property
    def quote_columns(self) -> Optional[bool]:
        result = None
        if self.source.quoting.column is not None:
            result = self.source.quoting.column
        if self.table.quoting.column is not None:
            result = self.table.quoting.column
        return result

    @property
    def columns(self) -> Sequence[UnparsedColumn]:
        return [] if self.table.columns is None else self.table.columns

    def get_tests(self) -> Iterator[Tuple[Dict[str, Any], Optional[UnparsedColumn]]]:
        for test in self.tests:
            yield normalize_test(test), None

        for column in self.columns:
            if column.tests is not None:
                for test in column.tests:
                    yield normalize_test(test), column

    @property
    def tests(self) -> List[TestDef]:
        if self.table.tests is None:
            return []
        else:
            return self.table.tests


@dataclass
class ParsedSourceMandatory(GraphNode, HasRelationMetadata):
    source_name: str
    source_description: str
    loader: str
    identifier: str
    resource_type: NodeType = field(metadata={"restrict": [NodeType.Source]})


@dataclass
class SourceDefinition(NodeInfoMixin, ParsedSourceMandatory):
    quoting: Quoting = field(default_factory=Quoting)
    loaded_at_field: Optional[str] = None
    freshness: Optional[FreshnessThreshold] = None
    external: Optional[ExternalTable] = None
    description: str = ""
    columns: Dict[str, ColumnInfo] = field(default_factory=dict)
    meta: Dict[str, Any] = field(default_factory=dict)
    source_meta: Dict[str, Any] = field(default_factory=dict)
    tags: List[str] = field(default_factory=list)
    config: SourceConfig = field(default_factory=SourceConfig)
    patch_path: Optional[str] = None
    unrendered_config: Dict[str, Any] = field(default_factory=dict)
    relation_name: Optional[str] = None
    created_at: float = field(default_factory=lambda: time.time())

    def __post_serialize__(self, dct):
        if "_event_status" in dct:
            del dct["_event_status"]
        return dct

    def same_database_representation(self, other: "SourceDefinition") -> bool:
        return (
            self.database == other.database
            and self.schema == other.schema
            and self.identifier == other.identifier
            and True
        )

    def same_quoting(self, other: "SourceDefinition") -> bool:
        return self.quoting == other.quoting

    def same_freshness(self, other: "SourceDefinition") -> bool:
        return (
            self.freshness == other.freshness
            and self.loaded_at_field == other.loaded_at_field
            and True
        )

    def same_external(self, other: "SourceDefinition") -> bool:
        return self.external == other.external

    def same_config(self, old: "SourceDefinition") -> bool:
        return self.config.same_contents(
            self.unrendered_config,
            old.unrendered_config,
        )

    def same_contents(self, old: Optional["SourceDefinition"]) -> bool:
        # existing when it didn't before is a change!
        if old is None:
            return True

        # config changes are changes (because the only config is "enabled", and
        # enabling a source is a change!)
        # changing the database/schema/identifier is a change
        # messing around with external stuff is a change (uh, right?)
        # quoting changes are changes
        # freshness changes are changes, I guess
        # metadata/tags changes are not "changes"
        # patching/description changes are not "changes"
        return (
            self.same_database_representation(old)
            and self.same_fqn(old)
            and self.same_config(old)
            and self.same_quoting(old)
            and self.same_freshness(old)
            and self.same_external(old)
            and True
        )

    def get_full_source_name(self):
        return f"{self.source_name}_{self.name}"

    def get_source_representation(self):
        return f'source("{self.source.name}", "{self.table.name}")'

    @property
    def is_refable(self):
        return False

    @property
    def is_ephemeral(self):
        return False

    @property
    def is_ephemeral_model(self):
        return False

    @property
    def depends_on_nodes(self):
        return []

    @property
    def depends_on(self):
        return DependsOn(macros=[], nodes=[])

    @property
    def refs(self):
        return []

    @property
    def sources(self):
        return []

    @property
    def has_freshness(self):
        return bool(self.freshness) and self.loaded_at_field is not None

    @property
    def search_name(self):
        return f"{self.source_name}.{self.name}"


# ====================================
# Exposure node
# ====================================


@dataclass
class Exposure(GraphNode):
    type: ExposureType
    owner: Owner
    resource_type: NodeType = field(metadata={"restrict": [NodeType.Exposure]})
    description: str = ""
    label: Optional[str] = None
    maturity: Optional[MaturityType] = None
    meta: Dict[str, Any] = field(default_factory=dict)
    tags: List[str] = field(default_factory=list)
    config: ExposureConfig = field(default_factory=ExposureConfig)
    unrendered_config: Dict[str, Any] = field(default_factory=dict)
    url: Optional[str] = None
    depends_on: DependsOn = field(default_factory=DependsOn)
    refs: List[List[str]] = field(default_factory=list)
    sources: List[List[str]] = field(default_factory=list)
    metrics: List[List[str]] = field(default_factory=list)
    created_at: float = field(default_factory=lambda: time.time())

    @property
    def depends_on_nodes(self):
        return self.depends_on.nodes

    @property
    def search_name(self):
        return self.name

    def same_depends_on(self, old: "Exposure") -> bool:
        return set(self.depends_on.nodes) == set(old.depends_on.nodes)

    def same_description(self, old: "Exposure") -> bool:
        return self.description == old.description

    def same_label(self, old: "Exposure") -> bool:
        return self.label == old.label

    def same_maturity(self, old: "Exposure") -> bool:
        return self.maturity == old.maturity

    def same_owner(self, old: "Exposure") -> bool:
        return self.owner == old.owner

    def same_exposure_type(self, old: "Exposure") -> bool:
        return self.type == old.type

    def same_url(self, old: "Exposure") -> bool:
        return self.url == old.url

    def same_config(self, old: "Exposure") -> bool:
        return self.config.same_contents(
            self.unrendered_config,
            old.unrendered_config,
        )

    def same_contents(self, old: Optional["Exposure"]) -> bool:
        # existing when it didn't before is a change!
        # metadata/tags changes are not "changes"
        if old is None:
            return True

        return (
            self.same_fqn(old)
            and self.same_exposure_type(old)
            and self.same_owner(old)
            and self.same_maturity(old)
            and self.same_url(old)
            and self.same_description(old)
            and self.same_label(old)
            and self.same_depends_on(old)
            and self.same_config(old)
            and True
        )


# ====================================
# Metric node
# ====================================


@dataclass
class MetricReference(dbtClassMixin, Replaceable):
    sql: Optional[Union[str, int]]
    unique_id: Optional[str]


@dataclass
class Metric(GraphNode):
    name: str
    description: str
    label: str
    calculation_method: str
    expression: str
    filters: List[MetricFilter]
    time_grains: List[str]
    dimensions: List[str]
    resource_type: NodeType = field(metadata={"restrict": [NodeType.Metric]})
    timestamp: Optional[str] = None
    window: Optional[MetricTime] = None
    model: Optional[str] = None
    model_unique_id: Optional[str] = None
    meta: Dict[str, Any] = field(default_factory=dict)
    tags: List[str] = field(default_factory=list)
    config: MetricConfig = field(default_factory=MetricConfig)
    unrendered_config: Dict[str, Any] = field(default_factory=dict)
    sources: List[List[str]] = field(default_factory=list)
    depends_on: DependsOn = field(default_factory=DependsOn)
    refs: List[List[str]] = field(default_factory=list)
    metrics: List[List[str]] = field(default_factory=list)
    created_at: float = field(default_factory=lambda: time.time())
    group: Optional[str] = None

    @property
    def depends_on_nodes(self):
        return self.depends_on.nodes

    @property
    def search_name(self):
        return self.name

    def same_model(self, old: "Metric") -> bool:
        return self.model == old.model

    def same_window(self, old: "Metric") -> bool:
        return self.window == old.window

    def same_dimensions(self, old: "Metric") -> bool:
        return self.dimensions == old.dimensions

    def same_filters(self, old: "Metric") -> bool:
        return self.filters == old.filters

    def same_description(self, old: "Metric") -> bool:
        return self.description == old.description

    def same_label(self, old: "Metric") -> bool:
        return self.label == old.label

    def same_calculation_method(self, old: "Metric") -> bool:
        return self.calculation_method == old.calculation_method

    def same_expression(self, old: "Metric") -> bool:
        return self.expression == old.expression

    def same_timestamp(self, old: "Metric") -> bool:
        return self.timestamp == old.timestamp

    def same_time_grains(self, old: "Metric") -> bool:
        return self.time_grains == old.time_grains

    def same_config(self, old: "Metric") -> bool:
        return self.config.same_contents(
            self.unrendered_config,
            old.unrendered_config,
        )

    def same_contents(self, old: Optional["Metric"]) -> bool:
        # existing when it didn't before is a change!
        # metadata/tags changes are not "changes"
        if old is None:
            return True

        return (
            self.same_model(old)
            and self.same_window(old)
            and self.same_dimensions(old)
            and self.same_filters(old)
            and self.same_description(old)
            and self.same_label(old)
            and self.same_calculation_method(old)
            and self.same_expression(old)
            and self.same_timestamp(old)
            and self.same_time_grains(old)
            and self.same_config(old)
            and True
        )


# ====================================
# Group node
# ====================================


@dataclass
class Group(BaseNode):
    name: str
    owner: Owner
    resource_type: NodeType = field(metadata={"restrict": [NodeType.Group]})


# ====================================
# Patches
# ====================================


@dataclass
class ParsedPatch(HasYamlMetadata, Replaceable):
    name: str
    description: str
    meta: Dict[str, Any]
    docs: Docs
    config: Dict[str, Any]


# The parsed node update is only the 'patch', not the test. The test became a
# regular parsed node. Note that description and columns must be present, but
# may be empty.
@dataclass
class ParsedNodePatch(ParsedPatch):
    columns: Dict[str, ColumnInfo]
    access: Optional[str]


@dataclass
class ParsedMacroPatch(ParsedPatch):
    arguments: List[MacroArgument] = field(default_factory=list)


# ====================================
# Node unions/categories
# ====================================


# ManifestNode without SeedNode, which doesn't have the
# SQL related attributes
ManifestSQLNode = Union[
    AnalysisNode,
    SingularTestNode,
    HookNode,
    ModelNode,
    RPCNode,
    SqlNode,
    GenericTestNode,
    SnapshotNode,
]

# All SQL nodes plus SeedNode (csv files)
ManifestNode = Union[
    ManifestSQLNode,
    SeedNode,
]

ResultNode = Union[
    ManifestNode,
    SourceDefinition,
]

# All nodes that can be in the DAG
GraphMemberNode = Union[
    ResultNode,
    Exposure,
    Metric,
]

# All "nodes" (or node-like objects) in this file
Resource = Union[
    GraphMemberNode,
    Documentation,
    Macro,
    Group,
]

TestNode = Union[
    SingularTestNode,
    GenericTestNode,
]<|MERGE_RESOLUTION|>--- conflicted
+++ resolved
@@ -460,12 +460,8 @@
     extra_ctes_injected: bool = False
     extra_ctes: List[InjectedCTE] = field(default_factory=list)
     _pre_injected_sql: Optional[str] = None
-<<<<<<< HEAD
-    contract: bool = False
     contract_checksum: Optional[str] = None
-=======
     contract: Contract = field(default_factory=Contract)
->>>>>>> 449aa488
 
     @property
     def empty(self):
