--- conflicted
+++ resolved
@@ -22,12 +22,7 @@
     HasYamlMetadata,
     MacroArgument,
     MaturityType,
-<<<<<<< HEAD
-=======
     Measure,
-    MetricFilter,
-    MetricTime,
->>>>>>> a89da7ca
     Owner,
     Quoting,
     TestDef,
@@ -573,11 +568,7 @@
 
 
 @dataclass
-<<<<<<< HEAD
 class Metadata(dbtClassMixin, Replaceable):
-=======
-class SourceFileMetadata(dbtClassMixin, Replaceable):
->>>>>>> a89da7ca
     """Provides file context about what something was created from.
 
     Implementation of the dbt-semantic-interfaces `Metadata` protocol
