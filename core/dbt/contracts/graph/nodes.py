import os
import time
from dataclasses import dataclass, field
from enum import Enum
import hashlib

from mashumaro.types import SerializableType
from typing import (
    Optional,
    Union,
    List,
    Dict,
    Any,
    Sequence,
    Tuple,
    Iterator,
)

from dbt.dataclass_schema import dbtClassMixin, ExtensibleDbtClassMixin

from dbt.clients.system import write_file
from dbt.contracts.files import FileHash
from dbt.contracts.graph.unparsed import (
    Docs,
    ExposureType,
    ExternalTable,
    FreshnessThreshold,
    HasYamlMetadata,
    MacroArgument,
    MaturityType,
    MetricFilter,
    MetricTime,
    Owner,
    Quoting,
    TestDef,
    NodeVersion,
    UnparsedSourceDefinition,
    UnparsedSourceTableDefinition,
    UnparsedColumn,
)
from dbt.contracts.util import Replaceable, AdditionalPropertiesMixin
from dbt.events.functions import warn_or_error
from dbt.exceptions import ParsingError, InvalidAccessTypeError, ContractBreakingChangeError
from dbt.events.types import (
    SeedIncreased,
    SeedExceedsLimitSamePath,
    SeedExceedsLimitAndPathChanged,
    SeedExceedsLimitChecksumChanged,
    ValidationWarning,
)
from dbt.events.contextvars import set_contextvars
from dbt.flags import get_flags
from dbt.node_types import ModelLanguage, NodeType, AccessType

from .model_config import (
    NodeConfig,
    SeedConfig,
    TestConfig,
    SourceConfig,
    MetricConfig,
    ExposureConfig,
    EmptySnapshotConfig,
    SnapshotConfig,
)
import sys

if sys.version_info >= (3, 8):
    from typing import Protocol
else:
    from typing_extensions import Protocol


# =====================================================================
# This contains the classes for all of the nodes and node-like objects
# in the manifest. In the "nodes" dictionary of the manifest we find
# all of the objects in the ManifestNode union below. In addition the
# manifest contains "macros", "sources", "metrics", "exposures", "docs",
# and "disabled" dictionaries.
#
# The SeedNode is a ManifestNode, but can't be compiled because it has
# no SQL.
#
# All objects defined in this file should have BaseNode as a parent
# class.
#
# The two objects which do not show up in the DAG are Macro and
# Documentation.
# =====================================================================


# ==================================================
# Various parent classes and node attribute classes
# ==================================================


@dataclass
class BaseNode(dbtClassMixin, Replaceable):
    """All nodes or node-like objects in this file should have this as a base class"""

    name: str
    resource_type: NodeType
    package_name: str
    path: str
    original_file_path: str
    unique_id: str

    @property
    def search_name(self):
        return self.name

    @property
    def file_id(self):
        return f"{self.package_name}://{self.original_file_path}"

    @property
    def is_refable(self):
        return self.resource_type in NodeType.refable()

    @property
    def should_store_failures(self):
        return False

    # will this node map to an object in the database?
    @property
    def is_relational(self):
        return self.resource_type in NodeType.refable()

    @property
    def is_versioned(self):
        return self.resource_type in NodeType.versioned() and self.version is not None

    @property
    def is_ephemeral(self):
        return self.config.materialized == "ephemeral"

    @property
    def is_ephemeral_model(self):
        return self.is_refable and self.is_ephemeral

    def get_materialization(self):
        return self.config.materialized


@dataclass
class GraphNode(BaseNode):
    """Nodes in the DAG. Macro and Documentation don't have fqn."""

    fqn: List[str]

    def same_fqn(self, other) -> bool:
        return self.fqn == other.fqn


@dataclass
class RefArgs(dbtClassMixin):
    name: str
    package: Optional[str] = None
    version: Optional[NodeVersion] = None

    @property
    def positional_args(self) -> List[str]:
        if self.package:
            return [self.package, self.name]
        else:
            return [self.name]

    @property
    def keyword_args(self) -> Dict[str, Optional[NodeVersion]]:
        if self.version:
            return {"version": self.version}
        else:
            return {}


class ConstraintType(str, Enum):
    check = "check"
    not_null = "not_null"
    unique = "unique"
    primary_key = "primary_key"
    foreign_key = "foreign_key"
    custom = "custom"

    @classmethod
    def is_valid(cls, item):
        try:
            cls(item)
        except ValueError:
            return False
        return True


@dataclass
class ColumnLevelConstraint(dbtClassMixin):
    type: ConstraintType
    name: Optional[str] = None
    expression: Optional[str] = None
    warn_unenforced: bool = (
        True  # Warn if constraint cannot be enforced by platform but will be in DDL
    )
    warn_unsupported: bool = (
        True  # Warn if constraint is not supported by the platform and won't be in DDL
    )


@dataclass
class ModelLevelConstraint(ColumnLevelConstraint):
    columns: List[str] = field(default_factory=list)


@dataclass
class ColumnInfo(AdditionalPropertiesMixin, ExtensibleDbtClassMixin, Replaceable):
    """Used in all ManifestNodes and SourceDefinition"""

    name: str
    description: str = ""
    meta: Dict[str, Any] = field(default_factory=dict)
    data_type: Optional[str] = None
    constraints: List[ColumnLevelConstraint] = field(default_factory=list)
    quote: Optional[bool] = None
    tags: List[str] = field(default_factory=list)
    _extra: Dict[str, Any] = field(default_factory=dict)


@dataclass
class Contract(dbtClassMixin, Replaceable):
    enforced: bool = False
    checksum: Optional[str] = None


# Metrics, exposures,
@dataclass
class HasRelationMetadata(dbtClassMixin, Replaceable):
    database: Optional[str]
    schema: str

    # Can't set database to None like it ought to be
    # because it messes up the subclasses and default parameters
    # so hack it here
    @classmethod
    def __pre_deserialize__(cls, data):
        data = super().__pre_deserialize__(data)
        if "database" not in data:
            data["database"] = None
        return data


@dataclass
class MacroDependsOn(dbtClassMixin, Replaceable):
    """Used only in the Macro class"""

    macros: List[str] = field(default_factory=list)

    # 'in' on lists is O(n) so this is O(n^2) for # of macros
    def add_macro(self, value: str):
        if value not in self.macros:
            self.macros.append(value)


@dataclass
class DependsOn(MacroDependsOn):
    nodes: List[str] = field(default_factory=list)
    public_nodes: List[str] = field(default_factory=list)

    def add_node(self, value: str):
        if value not in self.nodes:
            self.nodes.append(value)

    def add_public_node(self, value: str):
        if value not in self.public_nodes:
            self.public_nodes.append(value)


@dataclass
class RelationalNode(HasRelationMetadata):
    alias: str

    @property
    def identifier(self):
        return self.alias


@dataclass
class ParsedNodeMandatory(GraphNode, RelationalNode, Replaceable):
    checksum: FileHash
    config: NodeConfig = field(default_factory=NodeConfig)


# This needs to be in all ManifestNodes and also in SourceDefinition,
# because of "source freshness"
@dataclass
class NodeInfoMixin:
    _event_status: Dict[str, Any] = field(default_factory=dict)

    @property
    def node_info(self):
        node_info = {
            "node_path": getattr(self, "path", None),
            "node_name": getattr(self, "name", None),
            "unique_id": getattr(self, "unique_id", None),
            "resource_type": str(getattr(self, "resource_type", "")),
            "materialized": self.config.get("materialized"),
            "node_status": str(self._event_status.get("node_status")),
            "node_started_at": self._event_status.get("started_at"),
            "node_finished_at": self._event_status.get("finished_at"),
            "meta": getattr(self, "meta", {}),
            "node_relation": {
                "database": getattr(self, "database", None),
                "schema": getattr(self, "schema", None),
                "alias": getattr(self, "alias", None),
                "relation_name": getattr(self, "relation_name", None),
            },
        }
        return node_info

    def update_event_status(self, **kwargs):
        for k, v in kwargs.items():
            self._event_status[k] = v
        set_contextvars(node_info=self.node_info)

    def clear_event_status(self):
        self._event_status = dict()


@dataclass
class ParsedNode(NodeInfoMixin, ParsedNodeMandatory, SerializableType):
    tags: List[str] = field(default_factory=list)
    description: str = field(default="")
    columns: Dict[str, ColumnInfo] = field(default_factory=dict)
    meta: Dict[str, Any] = field(default_factory=dict)
    group: Optional[str] = None
    docs: Docs = field(default_factory=Docs)
    patch_path: Optional[str] = None
    build_path: Optional[str] = None
    deferred: bool = False
    unrendered_config: Dict[str, Any] = field(default_factory=dict)
    created_at: float = field(default_factory=lambda: time.time())
    config_call_dict: Dict[str, Any] = field(default_factory=dict)
    relation_name: Optional[str] = None
    raw_code: str = ""

    def write_node(self, target_path: str, subdirectory: str, payload: str):
        if os.path.basename(self.path) == os.path.basename(self.original_file_path):
            # One-to-one relationship of nodes to files.
            path = self.original_file_path
        else:
            #  Many-to-one relationship of nodes to files.
            path = os.path.join(self.original_file_path, self.path)
        full_path = os.path.join(target_path, subdirectory, self.package_name, path)

        write_file(full_path, payload)
        return full_path

    def _serialize(self):
        return self.to_dict()

    def __post_serialize__(self, dct):
        dct = super().__post_serialize__(dct)
        if "_event_status" in dct:
            del dct["_event_status"]
        return dct

    @classmethod
    def _deserialize(cls, dct: Dict[str, int]):
        # The serialized ParsedNodes do not differ from each other
        # in fields that would allow 'from_dict' to distinguish
        # between them.
        resource_type = dct["resource_type"]
        if resource_type == "model":
            return ModelNode.from_dict(dct)
        elif resource_type == "analysis":
            return AnalysisNode.from_dict(dct)
        elif resource_type == "seed":
            return SeedNode.from_dict(dct)
        elif resource_type == "rpc":
            return RPCNode.from_dict(dct)
        elif resource_type == "sql":
            return SqlNode.from_dict(dct)
        elif resource_type == "test":
            if "test_metadata" in dct:
                return GenericTestNode.from_dict(dct)
            else:
                return SingularTestNode.from_dict(dct)
        elif resource_type == "operation":
            return HookNode.from_dict(dct)
        elif resource_type == "seed":
            return SeedNode.from_dict(dct)
        elif resource_type == "snapshot":
            return SnapshotNode.from_dict(dct)
        else:
            return cls.from_dict(dct)

    def _persist_column_docs(self) -> bool:
        if hasattr(self.config, "persist_docs"):
            assert isinstance(self.config, NodeConfig)
            return bool(self.config.persist_docs.get("columns"))
        return False

    def _persist_relation_docs(self) -> bool:
        if hasattr(self.config, "persist_docs"):
            assert isinstance(self.config, NodeConfig)
            return bool(self.config.persist_docs.get("relation"))
        return False

    def same_persisted_description(self, other) -> bool:
        # the check on configs will handle the case where we have different
        # persist settings, so we only have to care about the cases where they
        # are the same..
        if self._persist_relation_docs():
            if self.description != other.description:
                return False

        if self._persist_column_docs():
            # assert other._persist_column_docs()
            column_descriptions = {k: v.description for k, v in self.columns.items()}
            other_column_descriptions = {k: v.description for k, v in other.columns.items()}
            if column_descriptions != other_column_descriptions:
                return False

        return True

    def same_body(self, other) -> bool:
        return self.raw_code == other.raw_code

    def same_database_representation(self, other) -> bool:
        # compare the config representation, not the node's config value. This
        # compares the configured value, rather than the ultimate value (so
        # generate_*_name and unset values derived from the target are
        # ignored)
        keys = ("database", "schema", "alias")
        for key in keys:
            mine = self.unrendered_config.get(key)
            others = other.unrendered_config.get(key)
            if mine != others:
                return False
        return True

    def same_config(self, old) -> bool:
        return self.config.same_contents(
            self.unrendered_config,
            old.unrendered_config,
        )

    def build_contract_checksum(self):
        pass

    def same_contract(self, old, adapter_type=None) -> bool:
        # This would only apply to seeds
        return True

    def patch(self, patch: "ParsedNodePatch"):
        """Given a ParsedNodePatch, add the new information to the node."""
        # NOTE: Constraint patching is awkwardly done in the parse_patch function
        # which calls this one. We need to combine the logic.

        # explicitly pick out the parts to update so we don't inadvertently
        # step on the model name or anything
        # Note: config should already be updated
        self.patch_path: Optional[str] = patch.file_id
        # update created_at so process_docs will run in partial parsing
        self.created_at = time.time()
        self.description = patch.description
        self.columns = patch.columns
        self.name = patch.name

        # TODO: version, latest_version, and access are specific to ModelNodes, consider splitting out to ModelNode
        if self.resource_type != NodeType.Model:
            if patch.version:
                warn_or_error(
                    ValidationWarning(
                        field_name="version",
                        resource_type=self.resource_type.value,
                        node_name=patch.name,
                    )
                )
            if patch.latest_version:
                warn_or_error(
                    ValidationWarning(
                        field_name="latest_version",
                        resource_type=self.resource_type.value,
                        node_name=patch.name,
                    )
                )
        self.version = patch.version
        self.latest_version = patch.latest_version

        # This might not be the ideal place to validate the "access" field,
        # but at this point we have the information we need to properly
        # validate and we don't before this.
        if patch.access:
            if self.resource_type == NodeType.Model:
                if AccessType.is_valid(patch.access):
                    self.access = AccessType(patch.access)
                else:
                    raise InvalidAccessTypeError(
                        unique_id=self.unique_id,
                        field_value=patch.access,
                    )
            else:
                warn_or_error(
                    ValidationWarning(
                        field_name="access",
                        resource_type=self.resource_type.value,
                        node_name=patch.name,
                    )
                )

    def same_contents(self, old, adapter_type) -> bool:
        if old is None:
            return False

        # Need to ensure that same_contract is called because it
        # could throw an error
        same_contract = self.same_contract(old, adapter_type)
        return (
            self.same_body(old)
            and self.same_config(old)
            and self.same_persisted_description(old)
            and self.same_fqn(old)
            and self.same_database_representation(old)
            and same_contract
            and True
        )

    @property
    def is_public_node(self):
        return False


@dataclass
class InjectedCTE(dbtClassMixin, Replaceable):
    """Used in CompiledNodes as part of ephemeral model processing"""

    id: str
    sql: str


@dataclass
class CompiledNode(ParsedNode):
    """Contains attributes necessary for SQL files and nodes with refs, sources, etc,
    so all ManifestNodes except SeedNode."""

    language: str = "sql"
    refs: List[RefArgs] = field(default_factory=list)
    sources: List[List[str]] = field(default_factory=list)
    metrics: List[List[str]] = field(default_factory=list)
    depends_on: DependsOn = field(default_factory=DependsOn)
    compiled_path: Optional[str] = None
    compiled: bool = False
    compiled_code: Optional[str] = None
    extra_ctes_injected: bool = False
    extra_ctes: List[InjectedCTE] = field(default_factory=list)
    _pre_injected_sql: Optional[str] = None
    contract: Contract = field(default_factory=Contract)

    @property
    def empty(self):
        return not self.raw_code.strip()

    def set_cte(self, cte_id: str, sql: str):
        """This is the equivalent of what self.extra_ctes[cte_id] = sql would
        do if extra_ctes were an OrderedDict
        """
        for cte in self.extra_ctes:
            # Because it's possible that multiple threads are compiling the
            # node at the same time, we don't want to overwrite already compiled
            # sql in the extra_ctes with empty sql.
            if cte.id == cte_id:
                break
        else:
            self.extra_ctes.append(InjectedCTE(id=cte_id, sql=sql))

    def __post_serialize__(self, dct):
        dct = super().__post_serialize__(dct)
        if "_pre_injected_sql" in dct:
            del dct["_pre_injected_sql"]
        # Remove compiled attributes
        if "compiled" in dct and dct["compiled"] is False:
            del dct["compiled"]
            del dct["extra_ctes_injected"]
            del dct["extra_ctes"]
            # "omit_none" means these might not be in the dictionary
            if "compiled_code" in dct:
                del dct["compiled_code"]
        return dct

    @property
    def depends_on_nodes(self):
        return self.depends_on.nodes

    @property
    def depends_on_public_nodes(self):
        return self.depends_on.public_nodes

    @property
    def depends_on_macros(self):
        return self.depends_on.macros


# ====================================
# CompiledNode subclasses
# ====================================


@dataclass
class AnalysisNode(CompiledNode):
    resource_type: NodeType = field(metadata={"restrict": [NodeType.Analysis]})


@dataclass
class HookNode(CompiledNode):
    resource_type: NodeType = field(metadata={"restrict": [NodeType.Operation]})
    index: Optional[int] = None


@dataclass
class ModelNode(CompiledNode):
    resource_type: NodeType = field(metadata={"restrict": [NodeType.Model]})
    access: AccessType = AccessType.Protected
    constraints: List[ModelLevelConstraint] = field(default_factory=list)
    version: Optional[NodeVersion] = None
    latest_version: Optional[NodeVersion] = None

    @property
    def is_latest_version(self) -> bool:
        return self.version is not None and self.version == self.latest_version

    @property
    def search_name(self):
        if self.version is None:
            return self.name
        else:
            return f"{self.name}.v{self.version}"

    @property
    def materialization_enforces_constraints(self) -> bool:
        return self.config.materialized in ["table", "incremental"]

    def build_contract_checksum(self):
        # We don't need to construct the checksum if the model does not
        # have contract enforced, because it won't be used.
        # This needs to be executed after contract config is set
        if self.contract.enforced is True:
            contract_state = ""
            # We need to sort the columns so that order doesn't matter
            # columns is a str: ColumnInfo dictionary
            sorted_columns = sorted(self.columns.values(), key=lambda col: col.name)
            for column in sorted_columns:
                contract_state += f"|{column.name}"
                contract_state += str(column.data_type)
                contract_state += str(column.constraints)
            if self.materialization_enforces_constraints:
                contract_state += self.config.materialized
                contract_state += str(self.constraints)
            data = contract_state.encode("utf-8")
            self.contract.checksum = hashlib.new("sha256", data).hexdigest()

    def same_contract(self, old, adapter_type=None) -> bool:
        # If the contract wasn't previously enforced:
        if old.contract.enforced is False and self.contract.enforced is False:
            # No change -- same_contract: True
            return True
        if old.contract.enforced is False and self.contract.enforced is True:
            # Now it's enforced. This is a change, but not a breaking change -- same_contract: False
            return False

        # Otherwise: The contract was previously enforced, and we need to check for changes.
        # Happy path: The contract is still being enforced, and the checksums are identical.
        if self.contract.enforced is True and self.contract.checksum == old.contract.checksum:
            # No change -- same_contract: True
            return True

        # Otherwise: There has been a change.
        # We need to determine if it is a **breaking** change.
        # These are the categories of breaking changes:
        contract_enforced_disabled: bool = False
        columns_removed: List[str] = []
        column_type_changes: List[Tuple[str, str, str]] = []
        enforced_column_constraint_removed: List[Tuple[str, str]] = []  # column, constraint_type
        enforced_model_constraint_removed: List[
            Tuple[str, List[str]]
        ] = []  # constraint_type, columns
        materialization_changed: List[str] = []

        if old.contract.enforced is True and self.contract.enforced is False:
            # Breaking change: the contract was previously enforced, and it no longer is
            contract_enforced_disabled = True

        # TODO: this avoid the circular imports but isn't ideal
        from dbt.adapters.factory import get_adapter_constraint_support
        from dbt.adapters.base import ConstraintSupport

        constraint_support = get_adapter_constraint_support(adapter_type)
        column_constraints_exist = False

        # Next, compare each column from the previous contract (old.columns)
        for old_key, old_value in sorted(old.columns.items()):
            # Has this column been removed?
            if old_key not in self.columns.keys():
                columns_removed.append(old_value.name)
            # Has this column's data type changed?
            elif old_value.data_type != self.columns[old_key].data_type:
                column_type_changes.append(
                    (
                        str(old_value.name),
                        str(old_value.data_type),
                        str(self.columns[old_key].data_type),
                    )
                )

            # track if there are any column level constraints for the materialization check late
            if old_value.constraints:
                column_constraints_exist = True

            # Have enforced columns level constraints changed?
            # Constraints are only enforced for table and incremental materializations.
            # We only really care if the old node was one of those materializations for breaking changes
            if (
                old_key in self.columns.keys()
                and old_value.constraints != self.columns[old_key].constraints
                and old.materialization_enforces_constraints
            ):

                for old_constraint in old_value.constraints:
                    if (
                        old_constraint not in self.columns[old_key].constraints
                        and constraint_support[old_constraint.type] == ConstraintSupport.ENFORCED
                    ):
                        enforced_column_constraint_removed.append(
                            (old_key, str(old_constraint.type))
                        )

        # Now compare the model level constraints
        if old.constraints != self.constraints and old.materialization_enforces_constraints:
            for old_constraint in old.constraints:
                if (
                    old_constraint not in self.constraints
                    and constraint_support[old_constraint.type] == ConstraintSupport.ENFORCED
                ):
                    enforced_model_constraint_removed.append(
                        (str(old_constraint.type), old_constraint.columns)
                    )

        # Check for relevant materialization changes.
        if (
            old.materialization_enforces_constraints
            and not self.materialization_enforces_constraints
            and (old.constraints or column_constraints_exist)
        ):
            materialization_changed = [old.config.materialized, self.config.materialized]

        # If a column has been added, it will be missing in the old.columns, and present in self.columns
        # That's a change (caught by the different checksums), but not a breaking change

        # Did we find any changes that we consider breaking? If so, that's an error
        if (
            contract_enforced_disabled
            or columns_removed
            or column_type_changes
            or enforced_model_constraint_removed
            or enforced_column_constraint_removed
            or materialization_changed
        ):
            raise (
                ContractBreakingChangeError(
                    contract_enforced_disabled=contract_enforced_disabled,
                    columns_removed=columns_removed,
                    column_type_changes=column_type_changes,
                    enforced_column_constraint_removed=enforced_column_constraint_removed,
                    enforced_model_constraint_removed=enforced_model_constraint_removed,
                    materialization_changed=materialization_changed,
                    node=self,
                )
            )

<<<<<<< HEAD
@dataclass
class ModelNode(CompiledNode):
    resource_type: NodeType = field(metadata={"restrict": [NodeType.Model]})
    access: AccessType = AccessType.Protected
    state_relation: Optional[RelationalNode] = None
=======
        # Otherwise, though we didn't find any *breaking* changes, the contract has still changed -- same_contract: False
        else:
            return False
>>>>>>> df23f68d


# TODO: rm?
@dataclass
class RPCNode(CompiledNode):
    resource_type: NodeType = field(metadata={"restrict": [NodeType.RPCCall]})


@dataclass
class SqlNode(CompiledNode):
    resource_type: NodeType = field(metadata={"restrict": [NodeType.SqlOperation]})


# ====================================
# Seed node
# ====================================


@dataclass
class SeedNode(ParsedNode):  # No SQLDefaults!
    resource_type: NodeType = field(metadata={"restrict": [NodeType.Seed]})
    config: SeedConfig = field(default_factory=SeedConfig)
    # seeds need the root_path because the contents are not loaded initially
    # and we need the root_path to load the seed later
    root_path: Optional[str] = None
    depends_on: MacroDependsOn = field(default_factory=MacroDependsOn)
    state_relation: Optional[RelationalNode] = None

    def same_seeds(self, other: "SeedNode") -> bool:
        # for seeds, we check the hashes. If the hashes are different types,
        # no match. If the hashes are both the same 'path', log a warning and
        # assume they are the same
        # if the current checksum is a path, we want to log a warning.
        result = self.checksum == other.checksum

        if self.checksum.name == "path":
            msg: str
            if other.checksum.name != "path":
                warn_or_error(
                    SeedIncreased(package_name=self.package_name, name=self.name), node=self
                )
            elif result:
                warn_or_error(
                    SeedExceedsLimitSamePath(package_name=self.package_name, name=self.name),
                    node=self,
                )
            elif not result:
                warn_or_error(
                    SeedExceedsLimitAndPathChanged(package_name=self.package_name, name=self.name),
                    node=self,
                )
            else:
                warn_or_error(
                    SeedExceedsLimitChecksumChanged(
                        package_name=self.package_name,
                        name=self.name,
                        checksum_name=other.checksum.name,
                    ),
                    node=self,
                )

        return result

    @property
    def empty(self):
        """Seeds are never empty"""
        return False

    def _disallow_implicit_dependencies(self):
        """Disallow seeds to take implicit upstream dependencies via pre/post hooks"""
        # Seeds are root nodes in the DAG. They cannot depend on other nodes.
        # However, it's possible to define pre- and post-hooks on seeds, and for those
        # hooks to include {{ ref(...) }}. This worked in previous versions, but it
        # was never officially documented or supported behavior. Let's raise an explicit error,
        # which will surface during parsing if the user has written code such that we attempt
        # to capture & record a ref/source/metric call on the SeedNode.
        # For more details: https://github.com/dbt-labs/dbt-core/issues/6806
        hooks = [f'- pre_hook: "{hook.sql}"' for hook in self.config.pre_hook] + [
            f'- post_hook: "{hook.sql}"' for hook in self.config.post_hook
        ]
        hook_list = "\n".join(hooks)
        message = f"""
Seeds cannot depend on other nodes. dbt detected a seed with a pre- or post-hook
that calls 'ref', 'source', or 'metric', either directly or indirectly via other macros.

Error raised for '{self.unique_id}', which has these hooks defined: \n{hook_list}
        """
        raise ParsingError(message)

    @property
    def refs(self):
        self._disallow_implicit_dependencies()

    @property
    def sources(self):
        self._disallow_implicit_dependencies()

    @property
    def metrics(self):
        self._disallow_implicit_dependencies()

    def same_body(self, other) -> bool:
        return self.same_seeds(other)

    @property
    def depends_on_nodes(self):
        return []

    @property
    def depends_on_public_nodes(self):
        return []

    @property
    def depends_on_macros(self) -> List[str]:
        return self.depends_on.macros

    @property
    def extra_ctes(self):
        return []

    @property
    def extra_ctes_injected(self):
        return False

    @property
    def language(self):
        return "sql"


# ====================================
# Singular Test node
# ====================================


class TestShouldStoreFailures:
    @property
    def should_store_failures(self):
        if self.config.store_failures:
            return self.config.store_failures
        return get_flags().STORE_FAILURES

    @property
    def is_relational(self):
        if self.should_store_failures:
            return True
        return False


@dataclass
class SingularTestNode(TestShouldStoreFailures, CompiledNode):
    resource_type: NodeType = field(metadata={"restrict": [NodeType.Test]})
    # Was not able to make mypy happy and keep the code working. We need to
    # refactor the various configs.
    config: TestConfig = field(default_factory=TestConfig)  # type: ignore

    @property
    def test_node_type(self):
        return "singular"


# ====================================
# Generic Test node
# ====================================


@dataclass
class TestMetadata(dbtClassMixin, Replaceable):
    name: str
    # kwargs are the args that are left in the test builder after
    # removing configs. They are set from the test builder when
    # the test node is created.
    kwargs: Dict[str, Any] = field(default_factory=dict)
    namespace: Optional[str] = None


# This has to be separated out because it has no default and so
# has to be included as a superclass, not an attribute
@dataclass
class HasTestMetadata(dbtClassMixin):
    test_metadata: TestMetadata


@dataclass
class GenericTestNode(TestShouldStoreFailures, CompiledNode, HasTestMetadata):
    resource_type: NodeType = field(metadata={"restrict": [NodeType.Test]})
    column_name: Optional[str] = None
    file_key_name: Optional[str] = None
    # Was not able to make mypy happy and keep the code working. We need to
    # refactor the various configs.
    config: TestConfig = field(default_factory=TestConfig)  # type: ignore
    attached_node: Optional[str] = None

    def same_contents(self, other, adapter_type: Optional[str]) -> bool:
        if other is None:
            return False

        return self.same_config(other) and self.same_fqn(other) and True

    @property
    def test_node_type(self):
        return "generic"


# ====================================
# Snapshot node
# ====================================


@dataclass
class IntermediateSnapshotNode(CompiledNode):
    # at an intermediate stage in parsing, where we've built something better
    # than an unparsed node for rendering in parse mode, it's pretty possible
    # that we won't have critical snapshot-related information that is only
    # defined in config blocks. To fix that, we have an intermediate type that
    # uses a regular node config, which the snapshot parser will then convert
    # into a full ParsedSnapshotNode after rendering. Note: it currently does
    # not work to set snapshot config in schema files because of the validation.
    resource_type: NodeType = field(metadata={"restrict": [NodeType.Snapshot]})
    config: EmptySnapshotConfig = field(default_factory=EmptySnapshotConfig)


@dataclass
class SnapshotNode(CompiledNode):
    resource_type: NodeType = field(metadata={"restrict": [NodeType.Snapshot]})
    config: SnapshotConfig
    state_relation: Optional[RelationalNode] = None


# ====================================
# Macro
# ====================================


@dataclass
class Macro(BaseNode):
    macro_sql: str
    resource_type: NodeType = field(metadata={"restrict": [NodeType.Macro]})
    depends_on: MacroDependsOn = field(default_factory=MacroDependsOn)
    description: str = ""
    meta: Dict[str, Any] = field(default_factory=dict)
    docs: Docs = field(default_factory=Docs)
    patch_path: Optional[str] = None
    arguments: List[MacroArgument] = field(default_factory=list)
    created_at: float = field(default_factory=lambda: time.time())
    supported_languages: Optional[List[ModelLanguage]] = None

    def patch(self, patch: "ParsedMacroPatch"):
        self.patch_path: Optional[str] = patch.file_id
        self.description = patch.description
        self.created_at = time.time()
        self.meta = patch.meta
        self.docs = patch.docs
        self.arguments = patch.arguments

    def same_contents(self, other: Optional["Macro"]) -> bool:
        if other is None:
            return False
        # the only thing that makes one macro different from another with the
        # same name/package is its content
        return self.macro_sql == other.macro_sql

    @property
    def depends_on_macros(self):
        return self.depends_on.macros


# ====================================
# Documentation node
# ====================================


@dataclass
class Documentation(BaseNode):
    block_contents: str
    resource_type: NodeType = field(metadata={"restrict": [NodeType.Documentation]})

    @property
    def search_name(self):
        return self.name

    def same_contents(self, other: Optional["Documentation"]) -> bool:
        if other is None:
            return False
        # the only thing that makes one doc different from another with the
        # same name/package is its content
        return self.block_contents == other.block_contents


# ====================================
# Source node
# ====================================


def normalize_test(testdef: TestDef) -> Dict[str, Any]:
    if isinstance(testdef, str):
        return {testdef: {}}
    else:
        return testdef


@dataclass
class UnpatchedSourceDefinition(BaseNode):
    source: UnparsedSourceDefinition
    table: UnparsedSourceTableDefinition
    fqn: List[str]
    resource_type: NodeType = field(metadata={"restrict": [NodeType.Source]})
    patch_path: Optional[str] = None

    def get_full_source_name(self):
        return f"{self.source.name}_{self.table.name}"

    def get_source_representation(self):
        return f'source("{self.source.name}", "{self.table.name}")'

    @property
    def quote_columns(self) -> Optional[bool]:
        result = None
        if self.source.quoting.column is not None:
            result = self.source.quoting.column
        if self.table.quoting.column is not None:
            result = self.table.quoting.column
        return result

    @property
    def columns(self) -> Sequence[UnparsedColumn]:
        return [] if self.table.columns is None else self.table.columns

    def get_tests(self) -> Iterator[Tuple[Dict[str, Any], Optional[UnparsedColumn]]]:
        for test in self.tests:
            yield normalize_test(test), None

        for column in self.columns:
            if column.tests is not None:
                for test in column.tests:
                    yield normalize_test(test), column

    @property
    def tests(self) -> List[TestDef]:
        if self.table.tests is None:
            return []
        else:
            return self.table.tests


@dataclass
class ParsedSourceMandatory(GraphNode, HasRelationMetadata):
    source_name: str
    source_description: str
    loader: str
    identifier: str
    resource_type: NodeType = field(metadata={"restrict": [NodeType.Source]})


@dataclass
class SourceDefinition(NodeInfoMixin, ParsedSourceMandatory):
    quoting: Quoting = field(default_factory=Quoting)
    loaded_at_field: Optional[str] = None
    freshness: Optional[FreshnessThreshold] = None
    external: Optional[ExternalTable] = None
    description: str = ""
    columns: Dict[str, ColumnInfo] = field(default_factory=dict)
    meta: Dict[str, Any] = field(default_factory=dict)
    source_meta: Dict[str, Any] = field(default_factory=dict)
    tags: List[str] = field(default_factory=list)
    config: SourceConfig = field(default_factory=SourceConfig)
    patch_path: Optional[str] = None
    unrendered_config: Dict[str, Any] = field(default_factory=dict)
    relation_name: Optional[str] = None
    created_at: float = field(default_factory=lambda: time.time())

    def __post_serialize__(self, dct):
        if "_event_status" in dct:
            del dct["_event_status"]
        return dct

    def same_database_representation(self, other: "SourceDefinition") -> bool:
        return (
            self.database == other.database
            and self.schema == other.schema
            and self.identifier == other.identifier
            and True
        )

    def same_quoting(self, other: "SourceDefinition") -> bool:
        return self.quoting == other.quoting

    def same_freshness(self, other: "SourceDefinition") -> bool:
        return (
            self.freshness == other.freshness
            and self.loaded_at_field == other.loaded_at_field
            and True
        )

    def same_external(self, other: "SourceDefinition") -> bool:
        return self.external == other.external

    def same_config(self, old: "SourceDefinition") -> bool:
        return self.config.same_contents(
            self.unrendered_config,
            old.unrendered_config,
        )

    def same_contents(self, old: Optional["SourceDefinition"]) -> bool:
        # existing when it didn't before is a change!
        if old is None:
            return True

        # config changes are changes (because the only config is "enforced", and
        # enabling a source is a change!)
        # changing the database/schema/identifier is a change
        # messing around with external stuff is a change (uh, right?)
        # quoting changes are changes
        # freshness changes are changes, I guess
        # metadata/tags changes are not "changes"
        # patching/description changes are not "changes"
        return (
            self.same_database_representation(old)
            and self.same_fqn(old)
            and self.same_config(old)
            and self.same_quoting(old)
            and self.same_freshness(old)
            and self.same_external(old)
            and True
        )

    def get_full_source_name(self):
        return f"{self.source_name}_{self.name}"

    def get_source_representation(self):
        return f'source("{self.source.name}", "{self.table.name}")'

    @property
    def is_refable(self):
        return False

    @property
    def is_ephemeral(self):
        return False

    @property
    def is_ephemeral_model(self):
        return False

    @property
    def depends_on_nodes(self):
        return []

    @property
    def depends_on_public_nodes(self):
        return []

    @property
    def depends_on(self):
        return DependsOn(macros=[], nodes=[])

    @property
    def refs(self):
        return []

    @property
    def sources(self):
        return []

    @property
    def has_freshness(self):
        return bool(self.freshness) and self.loaded_at_field is not None

    @property
    def search_name(self):
        return f"{self.source_name}.{self.name}"


# ====================================
# Exposure node
# ====================================


@dataclass
class Exposure(GraphNode):
    type: ExposureType
    owner: Owner
    resource_type: NodeType = field(metadata={"restrict": [NodeType.Exposure]})
    description: str = ""
    label: Optional[str] = None
    maturity: Optional[MaturityType] = None
    meta: Dict[str, Any] = field(default_factory=dict)
    tags: List[str] = field(default_factory=list)
    config: ExposureConfig = field(default_factory=ExposureConfig)
    unrendered_config: Dict[str, Any] = field(default_factory=dict)
    url: Optional[str] = None
    depends_on: DependsOn = field(default_factory=DependsOn)
    refs: List[RefArgs] = field(default_factory=list)
    sources: List[List[str]] = field(default_factory=list)
    metrics: List[List[str]] = field(default_factory=list)
    created_at: float = field(default_factory=lambda: time.time())

    @property
    def depends_on_nodes(self):
        return self.depends_on.nodes

    @property
    def depends_on_public_nodes(self):
        return self.depends_on.public_nodes

    @property
    def search_name(self):
        return self.name

    def same_depends_on(self, old: "Exposure") -> bool:
        return set(self.depends_on.nodes) == set(old.depends_on.nodes)

    def same_description(self, old: "Exposure") -> bool:
        return self.description == old.description

    def same_label(self, old: "Exposure") -> bool:
        return self.label == old.label

    def same_maturity(self, old: "Exposure") -> bool:
        return self.maturity == old.maturity

    def same_owner(self, old: "Exposure") -> bool:
        return self.owner == old.owner

    def same_exposure_type(self, old: "Exposure") -> bool:
        return self.type == old.type

    def same_url(self, old: "Exposure") -> bool:
        return self.url == old.url

    def same_config(self, old: "Exposure") -> bool:
        return self.config.same_contents(
            self.unrendered_config,
            old.unrendered_config,
        )

    def same_contents(self, old: Optional["Exposure"]) -> bool:
        # existing when it didn't before is a change!
        # metadata/tags changes are not "changes"
        if old is None:
            return True

        return (
            self.same_fqn(old)
            and self.same_exposure_type(old)
            and self.same_owner(old)
            and self.same_maturity(old)
            and self.same_url(old)
            and self.same_description(old)
            and self.same_label(old)
            and self.same_depends_on(old)
            and self.same_config(old)
            and True
        )


# ====================================
# Metric node
# ====================================


@dataclass
class MetricReference(dbtClassMixin, Replaceable):
    sql: Optional[Union[str, int]]
    unique_id: Optional[str]


@dataclass
class Metric(GraphNode):
    name: str
    description: str
    label: str
    calculation_method: str
    expression: str
    filters: List[MetricFilter]
    time_grains: List[str]
    dimensions: List[str]
    resource_type: NodeType = field(metadata={"restrict": [NodeType.Metric]})
    timestamp: Optional[str] = None
    window: Optional[MetricTime] = None
    model: Optional[str] = None
    model_unique_id: Optional[str] = None
    meta: Dict[str, Any] = field(default_factory=dict)
    tags: List[str] = field(default_factory=list)
    config: MetricConfig = field(default_factory=MetricConfig)
    unrendered_config: Dict[str, Any] = field(default_factory=dict)
    sources: List[List[str]] = field(default_factory=list)
    depends_on: DependsOn = field(default_factory=DependsOn)
    refs: List[RefArgs] = field(default_factory=list)
    metrics: List[List[str]] = field(default_factory=list)
    created_at: float = field(default_factory=lambda: time.time())
    group: Optional[str] = None

    @property
    def depends_on_nodes(self):
        return self.depends_on.nodes

    @property
    def depends_on_public_nodes(self):
        return self.depends_on.public_nodes

    @property
    def search_name(self):
        return self.name

    def same_model(self, old: "Metric") -> bool:
        return self.model == old.model

    def same_window(self, old: "Metric") -> bool:
        return self.window == old.window

    def same_dimensions(self, old: "Metric") -> bool:
        return self.dimensions == old.dimensions

    def same_filters(self, old: "Metric") -> bool:
        return self.filters == old.filters

    def same_description(self, old: "Metric") -> bool:
        return self.description == old.description

    def same_label(self, old: "Metric") -> bool:
        return self.label == old.label

    def same_calculation_method(self, old: "Metric") -> bool:
        return self.calculation_method == old.calculation_method

    def same_expression(self, old: "Metric") -> bool:
        return self.expression == old.expression

    def same_timestamp(self, old: "Metric") -> bool:
        return self.timestamp == old.timestamp

    def same_time_grains(self, old: "Metric") -> bool:
        return self.time_grains == old.time_grains

    def same_config(self, old: "Metric") -> bool:
        return self.config.same_contents(
            self.unrendered_config,
            old.unrendered_config,
        )

    def same_contents(self, old: Optional["Metric"]) -> bool:
        # existing when it didn't before is a change!
        # metadata/tags changes are not "changes"
        if old is None:
            return True

        return (
            self.same_model(old)
            and self.same_window(old)
            and self.same_dimensions(old)
            and self.same_filters(old)
            and self.same_description(old)
            and self.same_label(old)
            and self.same_calculation_method(old)
            and self.same_expression(old)
            and self.same_timestamp(old)
            and self.same_time_grains(old)
            and self.same_config(old)
            and True
        )


# ====================================
# Group node
# ====================================


@dataclass
class Group(BaseNode):
    name: str
    owner: Owner
    resource_type: NodeType = field(metadata={"restrict": [NodeType.Group]})


# ====================================
# Patches
# ====================================


@dataclass
class ParsedPatch(HasYamlMetadata, Replaceable):
    name: str
    description: str
    meta: Dict[str, Any]
    docs: Docs
    config: Dict[str, Any]


# The parsed node update is only the 'patch', not the test. The test became a
# regular parsed node. Note that description and columns must be present, but
# may be empty.
@dataclass
class ParsedNodePatch(ParsedPatch):
    columns: Dict[str, ColumnInfo]
    access: Optional[str]
    version: Optional[NodeVersion]
    latest_version: Optional[NodeVersion]


@dataclass
class ParsedMacroPatch(ParsedPatch):
    arguments: List[MacroArgument] = field(default_factory=list)


# ====================================
# Node unions/categories
# ====================================


class ManifestOrPublicNode(Protocol):
    name: str
    package_name: str
    unique_id: str
    version: Optional[NodeVersion]
    latest_version: Optional[NodeVersion]
    relation_name: str
    database: Optional[str]
    schema: Optional[str]
    identifier: Optional[str]

    @property
    def is_latest_version(self):
        pass

    @property
    def resource_type(self):
        pass

    @property
    def access(self):
        pass

    @property
    def search_name(self):
        pass

    @property
    def is_public_node(self):
        pass

    @property
    def is_versioned(self):
        pass

    @property
    def alias(self):
        pass


# ManifestNode without SeedNode, which doesn't have the
# SQL related attributes
ManifestSQLNode = Union[
    AnalysisNode,
    SingularTestNode,
    HookNode,
    ModelNode,
    RPCNode,
    SqlNode,
    GenericTestNode,
    SnapshotNode,
]

# All SQL nodes plus SeedNode (csv files)
ManifestNode = Union[
    ManifestSQLNode,
    SeedNode,
]

ResultNode = Union[
    ManifestNode,
    SourceDefinition,
]

# All nodes that can be in the DAG
GraphMemberNode = Union[
    ResultNode,
    Exposure,
    Metric,
]

# All "nodes" (or node-like objects) in this file
Resource = Union[
    GraphMemberNode,
    Documentation,
    Macro,
    Group,
]

TestNode = Union[
    SingularTestNode,
    GenericTestNode,
]<|MERGE_RESOLUTION|>--- conflicted
+++ resolved
@@ -619,6 +619,7 @@
     constraints: List[ModelLevelConstraint] = field(default_factory=list)
     version: Optional[NodeVersion] = None
     latest_version: Optional[NodeVersion] = None
+    state_relation: Optional[RelationalNode] = None
 
     @property
     def is_latest_version(self) -> bool:
@@ -772,17 +773,9 @@
                 )
             )
 
-<<<<<<< HEAD
-@dataclass
-class ModelNode(CompiledNode):
-    resource_type: NodeType = field(metadata={"restrict": [NodeType.Model]})
-    access: AccessType = AccessType.Protected
-    state_relation: Optional[RelationalNode] = None
-=======
         # Otherwise, though we didn't find any *breaking* changes, the contract has still changed -- same_contract: False
         else:
             return False
->>>>>>> df23f68d
 
 
 # TODO: rm?
