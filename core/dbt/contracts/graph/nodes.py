import os
from datetime import datetime
import time
from dataclasses import dataclass, field
from enum import Enum
import hashlib

from mashumaro.types import SerializableType
from typing import Optional, Union, List, Dict, Any, Sequence, Tuple, Iterator

from dbt.dataclass_schema import dbtClassMixin, ExtensibleDbtClassMixin

from dbt.clients.system import write_file
from dbt.contracts.files import FileHash
from dbt.contracts.graph.semantic_models import (
    Defaults,
    Dimension,
    Entity,
    Measure,
    SourceFileMetadata,
)
from dbt.contracts.graph.unparsed import (
    Docs,
    ExposureType,
    ExternalTable,
    FreshnessThreshold,
    HasYamlMetadata,
    MacroArgument,
    MaturityType,
    Owner,
    Quoting,
    TestDef,
    NodeVersion,
    UnparsedSourceDefinition,
    UnparsedSourceTableDefinition,
    UnparsedColumn,
)
from dbt.contracts.graph.node_args import ModelNodeArgs
from dbt.contracts.util import Replaceable, AdditionalPropertiesMixin
from dbt.events.functions import warn_or_error
from dbt.exceptions import ParsingError, ContractBreakingChangeError
from dbt.events.types import (
    SeedIncreased,
    SeedExceedsLimitSamePath,
    SeedExceedsLimitAndPathChanged,
    SeedExceedsLimitChecksumChanged,
)
from dbt.events.contextvars import set_contextvars
from dbt.flags import get_flags
from dbt.node_types import ModelLanguage, NodeType, AccessType
from dbt_semantic_interfaces.references import (
    MeasureReference,
    LinkableElementReference,
    SemanticModelReference,
)
from dbt_semantic_interfaces.references import MetricReference as DSIMetricReference
from dbt_semantic_interfaces.type_enums import MetricType, TimeGranularity

from .model_config import (
    NodeConfig,
    SeedConfig,
    TestConfig,
    SourceConfig,
    MetricConfig,
    ExposureConfig,
    EmptySnapshotConfig,
    SnapshotConfig,
)


# =====================================================================
# This contains the classes for all of the nodes and node-like objects
# in the manifest. In the "nodes" dictionary of the manifest we find
# all of the objects in the ManifestNode union below. In addition the
# manifest contains "macros", "sources", "metrics", "exposures", "docs",
# and "disabled" dictionaries.
#
# The SeedNode is a ManifestNode, but can't be compiled because it has
# no SQL.
#
# All objects defined in this file should have BaseNode as a parent
# class.
#
# The two objects which do not show up in the DAG are Macro and
# Documentation.
# =====================================================================


# ==================================================
# Various parent classes and node attribute classes
# ==================================================


@dataclass
class BaseNode(dbtClassMixin, Replaceable):
    """All nodes or node-like objects in this file should have this as a base class"""

    name: str
    resource_type: NodeType
    package_name: str
    path: str
    original_file_path: str
    unique_id: str

    @property
    def search_name(self):
        return self.name

    @property
    def file_id(self):
        return f"{self.package_name}://{self.original_file_path}"

    @property
    def is_refable(self):
        return self.resource_type in NodeType.refable()

    @property
    def should_store_failures(self):
        return False

    # will this node map to an object in the database?
    @property
    def is_relational(self):
        return self.resource_type in NodeType.refable()

    @property
    def is_versioned(self):
        return self.resource_type in NodeType.versioned() and self.version is not None

    @property
    def is_ephemeral(self):
        return self.config.materialized == "ephemeral"

    @property
    def is_ephemeral_model(self):
        return self.is_refable and self.is_ephemeral

    def get_materialization(self):
        return self.config.materialized


@dataclass
class GraphNode(BaseNode):
    """Nodes in the DAG. Macro and Documentation don't have fqn."""

    fqn: List[str]

    def same_fqn(self, other) -> bool:
        return self.fqn == other.fqn


@dataclass
class RefArgs(dbtClassMixin):
    name: str
    package: Optional[str] = None
    version: Optional[NodeVersion] = None

    @property
    def positional_args(self) -> List[str]:
        if self.package:
            return [self.package, self.name]
        else:
            return [self.name]

    @property
    def keyword_args(self) -> Dict[str, Optional[NodeVersion]]:
        if self.version:
            return {"version": self.version}
        else:
            return {}


class ConstraintType(str, Enum):
    check = "check"
    not_null = "not_null"
    unique = "unique"
    primary_key = "primary_key"
    foreign_key = "foreign_key"
    custom = "custom"

    @classmethod
    def is_valid(cls, item):
        try:
            cls(item)
        except ValueError:
            return False
        return True


@dataclass
class ColumnLevelConstraint(dbtClassMixin):
    type: ConstraintType
    name: Optional[str] = None
    # expression is a user-provided field that will depend on the constraint type.
    # It could be a predicate (check type), or a sequence sql keywords (e.g. unique type),
    # so the vague naming of 'expression' is intended to capture this range.
    expression: Optional[str] = None
    warn_unenforced: bool = (
        True  # Warn if constraint cannot be enforced by platform but will be in DDL
    )
    warn_unsupported: bool = (
        True  # Warn if constraint is not supported by the platform and won't be in DDL
    )


@dataclass
class ModelLevelConstraint(ColumnLevelConstraint):
    columns: List[str] = field(default_factory=list)


@dataclass
class ColumnInfo(AdditionalPropertiesMixin, ExtensibleDbtClassMixin, Replaceable):
    """Used in all ManifestNodes and SourceDefinition"""

    name: str
    description: str = ""
    meta: Dict[str, Any] = field(default_factory=dict)
    data_type: Optional[str] = None
    constraints: List[ColumnLevelConstraint] = field(default_factory=list)
    quote: Optional[bool] = None
    tags: List[str] = field(default_factory=list)
    _extra: Dict[str, Any] = field(default_factory=dict)


@dataclass
class Contract(dbtClassMixin, Replaceable):
    enforced: bool = False
    checksum: Optional[str] = None


# Metrics, exposures,
@dataclass
class HasRelationMetadata(dbtClassMixin, Replaceable):
    database: Optional[str]
    schema: str

    # Can't set database to None like it ought to be
    # because it messes up the subclasses and default parameters
    # so hack it here
    @classmethod
    def __pre_deserialize__(cls, data):
        data = super().__pre_deserialize__(data)
        if "database" not in data:
            data["database"] = None
        return data


@dataclass
class MacroDependsOn(dbtClassMixin, Replaceable):
    """Used only in the Macro class"""

    macros: List[str] = field(default_factory=list)

    # 'in' on lists is O(n) so this is O(n^2) for # of macros
    def add_macro(self, value: str):
        if value not in self.macros:
            self.macros.append(value)


@dataclass
class RelationalNode(HasRelationMetadata):
    alias: str

    @property
    def identifier(self):
        return self.alias


@dataclass
class DependsOn(MacroDependsOn):
    nodes: List[str] = field(default_factory=list)

    def add_node(self, value: str):
        if value not in self.nodes:
            self.nodes.append(value)


@dataclass
class StateRelation(dbtClassMixin):
    alias: str
    database: Optional[str]
    schema: str

    @property
    def identifier(self):
        return self.alias


@dataclass
class ParsedNodeMandatory(GraphNode, HasRelationMetadata, Replaceable):
    alias: str
    checksum: FileHash
    config: NodeConfig = field(default_factory=NodeConfig)

    @property
    def identifier(self):
        return self.alias


# This needs to be in all ManifestNodes and also in SourceDefinition,
# because of "source freshness"
@dataclass
class NodeInfoMixin:
    _event_status: Dict[str, Any] = field(default_factory=dict)

    @property
    def node_info(self):
        node_info = {
            "node_path": getattr(self, "path", None),
            "node_name": getattr(self, "name", None),
            "unique_id": getattr(self, "unique_id", None),
            "resource_type": str(getattr(self, "resource_type", "")),
            "materialized": self.config.get("materialized"),
            "node_status": str(self._event_status.get("node_status")),
            "node_started_at": self._event_status.get("started_at"),
            "node_finished_at": self._event_status.get("finished_at"),
            "meta": getattr(self, "meta", {}),
            "node_relation": {
                "database": getattr(self, "database", None),
                "schema": getattr(self, "schema", None),
                "alias": getattr(self, "alias", None),
                "relation_name": getattr(self, "relation_name", None),
            },
        }
        return node_info

    def update_event_status(self, **kwargs):
        for k, v in kwargs.items():
            self._event_status[k] = v
        set_contextvars(node_info=self.node_info)

    def clear_event_status(self):
        self._event_status = dict()


@dataclass
class ParsedNode(NodeInfoMixin, ParsedNodeMandatory, SerializableType):
    tags: List[str] = field(default_factory=list)
    description: str = field(default="")
    columns: Dict[str, ColumnInfo] = field(default_factory=dict)
    meta: Dict[str, Any] = field(default_factory=dict)
    group: Optional[str] = None
    docs: Docs = field(default_factory=Docs)
    patch_path: Optional[str] = None
    build_path: Optional[str] = None
    deferred: bool = False
    unrendered_config: Dict[str, Any] = field(default_factory=dict)
    created_at: float = field(default_factory=lambda: time.time())
    config_call_dict: Dict[str, Any] = field(default_factory=dict)
    relation_name: Optional[str] = None
    raw_code: str = ""

    def get_target_write_path(self, target_path: str, subdirectory: str):
        # This is called for both the "compiled" subdirectory of "target" and the "run" subdirectory
        if os.path.basename(self.path) == os.path.basename(self.original_file_path):
            # One-to-one relationship of nodes to files.
            path = self.original_file_path
        else:
            #  Many-to-one relationship of nodes to files.
            path = os.path.join(self.original_file_path, self.path)
        target_write_path = os.path.join(target_path, subdirectory, self.package_name, path)
        return target_write_path

    def write_node(self, project_root: str, compiled_path, compiled_code: str):
        if os.path.isabs(compiled_path):
            full_path = compiled_path
        else:
            full_path = os.path.join(project_root, compiled_path)
        write_file(full_path, compiled_code)

    def _serialize(self):
        return self.to_dict()

    def __post_serialize__(self, dct):
        dct = super().__post_serialize__(dct)
        if "_event_status" in dct:
            del dct["_event_status"]
        return dct

    @classmethod
    def _deserialize(cls, dct: Dict[str, int]):
        # The serialized ParsedNodes do not differ from each other
        # in fields that would allow 'from_dict' to distinguis
        # between them.
        resource_type = dct["resource_type"]
        if resource_type == "model":
            return ModelNode.from_dict(dct)
        elif resource_type == "analysis":
            return AnalysisNode.from_dict(dct)
        elif resource_type == "seed":
            return SeedNode.from_dict(dct)
        elif resource_type == "rpc":
            return RPCNode.from_dict(dct)
        elif resource_type == "sql":
            return SqlNode.from_dict(dct)
        elif resource_type == "test":
            if "test_metadata" in dct:
                return GenericTestNode.from_dict(dct)
            else:
                return SingularTestNode.from_dict(dct)
        elif resource_type == "operation":
            return HookNode.from_dict(dct)
        elif resource_type == "seed":
            return SeedNode.from_dict(dct)
        elif resource_type == "snapshot":
            return SnapshotNode.from_dict(dct)
        else:
            return cls.from_dict(dct)

    def _persist_column_docs(self) -> bool:
        if hasattr(self.config, "persist_docs"):
            assert isinstance(self.config, NodeConfig)
            return bool(self.config.persist_docs.get("columns"))
        return False

    def _persist_relation_docs(self) -> bool:
        if hasattr(self.config, "persist_docs"):
            assert isinstance(self.config, NodeConfig)
            return bool(self.config.persist_docs.get("relation"))
        return False

    def same_persisted_description(self, other) -> bool:
        # the check on configs will handle the case where we have different
        # persist settings, so we only have to care about the cases where they
        # are the same..
        if self._persist_relation_docs():
            if self.description != other.description:
                return False

        if self._persist_column_docs():
            # assert other._persist_column_docs()
            column_descriptions = {k: v.description for k, v in self.columns.items()}
            other_column_descriptions = {k: v.description for k, v in other.columns.items()}
            if column_descriptions != other_column_descriptions:
                return False

        return True

    def same_body(self, other) -> bool:
        return self.raw_code == other.raw_code

    def same_database_representation(self, other) -> bool:
        # compare the config representation, not the node's config value. This
        # compares the configured value, rather than the ultimate value (so
        # generate_*_name and unset values derived from the target are
        # ignored)
        keys = ("database", "schema", "alias")
        for key in keys:
            mine = self.unrendered_config.get(key)
            others = other.unrendered_config.get(key)
            if mine != others:
                return False
        return True

    def same_config(self, old) -> bool:
        return self.config.same_contents(
            self.unrendered_config,
            old.unrendered_config,
        )

    def build_contract_checksum(self):
        pass

    def same_contract(self, old, adapter_type=None) -> bool:
        # This would only apply to seeds
        return True

    def same_contents(self, old, adapter_type) -> bool:
        if old is None:
            return False

        # Need to ensure that same_contract is called because it
        # could throw an error
        same_contract = self.same_contract(old, adapter_type)
        return (
            self.same_body(old)
            and self.same_config(old)
            and self.same_persisted_description(old)
            and self.same_fqn(old)
            and self.same_database_representation(old)
            and same_contract
            and True
        )

    @property
    def is_external_node(self):
        return False


@dataclass
class InjectedCTE(dbtClassMixin, Replaceable):
    """Used in CompiledNodes as part of ephemeral model processing"""

    id: str
    sql: str


@dataclass
class CompiledNode(ParsedNode):
    """Contains attributes necessary for SQL files and nodes with refs, sources, etc,
    so all ManifestNodes except SeedNode."""

    language: str = "sql"
    refs: List[RefArgs] = field(default_factory=list)
    sources: List[List[str]] = field(default_factory=list)
    metrics: List[List[str]] = field(default_factory=list)
    depends_on: DependsOn = field(default_factory=DependsOn)
    compiled_path: Optional[str] = None
    compiled: bool = False
    compiled_code: Optional[str] = None
    extra_ctes_injected: bool = False
    extra_ctes: List[InjectedCTE] = field(default_factory=list)
    _pre_injected_sql: Optional[str] = None
    contract: Contract = field(default_factory=Contract)

    @property
    def empty(self):
        return not self.raw_code.strip()

    def set_cte(self, cte_id: str, sql: str):
        """This is the equivalent of what self.extra_ctes[cte_id] = sql would
        do if extra_ctes were an OrderedDict
        """
        for cte in self.extra_ctes:
            # Because it's possible that multiple threads are compiling the
            # node at the same time, we don't want to overwrite already compiled
            # sql in the extra_ctes with empty sql.
            if cte.id == cte_id:
                break
        else:
            self.extra_ctes.append(InjectedCTE(id=cte_id, sql=sql))

    def __post_serialize__(self, dct):
        dct = super().__post_serialize__(dct)
        if "_pre_injected_sql" in dct:
            del dct["_pre_injected_sql"]
        # Remove compiled attributes
        if "compiled" in dct and dct["compiled"] is False:
            del dct["compiled"]
            del dct["extra_ctes_injected"]
            del dct["extra_ctes"]
            # "omit_none" means these might not be in the dictionary
            if "compiled_code" in dct:
                del dct["compiled_code"]
        return dct

    @property
    def depends_on_nodes(self):
        return self.depends_on.nodes

    @property
    def depends_on_macros(self):
        return self.depends_on.macros


# ====================================
# CompiledNode subclasses
# ====================================


@dataclass
class AnalysisNode(CompiledNode):
    resource_type: NodeType = field(metadata={"restrict": [NodeType.Analysis]})


@dataclass
class HookNode(CompiledNode):
    resource_type: NodeType = field(metadata={"restrict": [NodeType.Operation]})
    index: Optional[int] = None


@dataclass
class ModelNode(CompiledNode):
    resource_type: NodeType = field(metadata={"restrict": [NodeType.Model]})
    access: AccessType = AccessType.Protected
    constraints: List[ModelLevelConstraint] = field(default_factory=list)
    version: Optional[NodeVersion] = None
    latest_version: Optional[NodeVersion] = None
    deprecation_date: Optional[datetime] = None
    state_relation: Optional[StateRelation] = None

    @classmethod
    def from_args(cls, args: ModelNodeArgs) -> "ModelNode":
        unique_id = f"{NodeType.Model}.{args.package_name}.{args.name}"
        if args.version:
            unique_id = f"{unique_id}.{args.version}"

        # build unrendered config -- for usage in ParsedNode.same_contents
        unrendered_config = {}
        unrendered_config["alias"] = args.identifier
        unrendered_config["schema"] = args.schema
        if args.database:
            unrendered_config["database"] = args.database

        return cls(
            resource_type=NodeType.Model,
            name=args.name,
            package_name=args.package_name,
            unique_id=unique_id,
            fqn=[args.package_name, args.name],
            version=args.version,
            latest_version=args.latest_version,
            relation_name=args.relation_name,
            database=args.database,
            schema=args.schema,
            alias=args.identifier,
            deprecation_date=args.deprecation_date,
            checksum=FileHash.from_contents(f"{unique_id},{args.generated_at}"),
            access=AccessType(args.access),
            original_file_path="",
            path="",
<<<<<<< HEAD
            unrendered_config=unrendered_config,
=======
            depends_on=DependsOn(nodes=args.depends_on_nodes),
            config=NodeConfig(enabled=args.enabled),
>>>>>>> fcd30b1d
        )

    @property
    def is_external_node(self) -> bool:
        return not self.original_file_path and not self.path

    @property
    def is_latest_version(self) -> bool:
        return self.version is not None and self.version == self.latest_version

    @property
    def search_name(self):
        if self.version is None:
            return self.name
        else:
            return f"{self.name}.v{self.version}"

    @property
    def materialization_enforces_constraints(self) -> bool:
        return self.config.materialized in ["table", "incremental"]

    def build_contract_checksum(self):
        # We don't need to construct the checksum if the model does not
        # have contract enforced, because it won't be used.
        # This needs to be executed after contract config is set
        if self.contract.enforced is True:
            contract_state = ""
            # We need to sort the columns so that order doesn't matter
            # columns is a str: ColumnInfo dictionary
            sorted_columns = sorted(self.columns.values(), key=lambda col: col.name)
            for column in sorted_columns:
                contract_state += f"|{column.name}"
                contract_state += str(column.data_type)
                contract_state += str(column.constraints)
            if self.materialization_enforces_constraints:
                contract_state += self.config.materialized
                contract_state += str(self.constraints)
            data = contract_state.encode("utf-8")
            self.contract.checksum = hashlib.new("sha256", data).hexdigest()

    def same_contract(self, old, adapter_type=None) -> bool:
        # If the contract wasn't previously enforced:
        if old.contract.enforced is False and self.contract.enforced is False:
            # No change -- same_contract: True
            return True
        if old.contract.enforced is False and self.contract.enforced is True:
            # Now it's enforced. This is a change, but not a breaking change -- same_contract: False
            return False

        # Otherwise: The contract was previously enforced, and we need to check for changes.
        # Happy path: The contract is still being enforced, and the checksums are identical.
        if self.contract.enforced is True and self.contract.checksum == old.contract.checksum:
            # No change -- same_contract: True
            return True

        # Otherwise: There has been a change.
        # We need to determine if it is a **breaking** change.
        # These are the categories of breaking changes:
        contract_enforced_disabled: bool = False
        columns_removed: List[str] = []
        column_type_changes: List[Tuple[str, str, str]] = []
        enforced_column_constraint_removed: List[Tuple[str, str]] = []  # column, constraint_type
        enforced_model_constraint_removed: List[
            Tuple[str, List[str]]
        ] = []  # constraint_type, columns
        materialization_changed: List[str] = []

        if old.contract.enforced is True and self.contract.enforced is False:
            # Breaking change: the contract was previously enforced, and it no longer is
            contract_enforced_disabled = True

        # TODO: this avoid the circular imports but isn't ideal
        from dbt.adapters.factory import get_adapter_constraint_support
        from dbt.adapters.base import ConstraintSupport

        constraint_support = get_adapter_constraint_support(adapter_type)
        column_constraints_exist = False

        # Next, compare each column from the previous contract (old.columns)
        for old_key, old_value in sorted(old.columns.items()):
            # Has this column been removed?
            if old_key not in self.columns.keys():
                columns_removed.append(old_value.name)
            # Has this column's data type changed?
            elif old_value.data_type != self.columns[old_key].data_type:
                column_type_changes.append(
                    (
                        str(old_value.name),
                        str(old_value.data_type),
                        str(self.columns[old_key].data_type),
                    )
                )

            # track if there are any column level constraints for the materialization check late
            if old_value.constraints:
                column_constraints_exist = True

            # Have enforced columns level constraints changed?
            # Constraints are only enforced for table and incremental materializations.
            # We only really care if the old node was one of those materializations for breaking changes
            if (
                old_key in self.columns.keys()
                and old_value.constraints != self.columns[old_key].constraints
                and old.materialization_enforces_constraints
            ):
                for old_constraint in old_value.constraints:
                    if (
                        old_constraint not in self.columns[old_key].constraints
                        and constraint_support[old_constraint.type] == ConstraintSupport.ENFORCED
                    ):
                        enforced_column_constraint_removed.append(
                            (old_key, str(old_constraint.type))
                        )

        # Now compare the model level constraints
        if old.constraints != self.constraints and old.materialization_enforces_constraints:
            for old_constraint in old.constraints:
                if (
                    old_constraint not in self.constraints
                    and constraint_support[old_constraint.type] == ConstraintSupport.ENFORCED
                ):
                    enforced_model_constraint_removed.append(
                        (str(old_constraint.type), old_constraint.columns)
                    )

        # Check for relevant materialization changes.
        if (
            old.materialization_enforces_constraints
            and not self.materialization_enforces_constraints
            and (old.constraints or column_constraints_exist)
        ):
            materialization_changed = [old.config.materialized, self.config.materialized]

        # If a column has been added, it will be missing in the old.columns, and present in self.columns
        # That's a change (caught by the different checksums), but not a breaking change

        # Did we find any changes that we consider breaking? If so, that's an error
        if (
            contract_enforced_disabled
            or columns_removed
            or column_type_changes
            or enforced_model_constraint_removed
            or enforced_column_constraint_removed
            or materialization_changed
        ):
            raise (
                ContractBreakingChangeError(
                    contract_enforced_disabled=contract_enforced_disabled,
                    columns_removed=columns_removed,
                    column_type_changes=column_type_changes,
                    enforced_column_constraint_removed=enforced_column_constraint_removed,
                    enforced_model_constraint_removed=enforced_model_constraint_removed,
                    materialization_changed=materialization_changed,
                    node=self,
                )
            )

        # Otherwise, though we didn't find any *breaking* changes, the contract has still changed -- same_contract: False
        else:
            return False


# TODO: rm?
@dataclass
class RPCNode(CompiledNode):
    resource_type: NodeType = field(metadata={"restrict": [NodeType.RPCCall]})


@dataclass
class SqlNode(CompiledNode):
    resource_type: NodeType = field(metadata={"restrict": [NodeType.SqlOperation]})


# ====================================
# Seed node
# ====================================


@dataclass
class SeedNode(ParsedNode):  # No SQLDefaults!
    resource_type: NodeType = field(metadata={"restrict": [NodeType.Seed]})
    config: SeedConfig = field(default_factory=SeedConfig)
    # seeds need the root_path because the contents are not loaded initially
    # and we need the root_path to load the seed later
    root_path: Optional[str] = None
    depends_on: MacroDependsOn = field(default_factory=MacroDependsOn)
    state_relation: Optional[StateRelation] = None

    def same_seeds(self, other: "SeedNode") -> bool:
        # for seeds, we check the hashes. If the hashes are different types,
        # no match. If the hashes are both the same 'path', log a warning and
        # assume they are the same
        # if the current checksum is a path, we want to log a warning.
        result = self.checksum == other.checksum

        if self.checksum.name == "path":
            msg: str
            if other.checksum.name != "path":
                warn_or_error(
                    SeedIncreased(package_name=self.package_name, name=self.name), node=self
                )
            elif result:
                warn_or_error(
                    SeedExceedsLimitSamePath(package_name=self.package_name, name=self.name),
                    node=self,
                )
            elif not result:
                warn_or_error(
                    SeedExceedsLimitAndPathChanged(package_name=self.package_name, name=self.name),
                    node=self,
                )
            else:
                warn_or_error(
                    SeedExceedsLimitChecksumChanged(
                        package_name=self.package_name,
                        name=self.name,
                        checksum_name=other.checksum.name,
                    ),
                    node=self,
                )

        return result

    @property
    def empty(self):
        """Seeds are never empty"""
        return False

    def _disallow_implicit_dependencies(self):
        """Disallow seeds to take implicit upstream dependencies via pre/post hooks"""
        # Seeds are root nodes in the DAG. They cannot depend on other nodes.
        # However, it's possible to define pre- and post-hooks on seeds, and for those
        # hooks to include {{ ref(...) }}. This worked in previous versions, but it
        # was never officially documented or supported behavior. Let's raise an explicit error,
        # which will surface during parsing if the user has written code such that we attempt
        # to capture & record a ref/source/metric call on the SeedNode.
        # For more details: https://github.com/dbt-labs/dbt-core/issues/6806
        hooks = [f'- pre_hook: "{hook.sql}"' for hook in self.config.pre_hook] + [
            f'- post_hook: "{hook.sql}"' for hook in self.config.post_hook
        ]
        hook_list = "\n".join(hooks)
        message = f"""
Seeds cannot depend on other nodes. dbt detected a seed with a pre- or post-hook
that calls 'ref', 'source', or 'metric', either directly or indirectly via other macros.

Error raised for '{self.unique_id}', which has these hooks defined: \n{hook_list}
        """
        raise ParsingError(message)

    @property
    def refs(self):
        self._disallow_implicit_dependencies()

    @property
    def sources(self):
        self._disallow_implicit_dependencies()

    @property
    def metrics(self):
        self._disallow_implicit_dependencies()

    def same_body(self, other) -> bool:
        return self.same_seeds(other)

    @property
    def depends_on_nodes(self):
        return []

    @property
    def depends_on_macros(self) -> List[str]:
        return self.depends_on.macros

    @property
    def extra_ctes(self):
        return []

    @property
    def extra_ctes_injected(self):
        return False

    @property
    def language(self):
        return "sql"


# ====================================
# Singular Test node
# ====================================


class TestShouldStoreFailures:
    @property
    def should_store_failures(self):
        if self.config.store_failures:
            return self.config.store_failures
        return get_flags().STORE_FAILURES

    @property
    def is_relational(self):
        if self.should_store_failures:
            return True
        return False


@dataclass
class SingularTestNode(TestShouldStoreFailures, CompiledNode):
    resource_type: NodeType = field(metadata={"restrict": [NodeType.Test]})
    # Was not able to make mypy happy and keep the code working. We need to
    # refactor the various configs.
    config: TestConfig = field(default_factory=TestConfig)  # type: ignore

    @property
    def test_node_type(self):
        return "singular"


# ====================================
# Generic Test node
# ====================================


@dataclass
class TestMetadata(dbtClassMixin, Replaceable):
    name: str
    # kwargs are the args that are left in the test builder after
    # removing configs. They are set from the test builder when
    # the test node is created.
    kwargs: Dict[str, Any] = field(default_factory=dict)
    namespace: Optional[str] = None


# This has to be separated out because it has no default and so
# has to be included as a superclass, not an attribute
@dataclass
class HasTestMetadata(dbtClassMixin):
    test_metadata: TestMetadata


@dataclass
class GenericTestNode(TestShouldStoreFailures, CompiledNode, HasTestMetadata):
    resource_type: NodeType = field(metadata={"restrict": [NodeType.Test]})
    column_name: Optional[str] = None
    file_key_name: Optional[str] = None
    # Was not able to make mypy happy and keep the code working. We need to
    # refactor the various configs.
    config: TestConfig = field(default_factory=TestConfig)  # type: ignore
    attached_node: Optional[str] = None

    def same_contents(self, other, adapter_type: Optional[str]) -> bool:
        if other is None:
            return False

        return self.same_config(other) and self.same_fqn(other) and True

    @property
    def test_node_type(self):
        return "generic"


# ====================================
# Snapshot node
# ====================================


@dataclass
class IntermediateSnapshotNode(CompiledNode):
    # at an intermediate stage in parsing, where we've built something better
    # than an unparsed node for rendering in parse mode, it's pretty possible
    # that we won't have critical snapshot-related information that is only
    # defined in config blocks. To fix that, we have an intermediate type that
    # uses a regular node config, which the snapshot parser will then convert
    # into a full ParsedSnapshotNode after rendering. Note: it currently does
    # not work to set snapshot config in schema files because of the validation.
    resource_type: NodeType = field(metadata={"restrict": [NodeType.Snapshot]})
    config: EmptySnapshotConfig = field(default_factory=EmptySnapshotConfig)


@dataclass
class SnapshotNode(CompiledNode):
    resource_type: NodeType = field(metadata={"restrict": [NodeType.Snapshot]})
    config: SnapshotConfig
    state_relation: Optional[StateRelation] = None


# ====================================
# Macro
# ====================================


@dataclass
class Macro(BaseNode):
    macro_sql: str
    resource_type: NodeType = field(metadata={"restrict": [NodeType.Macro]})
    depends_on: MacroDependsOn = field(default_factory=MacroDependsOn)
    description: str = ""
    meta: Dict[str, Any] = field(default_factory=dict)
    docs: Docs = field(default_factory=Docs)
    patch_path: Optional[str] = None
    arguments: List[MacroArgument] = field(default_factory=list)
    created_at: float = field(default_factory=lambda: time.time())
    supported_languages: Optional[List[ModelLanguage]] = None

    def same_contents(self, other: Optional["Macro"]) -> bool:
        if other is None:
            return False
        # the only thing that makes one macro different from another with the
        # same name/package is its content
        return self.macro_sql == other.macro_sql

    @property
    def depends_on_macros(self):
        return self.depends_on.macros


# ====================================
# Documentation node
# ====================================


@dataclass
class Documentation(BaseNode):
    block_contents: str
    resource_type: NodeType = field(metadata={"restrict": [NodeType.Documentation]})

    @property
    def search_name(self):
        return self.name

    def same_contents(self, other: Optional["Documentation"]) -> bool:
        if other is None:
            return False
        # the only thing that makes one doc different from another with the
        # same name/package is its content
        return self.block_contents == other.block_contents


# ====================================
# Source node
# ====================================


def normalize_test(testdef: TestDef) -> Dict[str, Any]:
    if isinstance(testdef, str):
        return {testdef: {}}
    else:
        return testdef


@dataclass
class UnpatchedSourceDefinition(BaseNode):
    source: UnparsedSourceDefinition
    table: UnparsedSourceTableDefinition
    fqn: List[str]
    resource_type: NodeType = field(metadata={"restrict": [NodeType.Source]})
    patch_path: Optional[str] = None

    def get_full_source_name(self):
        return f"{self.source.name}_{self.table.name}"

    def get_source_representation(self):
        return f'source("{self.source.name}", "{self.table.name}")'

    @property
    def quote_columns(self) -> Optional[bool]:
        result = None
        if self.source.quoting.column is not None:
            result = self.source.quoting.column
        if self.table.quoting.column is not None:
            result = self.table.quoting.column
        return result

    @property
    def columns(self) -> Sequence[UnparsedColumn]:
        return [] if self.table.columns is None else self.table.columns

    def get_tests(self) -> Iterator[Tuple[Dict[str, Any], Optional[UnparsedColumn]]]:
        for test in self.tests:
            yield normalize_test(test), None

        for column in self.columns:
            if column.tests is not None:
                for test in column.tests:
                    yield normalize_test(test), column

    @property
    def tests(self) -> List[TestDef]:
        if self.table.tests is None:
            return []
        else:
            return self.table.tests


@dataclass
class ParsedSourceMandatory(GraphNode, HasRelationMetadata):
    source_name: str
    source_description: str
    loader: str
    identifier: str
    resource_type: NodeType = field(metadata={"restrict": [NodeType.Source]})


@dataclass
class SourceDefinition(NodeInfoMixin, ParsedSourceMandatory):
    quoting: Quoting = field(default_factory=Quoting)
    loaded_at_field: Optional[str] = None
    freshness: Optional[FreshnessThreshold] = None
    external: Optional[ExternalTable] = None
    description: str = ""
    columns: Dict[str, ColumnInfo] = field(default_factory=dict)
    meta: Dict[str, Any] = field(default_factory=dict)
    source_meta: Dict[str, Any] = field(default_factory=dict)
    tags: List[str] = field(default_factory=list)
    config: SourceConfig = field(default_factory=SourceConfig)
    patch_path: Optional[str] = None
    unrendered_config: Dict[str, Any] = field(default_factory=dict)
    relation_name: Optional[str] = None
    created_at: float = field(default_factory=lambda: time.time())

    def __post_serialize__(self, dct):
        if "_event_status" in dct:
            del dct["_event_status"]
        return dct

    def same_database_representation(self, other: "SourceDefinition") -> bool:
        return (
            self.database == other.database
            and self.schema == other.schema
            and self.identifier == other.identifier
            and True
        )

    def same_quoting(self, other: "SourceDefinition") -> bool:
        return self.quoting == other.quoting

    def same_freshness(self, other: "SourceDefinition") -> bool:
        return (
            self.freshness == other.freshness
            and self.loaded_at_field == other.loaded_at_field
            and True
        )

    def same_external(self, other: "SourceDefinition") -> bool:
        return self.external == other.external

    def same_config(self, old: "SourceDefinition") -> bool:
        return self.config.same_contents(
            self.unrendered_config,
            old.unrendered_config,
        )

    def same_contents(self, old: Optional["SourceDefinition"]) -> bool:
        # existing when it didn't before is a change!
        if old is None:
            return True

        # config changes are changes (because the only config is "enforced", and
        # enabling a source is a change!)
        # changing the database/schema/identifier is a change
        # messing around with external stuff is a change (uh, right?)
        # quoting changes are changes
        # freshness changes are changes, I guess
        # metadata/tags changes are not "changes"
        # patching/description changes are not "changes"
        return (
            self.same_database_representation(old)
            and self.same_fqn(old)
            and self.same_config(old)
            and self.same_quoting(old)
            and self.same_freshness(old)
            and self.same_external(old)
            and True
        )

    def get_full_source_name(self):
        return f"{self.source_name}_{self.name}"

    def get_source_representation(self):
        return f'source("{self.source.name}", "{self.table.name}")'

    @property
    def is_refable(self):
        return False

    @property
    def is_ephemeral(self):
        return False

    @property
    def is_ephemeral_model(self):
        return False

    @property
    def depends_on_nodes(self):
        return []

    @property
    def depends_on(self):
        return DependsOn(macros=[], nodes=[])

    @property
    def refs(self):
        return []

    @property
    def sources(self):
        return []

    @property
    def has_freshness(self):
        return bool(self.freshness) and self.loaded_at_field is not None

    @property
    def search_name(self):
        return f"{self.source_name}.{self.name}"


# ====================================
# Exposure node
# ====================================


@dataclass
class Exposure(GraphNode):
    type: ExposureType
    owner: Owner
    resource_type: NodeType = field(metadata={"restrict": [NodeType.Exposure]})
    description: str = ""
    label: Optional[str] = None
    maturity: Optional[MaturityType] = None
    meta: Dict[str, Any] = field(default_factory=dict)
    tags: List[str] = field(default_factory=list)
    config: ExposureConfig = field(default_factory=ExposureConfig)
    unrendered_config: Dict[str, Any] = field(default_factory=dict)
    url: Optional[str] = None
    depends_on: DependsOn = field(default_factory=DependsOn)
    refs: List[RefArgs] = field(default_factory=list)
    sources: List[List[str]] = field(default_factory=list)
    metrics: List[List[str]] = field(default_factory=list)
    created_at: float = field(default_factory=lambda: time.time())

    @property
    def depends_on_nodes(self):
        return self.depends_on.nodes

    @property
    def search_name(self):
        return self.name

    def same_depends_on(self, old: "Exposure") -> bool:
        return set(self.depends_on.nodes) == set(old.depends_on.nodes)

    def same_description(self, old: "Exposure") -> bool:
        return self.description == old.description

    def same_label(self, old: "Exposure") -> bool:
        return self.label == old.label

    def same_maturity(self, old: "Exposure") -> bool:
        return self.maturity == old.maturity

    def same_owner(self, old: "Exposure") -> bool:
        return self.owner == old.owner

    def same_exposure_type(self, old: "Exposure") -> bool:
        return self.type == old.type

    def same_url(self, old: "Exposure") -> bool:
        return self.url == old.url

    def same_config(self, old: "Exposure") -> bool:
        return self.config.same_contents(
            self.unrendered_config,
            old.unrendered_config,
        )

    def same_contents(self, old: Optional["Exposure"]) -> bool:
        # existing when it didn't before is a change!
        # metadata/tags changes are not "changes"
        if old is None:
            return True

        return (
            self.same_fqn(old)
            and self.same_exposure_type(old)
            and self.same_owner(old)
            and self.same_maturity(old)
            and self.same_url(old)
            and self.same_description(old)
            and self.same_label(old)
            and self.same_depends_on(old)
            and self.same_config(old)
            and True
        )

    @property
    def group(self):
        return None


# ====================================
# Metric node
# ====================================


@dataclass
class WhereFilter(dbtClassMixin):
    where_sql_template: str


@dataclass
class MetricInputMeasure(dbtClassMixin):
    name: str
    filter: Optional[WhereFilter] = None
    alias: Optional[str] = None

    def measure_reference(self) -> MeasureReference:
        return MeasureReference(element_name=self.name)

    def post_aggregation_measure_reference(self) -> MeasureReference:
        return MeasureReference(element_name=self.alias or self.name)


@dataclass
class MetricTimeWindow(dbtClassMixin):
    count: int
    granularity: TimeGranularity


@dataclass
class MetricInput(dbtClassMixin):
    name: str
    filter: Optional[WhereFilter] = None
    alias: Optional[str] = None
    offset_window: Optional[MetricTimeWindow] = None
    offset_to_grain: Optional[TimeGranularity] = None

    def as_reference(self) -> DSIMetricReference:
        return DSIMetricReference(element_name=self.name)

    def post_aggregation_reference(self) -> DSIMetricReference:
        return DSIMetricReference(element_name=self.alias or self.name)


@dataclass
class MetricTypeParams(dbtClassMixin):
    measure: Optional[MetricInputMeasure] = None
    input_measures: List[MetricInputMeasure] = field(default_factory=list)
    numerator: Optional[MetricInput] = None
    denominator: Optional[MetricInput] = None
    expr: Optional[str] = None
    window: Optional[MetricTimeWindow] = None
    grain_to_date: Optional[TimeGranularity] = None
    metrics: Optional[List[MetricInput]] = None


@dataclass
class MetricReference(dbtClassMixin, Replaceable):
    sql: Optional[Union[str, int]] = None
    unique_id: Optional[str] = None


@dataclass
class Metric(GraphNode):
    name: str
    description: str
    label: str
    type: MetricType
    type_params: MetricTypeParams
    filter: Optional[WhereFilter] = None
    metadata: Optional[SourceFileMetadata] = None
    resource_type: NodeType = field(metadata={"restrict": [NodeType.Metric]})
    meta: Dict[str, Any] = field(default_factory=dict)
    tags: List[str] = field(default_factory=list)
    config: MetricConfig = field(default_factory=MetricConfig)
    unrendered_config: Dict[str, Any] = field(default_factory=dict)
    sources: List[List[str]] = field(default_factory=list)
    depends_on: DependsOn = field(default_factory=DependsOn)
    refs: List[RefArgs] = field(default_factory=list)
    metrics: List[List[str]] = field(default_factory=list)
    created_at: float = field(default_factory=lambda: time.time())
    group: Optional[str] = None

    @property
    def depends_on_nodes(self):
        return self.depends_on.nodes

    @property
    def search_name(self):
        return self.name

    @property
    def input_measures(self) -> List[MetricInputMeasure]:
        return self.type_params.input_measures

    @property
    def measure_references(self) -> List[MeasureReference]:
        return [x.measure_reference() for x in self.input_measures]

    @property
    def input_metrics(self) -> List[MetricInput]:
        return self.type_params.metrics or []

    def same_description(self, old: "Metric") -> bool:
        return self.description == old.description

    def same_label(self, old: "Metric") -> bool:
        return self.label == old.label

    def same_config(self, old: "Metric") -> bool:
        return self.config.same_contents(
            self.unrendered_config,
            old.unrendered_config,
        )

    def same_filter(self, old: "Metric") -> bool:
        return True  # TODO

    def same_metadata(self, old: "Metric") -> bool:
        return True  # TODO

    def same_type(self, old: "Metric") -> bool:
        return self.type == old.type

    def same_type_params(self, old: "Metric") -> bool:
        return True  # TODO

    def same_contents(self, old: Optional["Metric"]) -> bool:
        # existing when it didn't before is a change!
        # metadata/tags changes are not "changes"
        if old is None:
            return True

        return (
            self.same_filter(old)
            and self.same_metadata(old)
            and self.same_type(old)
            and self.same_type_params(old)
            and self.same_description(old)
            and self.same_label(old)
            and self.same_config(old)
            and True
        )


# ====================================
# Group node
# ====================================


@dataclass
class Group(BaseNode):
    name: str
    owner: Owner
    resource_type: NodeType = field(metadata={"restrict": [NodeType.Group]})


# ====================================
# SemanticModel and related classes
# ====================================


@dataclass
class NodeRelation(dbtClassMixin):
    alias: str
    schema_name: str  # TODO: Could this be called simply "schema" so we could reuse StateRelation?
    database: Optional[str] = None
    relation_name: Optional[str] = None


@dataclass
class SemanticModel(GraphNode):
    model: str
    node_relation: Optional[NodeRelation]
    description: Optional[str] = None
    defaults: Optional[Defaults] = None
    entities: Sequence[Entity] = field(default_factory=list)
    measures: Sequence[Measure] = field(default_factory=list)
    dimensions: Sequence[Dimension] = field(default_factory=list)
    metadata: Optional[SourceFileMetadata] = None
    depends_on: DependsOn = field(default_factory=DependsOn)
    refs: List[RefArgs] = field(default_factory=list)
    created_at: float = field(default_factory=lambda: time.time())

    @property
    def entity_references(self) -> List[LinkableElementReference]:
        return [entity.reference for entity in self.entities]

    @property
    def dimension_references(self) -> List[LinkableElementReference]:
        return [dimension.reference for dimension in self.dimensions]

    @property
    def measure_references(self) -> List[MeasureReference]:
        return [measure.reference for measure in self.measures]

    @property
    def has_validity_dimensions(self) -> bool:
        return any([dim.validity_params is not None for dim in self.dimensions])

    @property
    def validity_start_dimension(self) -> Optional[Dimension]:
        validity_start_dims = [
            dim for dim in self.dimensions if dim.validity_params and dim.validity_params.is_start
        ]
        if not validity_start_dims:
            return None
        return validity_start_dims[0]

    @property
    def validity_end_dimension(self) -> Optional[Dimension]:
        validity_end_dims = [
            dim for dim in self.dimensions if dim.validity_params and dim.validity_params.is_end
        ]
        if not validity_end_dims:
            return None
        return validity_end_dims[0]

    @property
    def partitions(self) -> List[Dimension]:  # noqa: D
        return [dim for dim in self.dimensions or [] if dim.is_partition]

    @property
    def partition(self) -> Optional[Dimension]:
        partitions = self.partitions
        if not partitions:
            return None
        return partitions[0]

    @property
    def reference(self) -> SemanticModelReference:
        return SemanticModelReference(semantic_model_name=self.name)

    @property
    def depends_on_nodes(self):
        return self.depends_on.nodes

    @property
    def depends_on_macros(self):
        return self.depends_on.macros


# ====================================
# Patches
# ====================================


@dataclass
class ParsedPatch(HasYamlMetadata, Replaceable):
    name: str
    description: str
    meta: Dict[str, Any]
    docs: Docs
    config: Dict[str, Any]


# The parsed node update is only the 'patch', not the test. The test became a
# regular parsed node. Note that description and columns must be present, but
# may be empty.
@dataclass
class ParsedNodePatch(ParsedPatch):
    columns: Dict[str, ColumnInfo]
    access: Optional[str]
    version: Optional[NodeVersion]
    latest_version: Optional[NodeVersion]
    constraints: List[Dict[str, Any]]
    deprecation_date: Optional[datetime]


@dataclass
class ParsedMacroPatch(ParsedPatch):
    arguments: List[MacroArgument] = field(default_factory=list)


# ====================================
# Node unions/categories
# ====================================


# ManifestNode without SeedNode, which doesn't have the
# SQL related attributes
ManifestSQLNode = Union[
    AnalysisNode,
    SingularTestNode,
    HookNode,
    ModelNode,
    RPCNode,
    SqlNode,
    GenericTestNode,
    SnapshotNode,
]

# All SQL nodes plus SeedNode (csv files)
ManifestNode = Union[
    ManifestSQLNode,
    SeedNode,
]

ResultNode = Union[
    ManifestNode,
    SourceDefinition,
]

# All nodes that can be in the DAG
GraphMemberNode = Union[
    ResultNode,
    Exposure,
    Metric,
    SemanticModel,
]

# All "nodes" (or node-like objects) in this file
Resource = Union[
    GraphMemberNode,
    Documentation,
    Macro,
    Group,
]

TestNode = Union[
    SingularTestNode,
    GenericTestNode,
]<|MERGE_RESOLUTION|>--- conflicted
+++ resolved
@@ -609,12 +609,9 @@
             access=AccessType(args.access),
             original_file_path="",
             path="",
-<<<<<<< HEAD
             unrendered_config=unrendered_config,
-=======
             depends_on=DependsOn(nodes=args.depends_on_nodes),
             config=NodeConfig(enabled=args.enabled),
->>>>>>> fcd30b1d
         )
 
     @property
