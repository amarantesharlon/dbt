import os
from datetime import datetime
from dataclasses import dataclass, field
import hashlib

from mashumaro.types import SerializableType
from typing import (
    Optional,
    Union,
    List,
    Dict,
    Any,
    Sequence,
    Tuple,
    Type,
    Iterator,
    Literal,
    get_args,
)

from dbt import deprecations
from dbt_common.contracts.constraints import ConstraintType

from dbt_common.clients.system import write_file
from dbt.contracts.graph.unparsed import (
    HasYamlMetadata,
    TestDef,
    UnparsedSourceDefinition,
    UnparsedSourceTableDefinition,
    UnparsedColumn,
    UnitTestOverrides,
)
from dbt.contracts.graph.model_config import (
    UnitTestNodeConfig,
    EmptySnapshotConfig,
)
from dbt.contracts.graph.node_args import ModelNodeArgs
from dbt_common.events.functions import warn_or_error
from dbt.exceptions import ParsingError, ContractBreakingChangeError, ValidationError
from dbt.events.types import (
    SeedIncreased,
    SeedExceedsLimitSamePath,
    SeedExceedsLimitAndPathChanged,
    SeedExceedsLimitChecksumChanged,
    UnversionedBreakingChange,
)
from dbt_common.events.contextvars import set_log_contextvars
from dbt.flags import get_flags
from dbt.node_types import (
    NodeType,
    AccessType,
    REFABLE_NODE_TYPES,
    VERSIONED_NODE_TYPES,
)


from dbt.artifacts.resources import (
    BaseResource,
    DependsOn,
    Docs,
    Exposure as ExposureResource,
    MacroArgument,
    Documentation as DocumentationResource,
    Macro as MacroResource,
    Metric as MetricResource,
    NodeVersion,
    Group as GroupResource,
    GraphResource,
    SavedQuery as SavedQueryResource,
    SemanticModel as SemanticModelResource,
    ParsedResourceMandatory,
    ParsedResource,
    CompiledResource,
    HasRelationMetadata as HasRelationMetadataResource,
    FileHash,
    NodeConfig,
    ColumnInfo,
    InjectedCTE,
    Analysis as AnalysisResource,
    HookNode as HookNodeResource,
    Model as ModelResource,
    ModelConfig,
    SqlOperation as SqlOperationResource,
    Seed as SeedResource,
    SingularTest as SingularTestResource,
    GenericTest as GenericTestResource,
    Snapshot as SnapshotResource,
    Quoting as QuotingResource,
    SourceDefinition as SourceDefinitionResource,
    MetricInputMeasure,
    UnitTestDefinition as UnitTestDefinitionResource,
)

# =====================================================================
# This contains the classes for all of the nodes and node-like objects
# in the manifest. In the "nodes" dictionary of the manifest we find
# all of the objects in the ManifestNode union below. In addition the
# manifest contains "macros", "sources", "metrics", "exposures", "docs",
# and "disabled" dictionaries.
#
# The SeedNode is a ManifestNode, but can't be compiled because it has
# no SQL.
#
# All objects defined in this file should have BaseNode as a parent
# class.
#
# The two objects which do not show up in the DAG are Macro and
# Documentation.
# =====================================================================


# ==================================================
# Various parent classes and node attribute classes
# ==================================================


@dataclass
class BaseNode(BaseResource):
    """All nodes or node-like objects in this file should have this as a base class"""

    # In an ideal world this would be a class property. However, chaining @classmethod and
    # @property was deprecated in python 3.11 and removed in 3.13. There are more
    # complicated ways of making a class property, however a class method suits our
    # purposes well enough
    @classmethod
    def resource_class(cls) -> Type[BaseResource]:
        """Should be overriden by any class inheriting BaseNode"""
        raise NotImplementedError

    @property
    def search_name(self):
        return self.name

    @property
    def file_id(self):
        return f"{self.package_name}://{self.original_file_path}"

    @property
    def is_refable(self):
        return self.resource_type in REFABLE_NODE_TYPES

    @property
    def should_store_failures(self):
        return False

    # will this node map to an object in the database?
    @property
    def is_relational(self):
        return self.resource_type in REFABLE_NODE_TYPES

    @property
    def is_versioned(self):
        return self.resource_type in VERSIONED_NODE_TYPES and self.version is not None

    @property
    def is_ephemeral(self):
        return self.config.materialized == "ephemeral"

    @property
    def is_ephemeral_model(self):
        return self.is_refable and self.is_ephemeral

    def get_materialization(self):
        return self.config.materialized

    @classmethod
    def from_resource(cls, resource_instance: BaseResource):
        assert isinstance(resource_instance, cls.resource_class())
        return cls.from_dict(resource_instance.to_dict())

    def to_resource(self):
        return self.resource_class().from_dict(self.to_dict())


@dataclass
class GraphNode(GraphResource, BaseNode):
    """Nodes in the DAG. Macro and Documentation don't have fqn."""

    def same_fqn(self, other) -> bool:
        return self.fqn == other.fqn


@dataclass
class HasRelationMetadata(HasRelationMetadataResource):
    @classmethod
    def __pre_deserialize__(cls, data):
        data = super().__pre_deserialize__(data)
        if "database" not in data:
            data["database"] = None
        return data

    @property
    def quoting_dict(self) -> Dict[str, bool]:
        if hasattr(self, "quoting"):
            return self.quoting.to_dict(omit_none=True)
        else:
            return {}


@dataclass
class ParsedNodeMandatory(ParsedResourceMandatory, GraphNode, HasRelationMetadata):
    pass


# This needs to be in all ManifestNodes and also in SourceDefinition,
# because of "source freshness". Should not be in artifacts, because we
# don't write out _event_status.
@dataclass
class NodeInfoMixin:
    _event_status: Dict[str, Any] = field(default_factory=dict)

    @property
    def node_info(self):
        node_info = {
            "node_path": getattr(self, "path", None),
            "node_name": getattr(self, "name", None),
            "unique_id": getattr(self, "unique_id", None),
            "resource_type": str(getattr(self, "resource_type", "")),
            "materialized": self.config.get("materialized"),
            "node_status": str(self._event_status.get("node_status")),
            "node_started_at": self._event_status.get("started_at"),
            "node_finished_at": self._event_status.get("finished_at"),
            "meta": getattr(self, "meta", {}),
            "node_relation": {
                "database": getattr(self, "database", None),
                "schema": getattr(self, "schema", None),
                "alias": getattr(self, "alias", None),
                "relation_name": getattr(self, "relation_name", None),
            },
        }
        return node_info

    def update_event_status(self, **kwargs):
        for k, v in kwargs.items():
            self._event_status[k] = v
        set_log_contextvars(node_info=self.node_info)

    def clear_event_status(self):
        self._event_status = dict()


@dataclass
<<<<<<< HEAD
class ParsedNode(NodeInfoMixin, ParsedNodeMandatory, SerializableType):
    tags: List[str] = field(default_factory=list)
    description: str = field(default="")
    columns: Dict[str, ColumnInfoResource] = field(default_factory=dict)
    meta: Dict[str, Any] = field(default_factory=dict)
    group: Optional[str] = None
    docs: Docs = field(default_factory=Docs)
    patch_path: Optional[str] = None
    build_path: Optional[str] = None
    unrendered_config: Dict[str, Any] = field(default_factory=dict)
    created_at: float = field(default_factory=lambda: time.time())
    config_call_dict: Dict[str, Any] = field(default_factory=dict)
    relation_name: Optional[str] = None
    raw_code: str = ""

=======
class ParsedNode(ParsedResource, NodeInfoMixin, ParsedNodeMandatory, SerializableType):
>>>>>>> 2d336553
    def get_target_write_path(self, target_path: str, subdirectory: str):
        # This is called for both the "compiled" subdirectory of "target" and the "run" subdirectory
        if os.path.basename(self.path) == os.path.basename(self.original_file_path):
            # One-to-one relationship of nodes to files.
            path = self.original_file_path
        else:
            #  Many-to-one relationship of nodes to files.
            path = os.path.join(self.original_file_path, self.path)
        target_write_path = os.path.join(target_path, subdirectory, self.package_name, path)
        return target_write_path

    def write_node(self, project_root: str, compiled_path, compiled_code: str):
        if os.path.isabs(compiled_path):
            full_path = compiled_path
        else:
            full_path = os.path.join(project_root, compiled_path)
        write_file(full_path, compiled_code)

    def _serialize(self):
        return self.to_dict()

    def __post_serialize__(self, dct):
        dct = super().__post_serialize__(dct)
        if "_event_status" in dct:
            del dct["_event_status"]
        return dct

    @classmethod
    def _deserialize(cls, dct: Dict[str, int]):
        # The serialized ParsedNodes do not differ from each other
        # in fields that would allow 'from_dict' to distinguis
        # between them.
        resource_type = dct["resource_type"]
        if resource_type == "model":
            return ModelNode.from_dict(dct)
        elif resource_type == "analysis":
            return AnalysisNode.from_dict(dct)
        elif resource_type == "seed":
            return SeedNode.from_dict(dct)
        elif resource_type == "sql":
            return SqlNode.from_dict(dct)
        elif resource_type == "test":
            if "test_metadata" in dct:
                return GenericTestNode.from_dict(dct)
            else:
                return SingularTestNode.from_dict(dct)
        elif resource_type == "operation":
            return HookNode.from_dict(dct)
        elif resource_type == "seed":
            return SeedNode.from_dict(dct)
        elif resource_type == "snapshot":
            return SnapshotNode.from_dict(dct)
        else:
            return cls.from_dict(dct)

    def _persist_column_docs(self) -> bool:
        if hasattr(self.config, "persist_docs"):
            assert isinstance(self.config, NodeConfig)
            return bool(self.config.persist_docs.get("columns"))
        return False

    def _persist_relation_docs(self) -> bool:
        if hasattr(self.config, "persist_docs"):
            assert isinstance(self.config, NodeConfig)
            return bool(self.config.persist_docs.get("relation"))
        return False

    def same_persisted_description(self, other) -> bool:
        # the check on configs will handle the case where we have different
        # persist settings, so we only have to care about the cases where they
        # are the same..
        if self._persist_relation_docs():
            if self.description != other.description:
                return False

        if self._persist_column_docs():
            # assert other._persist_column_docs()
            column_descriptions = {k: v.description for k, v in self.columns.items()}
            other_column_descriptions = {k: v.description for k, v in other.columns.items()}
            if column_descriptions != other_column_descriptions:
                return False

        return True

    def same_body(self, other) -> bool:
        return self.raw_code == other.raw_code

    def same_database_representation(self, other) -> bool:
        # compare the config representation, not the node's config value. This
        # compares the configured value, rather than the ultimate value (so
        # generate_*_name and unset values derived from the target are
        # ignored)
        keys = ("database", "schema", "alias")
        for key in keys:
            mine = self.unrendered_config.get(key)
            others = other.unrendered_config.get(key)
            if mine != others:
                return False
        return True

    def same_config(self, old) -> bool:
        return self.config.same_contents(
            self.unrendered_config,
            old.unrendered_config,
        )

    def build_contract_checksum(self):
        pass

    def same_contract(self, old, adapter_type=None) -> bool:
        # This would only apply to seeds
        return True

    def same_contents(self, old, adapter_type) -> bool:
        if old is None:
            return False

        # Need to ensure that same_contract is called because it
        # could throw an error
        same_contract = self.same_contract(old, adapter_type)
        return (
            self.same_body(old)
            and self.same_config(old)
            and self.same_persisted_description(old)
            and self.same_fqn(old)
            and self.same_database_representation(old)
            and same_contract
            and True
        )

    @property
    def is_external_node(self):
        return False


@dataclass
class CompiledNode(CompiledResource, ParsedNode):
    """Contains attributes necessary for SQL files and nodes with refs, sources, etc,
    so all ManifestNodes except SeedNode."""

    @property
    def empty(self):
        return not self.raw_code.strip()

    def set_cte(self, cte_id: str, sql: str):
        """This is the equivalent of what self.extra_ctes[cte_id] = sql would
        do if extra_ctes were an OrderedDict
        """
        for cte in self.extra_ctes:
            # Because it's possible that multiple threads are compiling the
            # node at the same time, we don't want to overwrite already compiled
            # sql in the extra_ctes with empty sql.
            if cte.id == cte_id:
                break
        else:
            self.extra_ctes.append(InjectedCTE(id=cte_id, sql=sql))

    @property
    def depends_on_nodes(self):
        return self.depends_on.nodes

    @property
    def depends_on_macros(self):
        return self.depends_on.macros


# ====================================
# CompiledNode subclasses
# ====================================


@dataclass
class AnalysisNode(AnalysisResource, CompiledNode):
    @classmethod
    def resource_class(cls) -> Type[AnalysisResource]:
        return AnalysisResource


@dataclass
class HookNode(HookNodeResource, CompiledNode):
    @classmethod
    def resource_class(cls) -> Type[HookNodeResource]:
        return HookNodeResource


@dataclass
class ModelNode(ModelResource, CompiledNode):
    @classmethod
    def resource_class(cls) -> Type[ModelResource]:
        return ModelResource

    @classmethod
    def from_args(cls, args: ModelNodeArgs) -> "ModelNode":
        unique_id = args.unique_id

        # build unrendered config -- for usage in ParsedNode.same_contents
        unrendered_config = {}
        unrendered_config["alias"] = args.identifier
        unrendered_config["schema"] = args.schema
        if args.database:
            unrendered_config["database"] = args.database

        return cls(
            resource_type=NodeType.Model,
            name=args.name,
            package_name=args.package_name,
            unique_id=unique_id,
            fqn=args.fqn,
            version=args.version,
            latest_version=args.latest_version,
            relation_name=args.relation_name,
            database=args.database,
            schema=args.schema,
            alias=args.identifier,
            deprecation_date=args.deprecation_date,
            checksum=FileHash.from_contents(f"{unique_id},{args.generated_at}"),
            access=AccessType(args.access),
            original_file_path="",
            path="",
            unrendered_config=unrendered_config,
            depends_on=DependsOn(nodes=args.depends_on_nodes),
            config=ModelConfig(enabled=args.enabled),
        )

    @property
    def is_external_node(self) -> bool:
        return not self.original_file_path and not self.path

    @property
    def is_latest_version(self) -> bool:
        return self.version is not None and self.version == self.latest_version

    @property
    def search_name(self):
        if self.version is None:
            return self.name
        else:
            return f"{self.name}.v{self.version}"

    @property
    def materialization_enforces_constraints(self) -> bool:
        return self.config.materialized in ["table", "incremental"]

    def infer_primary_key(self, data_tests: List["GenericTestNode"]) -> List[str]:
        """
        Infers the columns that can be used as primary key of a model in the following order:
        1. Columns with primary key constraints
        2. Columns with unique and not_null data tests
        3. Columns with enabled unique or dbt_utils.unique_combination_of_columns data tests
        4. Columns with disabled unique or dbt_utils.unique_combination_of_columns data tests
        """
        for constraint in self.constraints:
            if constraint.type == ConstraintType.primary_key:
                return constraint.columns

        for column, column_info in self.columns.items():
            for column_constraint in column_info.constraints:
                if column_constraint.type == ConstraintType.primary_key:
                    return [column]

        columns_with_enabled_unique_tests = set()
        columns_with_disabled_unique_tests = set()
        columns_with_not_null_tests = set()
        for test in data_tests:
            columns = []
            if "column_name" in test.test_metadata.kwargs:
                columns = [test.test_metadata.kwargs["column_name"]]
            elif "combination_of_columns" in test.test_metadata.kwargs:
                columns = test.test_metadata.kwargs["combination_of_columns"]

            for column in columns:
                if test.test_metadata.name in ["unique", "unique_combination_of_columns"]:
                    if test.config.enabled:
                        columns_with_enabled_unique_tests.add(column)
                    else:
                        columns_with_disabled_unique_tests.add(column)
                elif test.test_metadata.name == "not_null":
                    columns_with_not_null_tests.add(column)

        columns_with_unique_and_not_null_tests = []
        for column in columns_with_not_null_tests:
            if (
                column in columns_with_enabled_unique_tests
                or column in columns_with_disabled_unique_tests
            ):
                columns_with_unique_and_not_null_tests.append(column)
        if columns_with_unique_and_not_null_tests:
            return columns_with_unique_and_not_null_tests

        if columns_with_enabled_unique_tests:
            return list(columns_with_enabled_unique_tests)

        if columns_with_disabled_unique_tests:
            return list(columns_with_disabled_unique_tests)

        return []

    def same_contents(self, old, adapter_type) -> bool:
        return super().same_contents(old, adapter_type) and self.same_ref_representation(old)

    def same_ref_representation(self, old) -> bool:
        return (
            # Changing the latest_version may break downstream unpinned refs
            self.latest_version == old.latest_version
            # Changes to access or deprecation_date may lead to ref-related parsing errors
            and self.access == old.access
            and self.deprecation_date == old.deprecation_date
        )

    def build_contract_checksum(self):
        # We don't need to construct the checksum if the model does not
        # have contract enforced, because it won't be used.
        # This needs to be executed after contract config is set

        # Avoid rebuilding the checksum if it has already been set.
        if self.contract.checksum is not None:
            return

        if self.contract.enforced is True:
            contract_state = ""
            # We need to sort the columns so that order doesn't matter
            # columns is a str: ColumnInfo dictionary
            sorted_columns = sorted(self.columns.values(), key=lambda col: col.name)
            for column in sorted_columns:
                contract_state += f"|{column.name}"
                contract_state += str(column.data_type)
                contract_state += str(column.constraints)
            if self.materialization_enforces_constraints:
                contract_state += self.config.materialized
                contract_state += str(self.constraints)
            data = contract_state.encode("utf-8")
            self.contract.checksum = hashlib.new("sha256", data).hexdigest()

    def same_contract(self, old, adapter_type=None) -> bool:
        # If the contract wasn't previously enforced:
        if old.contract.enforced is False and self.contract.enforced is False:
            # No change -- same_contract: True
            return True
        if old.contract.enforced is False and self.contract.enforced is True:
            # Now it's enforced. This is a change, but not a breaking change -- same_contract: False
            return False

        # Otherwise: The contract was previously enforced, and we need to check for changes.
        # Happy path: The contract is still being enforced, and the checksums are identical.
        if self.contract.enforced is True and self.contract.checksum == old.contract.checksum:
            # No change -- same_contract: True
            return True

        # Otherwise: There has been a change.
        # We need to determine if it is a **breaking** change.
        # These are the categories of breaking changes:
        contract_enforced_disabled: bool = False
        columns_removed: List[str] = []
        column_type_changes: List[Dict[str, str]] = []
        enforced_column_constraint_removed: List[
            Dict[str, str]
        ] = []  # column_name, constraint_type
        enforced_model_constraint_removed: List[Dict[str, Any]] = []  # constraint_type, columns
        materialization_changed: List[str] = []

        if old.contract.enforced is True and self.contract.enforced is False:
            # Breaking change: the contract was previously enforced, and it no longer is
            contract_enforced_disabled = True

        # TODO: this avoid the circular imports but isn't ideal
        from dbt.adapters.factory import get_adapter_constraint_support
        from dbt.adapters.base import ConstraintSupport

        constraint_support = get_adapter_constraint_support(adapter_type)
        column_constraints_exist = False

        # Next, compare each column from the previous contract (old.columns)
        for old_key, old_value in sorted(old.columns.items()):
            # Has this column been removed?
            if old_key not in self.columns.keys():
                columns_removed.append(old_value.name)
            # Has this column's data type changed?
            elif old_value.data_type != self.columns[old_key].data_type:
                column_type_changes.append(
                    {
                        "column_name": str(old_value.name),
                        "previous_column_type": str(old_value.data_type),
                        "current_column_type": str(self.columns[old_key].data_type),
                    }
                )

            # track if there are any column level constraints for the materialization check late
            if old_value.constraints:
                column_constraints_exist = True

            # Have enforced columns level constraints changed?
            # Constraints are only enforced for table and incremental materializations.
            # We only really care if the old node was one of those materializations for breaking changes
            if (
                old_key in self.columns.keys()
                and old_value.constraints != self.columns[old_key].constraints
                and old.materialization_enforces_constraints
            ):
                for old_constraint in old_value.constraints:
                    if (
                        old_constraint not in self.columns[old_key].constraints
                        and constraint_support[old_constraint.type] == ConstraintSupport.ENFORCED
                    ):
                        enforced_column_constraint_removed.append(
                            {
                                "column_name": old_key,
                                "constraint_name": old_constraint.name,
                                "constraint_type": ConstraintType(old_constraint.type),
                            }
                        )

        # Now compare the model level constraints
        if old.constraints != self.constraints and old.materialization_enforces_constraints:
            for old_constraint in old.constraints:
                if (
                    old_constraint not in self.constraints
                    and constraint_support[old_constraint.type] == ConstraintSupport.ENFORCED
                ):
                    enforced_model_constraint_removed.append(
                        {
                            "constraint_name": old_constraint.name,
                            "constraint_type": ConstraintType(old_constraint.type),
                            "columns": old_constraint.columns,
                        }
                    )

        # Check for relevant materialization changes.
        if (
            old.materialization_enforces_constraints
            and not self.materialization_enforces_constraints
            and (old.constraints or column_constraints_exist)
        ):
            materialization_changed = [old.config.materialized, self.config.materialized]

        # If a column has been added, it will be missing in the old.columns, and present in self.columns
        # That's a change (caught by the different checksums), but not a breaking change

        # Did we find any changes that we consider breaking? If there's an enforced contract, that's
        # a warning unless the model is versioned, then it's an error.
        if (
            contract_enforced_disabled
            or columns_removed
            or column_type_changes
            or enforced_model_constraint_removed
            or enforced_column_constraint_removed
            or materialization_changed
        ):

            breaking_changes = []
            if contract_enforced_disabled:
                breaking_changes.append(
                    "Contract enforcement was removed: Previously, this model had an enforced contract. It is no longer configured to enforce its contract, and this is a breaking change."
                )
            if columns_removed:
                columns_removed_str = "\n    - ".join(columns_removed)
                breaking_changes.append(f"Columns were removed: \n    - {columns_removed_str}")
            if column_type_changes:
                column_type_changes_str = "\n    - ".join(
                    [
                        f"{c['column_name']} ({c['previous_column_type']} -> {c['current_column_type']})"
                        for c in column_type_changes
                    ]
                )
                breaking_changes.append(
                    f"Columns with data_type changes: \n    - {column_type_changes_str}"
                )
            if enforced_column_constraint_removed:
                column_constraint_changes_str = "\n    - ".join(
                    [
                        f"'{c['constraint_name'] if c['constraint_name'] is not None else c['constraint_type']}' constraint on column {c['column_name']}"
                        for c in enforced_column_constraint_removed
                    ]
                )
                breaking_changes.append(
                    f"Enforced column level constraints were removed: \n    - {column_constraint_changes_str}"
                )
            if enforced_model_constraint_removed:
                model_constraint_changes_str = "\n    - ".join(
                    [
                        f"'{c['constraint_name'] if c['constraint_name'] is not None else c['constraint_type']}' constraint on columns {c['columns']}"
                        for c in enforced_model_constraint_removed
                    ]
                )
                breaking_changes.append(
                    f"Enforced model level constraints were removed: \n    - {model_constraint_changes_str}"
                )
            if materialization_changed:
                materialization_changes_str = (
                    f"{materialization_changed[0]} -> {materialization_changed[1]}"
                )

                breaking_changes.append(
                    f"Materialization changed with enforced constraints: \n    - {materialization_changes_str}"
                )

            if self.version is None:
                warn_or_error(
                    UnversionedBreakingChange(
                        contract_enforced_disabled=contract_enforced_disabled,
                        columns_removed=columns_removed,
                        column_type_changes=column_type_changes,
                        enforced_column_constraint_removed=enforced_column_constraint_removed,
                        enforced_model_constraint_removed=enforced_model_constraint_removed,
                        breaking_changes=breaking_changes,
                        model_name=self.name,
                        model_file_path=self.original_file_path,
                    ),
                    node=self,
                )
            else:
                raise (
                    ContractBreakingChangeError(
                        breaking_changes=breaking_changes,
                        node=self,
                    )
                )

        # Otherwise, the contract has changed -- same_contract: False
        return False


@dataclass
class SqlNode(SqlOperationResource, CompiledNode):
    @classmethod
    def resource_class(cls) -> Type[SqlOperationResource]:
        return SqlOperationResource


# ====================================
# Seed node
# ====================================


@dataclass
class SeedNode(SeedResource, ParsedNode):  # No SQLDefaults!
    @classmethod
    def resource_class(cls) -> Type[SeedResource]:
        return SeedResource

    def same_seeds(self, other: "SeedNode") -> bool:
        # for seeds, we check the hashes. If the hashes are different types,
        # no match. If the hashes are both the same 'path', log a warning and
        # assume they are the same
        # if the current checksum is a path, we want to log a warning.
        result = self.checksum == other.checksum

        if self.checksum.name == "path":
            msg: str
            if other.checksum.name != "path":
                warn_or_error(
                    SeedIncreased(package_name=self.package_name, name=self.name), node=self
                )
            elif result:
                warn_or_error(
                    SeedExceedsLimitSamePath(package_name=self.package_name, name=self.name),
                    node=self,
                )
            elif not result:
                warn_or_error(
                    SeedExceedsLimitAndPathChanged(package_name=self.package_name, name=self.name),
                    node=self,
                )
            else:
                warn_or_error(
                    SeedExceedsLimitChecksumChanged(
                        package_name=self.package_name,
                        name=self.name,
                        checksum_name=other.checksum.name,
                    ),
                    node=self,
                )

        return result

    @property
    def empty(self):
        """Seeds are never empty"""
        return False

    def _disallow_implicit_dependencies(self):
        """Disallow seeds to take implicit upstream dependencies via pre/post hooks"""
        # Seeds are root nodes in the DAG. They cannot depend on other nodes.
        # However, it's possible to define pre- and post-hooks on seeds, and for those
        # hooks to include {{ ref(...) }}. This worked in previous versions, but it
        # was never officially documented or supported behavior. Let's raise an explicit error,
        # which will surface during parsing if the user has written code such that we attempt
        # to capture & record a ref/source/metric call on the SeedNode.
        # For more details: https://github.com/dbt-labs/dbt-core/issues/6806
        hooks = [f'- pre_hook: "{hook.sql}"' for hook in self.config.pre_hook] + [
            f'- post_hook: "{hook.sql}"' for hook in self.config.post_hook
        ]
        hook_list = "\n".join(hooks)
        message = f"""
Seeds cannot depend on other nodes. dbt detected a seed with a pre- or post-hook
that calls 'ref', 'source', or 'metric', either directly or indirectly via other macros.

Error raised for '{self.unique_id}', which has these hooks defined: \n{hook_list}
        """
        raise ParsingError(message)

    @property
    def refs(self):
        self._disallow_implicit_dependencies()

    @property
    def sources(self):
        self._disallow_implicit_dependencies()

    @property
    def metrics(self):
        self._disallow_implicit_dependencies()

    def same_body(self, other) -> bool:
        return self.same_seeds(other)

    @property
    def depends_on_nodes(self):
        return []

    @property
    def depends_on_macros(self) -> List[str]:
        return self.depends_on.macros

    @property
    def extra_ctes(self):
        return []

    @property
    def extra_ctes_injected(self):
        return False

    @property
    def language(self):
        return "sql"


# ====================================
# Singular Test node
# ====================================


class TestShouldStoreFailures:
    @property
    def should_store_failures(self):
        if self.config.store_failures:
            return self.config.store_failures
        return get_flags().STORE_FAILURES

    @property
    def is_relational(self):
        if self.should_store_failures:
            return True
        return False


@dataclass
class SingularTestNode(SingularTestResource, TestShouldStoreFailures, CompiledNode):
    @classmethod
    def resource_class(cls) -> Type[SingularTestResource]:
        return SingularTestResource

    @property
    def test_node_type(self):
        return "singular"


# ====================================
# Generic Test node
# ====================================


@dataclass
class GenericTestNode(GenericTestResource, TestShouldStoreFailures, CompiledNode):
    @classmethod
    def resource_class(cls) -> Type[GenericTestResource]:
        return GenericTestResource

    def same_contents(self, other, adapter_type: Optional[str]) -> bool:
        if other is None:
            return False

        return self.same_config(other) and self.same_fqn(other) and True

    @property
    def test_node_type(self):
        return "generic"


@dataclass
class UnitTestSourceDefinition(ModelNode):
    source_name: str = "undefined"
    quoting: QuotingResource = field(default_factory=QuotingResource)

    @property
    def search_name(self):
        return f"{self.source_name}.{self.name}"


@dataclass
class UnitTestNode(CompiledNode):
    resource_type: Literal[NodeType.Unit]
    tested_node_unique_id: Optional[str] = None
    this_input_node_unique_id: Optional[str] = None
    overrides: Optional[UnitTestOverrides] = None
    config: UnitTestNodeConfig = field(default_factory=UnitTestNodeConfig)


@dataclass
class UnitTestDefinition(NodeInfoMixin, GraphNode, UnitTestDefinitionResource):
    @classmethod
    def resource_class(cls) -> Type[UnitTestDefinitionResource]:
        return UnitTestDefinitionResource

    @property
    def depends_on_nodes(self):
        return self.depends_on.nodes

    @property
    def tags(self) -> List[str]:
        tags = self.config.tags
        return [tags] if isinstance(tags, str) else tags

    @property
    def versioned_name(self) -> str:
        versioned_name = self.name
        if self.version is not None:
            versioned_name += f"_v{self.version}"
        return versioned_name

    def build_unit_test_checksum(self):
        # everything except 'description'
        data = f"{self.model}-{self.versions}-{self.given}-{self.expect}-{self.overrides}"

        # include underlying fixture data
        for input in self.given:
            if input.fixture:
                data += f"-{input.rows}"

        self.checksum = hashlib.new("sha256", data.encode("utf-8")).hexdigest()

    def same_contents(self, other: Optional["UnitTestDefinition"]) -> bool:
        if other is None:
            return False

        return self.checksum == other.checksum


@dataclass
class UnitTestFileFixture(BaseNode):
    resource_type: Literal[NodeType.Fixture]
    rows: Optional[Union[List[Dict[str, Any]], str]] = None


# ====================================
# Snapshot node
# ====================================


@dataclass
class IntermediateSnapshotNode(CompiledNode):
    # at an intermediate stage in parsing, where we've built something better
    # than an unparsed node for rendering in parse mode, it's pretty possible
    # that we won't have critical snapshot-related information that is only
    # defined in config blocks. To fix that, we have an intermediate type that
    # uses a regular node config, which the snapshot parser will then convert
    # into a full ParsedSnapshotNode after rendering. Note: it currently does
    # not work to set snapshot config in schema files because of the validation.
    resource_type: Literal[NodeType.Snapshot]
    config: EmptySnapshotConfig = field(default_factory=EmptySnapshotConfig)


@dataclass
class SnapshotNode(SnapshotResource, CompiledNode):
    @classmethod
    def resource_class(cls) -> Type[SnapshotResource]:
        return SnapshotResource


# ====================================
# Macro
# ====================================


@dataclass
class Macro(MacroResource, BaseNode):
    @classmethod
    def resource_class(cls) -> Type[MacroResource]:
        return MacroResource

    def same_contents(self, other: Optional["Macro"]) -> bool:
        if other is None:
            return False
        # the only thing that makes one macro different from another with the
        # same name/package is its content
        return self.macro_sql == other.macro_sql

    @property
    def depends_on_macros(self):
        return self.depends_on.macros


# ====================================
# Documentation node
# ====================================


@dataclass
class Documentation(DocumentationResource, BaseNode):
    @classmethod
    def resource_class(cls) -> Type[DocumentationResource]:
        return DocumentationResource

    @property
    def search_name(self):
        return self.name

    def same_contents(self, other: Optional["Documentation"]) -> bool:
        if other is None:
            return False
        # the only thing that makes one doc different from another with the
        # same name/package is its content
        return self.block_contents == other.block_contents


# ====================================
# Source node
# ====================================


def normalize_test(testdef: TestDef) -> Dict[str, Any]:
    if isinstance(testdef, str):
        return {testdef: {}}
    else:
        return testdef


@dataclass
class UnpatchedSourceDefinition(BaseNode):
    source: UnparsedSourceDefinition
    table: UnparsedSourceTableDefinition
    fqn: List[str]
    resource_type: Literal[NodeType.Source]
    patch_path: Optional[str] = None

    def get_full_source_name(self):
        return f"{self.source.name}_{self.table.name}"

    def get_source_representation(self):
        return f'source("{self.source.name}", "{self.table.name}")'

    def validate_data_tests(self):
        """
        sources parse tests differently than models, so we need to do some validation
        here where it's done in the PatchParser for other nodes
        """
        # source table-level tests
        if self.tests and self.data_tests:
            raise ValidationError(
                "Invalid test config: cannot have both 'tests' and 'data_tests' defined"
            )
        if self.tests:
            deprecations.warn(
                "project-test-config",
                deprecated_path="tests",
                exp_path="data_tests",
            )
            self.data_tests.extend(self.tests)
            self.tests.clear()

        # column-level tests
        for column in self.columns:
            if column.tests and column.data_tests:
                raise ValidationError(
                    "Invalid test config: cannot have both 'tests' and 'data_tests' defined"
                )
            if column.tests:
                deprecations.warn(
                    "project-test-config",
                    deprecated_path="tests",
                    exp_path="data_tests",
                )
                column.data_tests.extend(column.tests)
                column.tests.clear()

    @property
    def quote_columns(self) -> Optional[bool]:
        result = None
        if self.source.quoting.column is not None:
            result = self.source.quoting.column
        if self.table.quoting.column is not None:
            result = self.table.quoting.column
        return result

    @property
    def columns(self) -> Sequence[UnparsedColumn]:
        return [] if self.table.columns is None else self.table.columns

    def get_tests(self) -> Iterator[Tuple[Dict[str, Any], Optional[UnparsedColumn]]]:
        self.validate_data_tests()
        for data_test in self.data_tests:
            yield normalize_test(data_test), None

        for column in self.columns:
            if column.data_tests is not None:
                for data_test in column.data_tests:
                    yield normalize_test(data_test), column

    @property
    def data_tests(self) -> List[TestDef]:
        if self.table.data_tests is None:
            return []
        else:
            return self.table.data_tests

    # deprecated
    @property
    def tests(self) -> List[TestDef]:
        if self.table.tests is None:
            return []
        else:
            return self.table.tests


@dataclass
class SourceDefinition(
    NodeInfoMixin,
    GraphNode,
    SourceDefinitionResource,
    HasRelationMetadata,
):
    @classmethod
    def resource_class(cls) -> Type[SourceDefinitionResource]:
        return SourceDefinitionResource

    def same_database_representation(self, other: "SourceDefinition") -> bool:
        return (
            self.database == other.database
            and self.schema == other.schema
            and self.identifier == other.identifier
            and True
        )

    def same_quoting(self, other: "SourceDefinition") -> bool:
        return self.quoting == other.quoting

    def same_freshness(self, other: "SourceDefinition") -> bool:
        return (
            self.freshness == other.freshness
            and self.loaded_at_field == other.loaded_at_field
            and True
        )

    def same_external(self, other: "SourceDefinition") -> bool:
        return self.external == other.external

    def same_config(self, old: "SourceDefinition") -> bool:
        return self.config.same_contents(
            self.unrendered_config,
            old.unrendered_config,
        )

    def same_contents(self, old: Optional["SourceDefinition"]) -> bool:
        # existing when it didn't before is a change!
        if old is None:
            return True

        # config changes are changes (because the only config is "enforced", and
        # enabling a source is a change!)
        # changing the database/schema/identifier is a change
        # messing around with external stuff is a change (uh, right?)
        # quoting changes are changes
        # freshness changes are changes, I guess
        # metadata/tags changes are not "changes"
        # patching/description changes are not "changes"
        return (
            self.same_database_representation(old)
            and self.same_fqn(old)
            and self.same_config(old)
            and self.same_quoting(old)
            and self.same_freshness(old)
            and self.same_external(old)
            and True
        )

    def get_full_source_name(self):
        return f"{self.source_name}_{self.name}"

    def get_source_representation(self):
        return f'source("{self.source.name}", "{self.table.name}")'

    @property
    def is_refable(self):
        return False

    @property
    def is_ephemeral(self):
        return False

    @property
    def is_ephemeral_model(self):
        return False

    @property
    def depends_on_nodes(self):
        return []

    @property
    def depends_on(self):
        return DependsOn(macros=[], nodes=[])

    @property
    def refs(self):
        return []

    @property
    def sources(self):
        return []

    @property
    def has_freshness(self) -> bool:
        return bool(self.freshness)

    @property
    def search_name(self):
        return f"{self.source_name}.{self.name}"

    @property
    def group(self):
        return None


# ====================================
# Exposure node
# ====================================


@dataclass
class Exposure(GraphNode, ExposureResource):
    @property
    def depends_on_nodes(self):
        return self.depends_on.nodes

    @property
    def search_name(self):
        return self.name

    @classmethod
    def resource_class(cls) -> Type[ExposureResource]:
        return ExposureResource

    def same_depends_on(self, old: "Exposure") -> bool:
        return set(self.depends_on.nodes) == set(old.depends_on.nodes)

    def same_description(self, old: "Exposure") -> bool:
        return self.description == old.description

    def same_label(self, old: "Exposure") -> bool:
        return self.label == old.label

    def same_maturity(self, old: "Exposure") -> bool:
        return self.maturity == old.maturity

    def same_owner(self, old: "Exposure") -> bool:
        return self.owner == old.owner

    def same_exposure_type(self, old: "Exposure") -> bool:
        return self.type == old.type

    def same_url(self, old: "Exposure") -> bool:
        return self.url == old.url

    def same_config(self, old: "Exposure") -> bool:
        return self.config.same_contents(
            self.unrendered_config,
            old.unrendered_config,
        )

    def same_contents(self, old: Optional["Exposure"]) -> bool:
        # existing when it didn't before is a change!
        # metadata/tags changes are not "changes"
        if old is None:
            return True

        return (
            self.same_fqn(old)
            and self.same_exposure_type(old)
            and self.same_owner(old)
            and self.same_maturity(old)
            and self.same_url(old)
            and self.same_description(old)
            and self.same_label(old)
            and self.same_depends_on(old)
            and self.same_config(old)
            and True
        )

    @property
    def group(self):
        return None


# ====================================
# Metric node
# ====================================


@dataclass
class Metric(GraphNode, MetricResource):
    @property
    def depends_on_nodes(self):
        return self.depends_on.nodes

    @property
    def search_name(self):
        return self.name

    @classmethod
    def resource_class(cls) -> Type[MetricResource]:
        return MetricResource

    def same_description(self, old: "Metric") -> bool:
        return self.description == old.description

    def same_label(self, old: "Metric") -> bool:
        return self.label == old.label

    def same_config(self, old: "Metric") -> bool:
        return self.config.same_contents(
            self.unrendered_config,
            old.unrendered_config,
        )

    def same_filter(self, old: "Metric") -> bool:
        return True  # TODO

    def same_metadata(self, old: "Metric") -> bool:
        return True  # TODO

    def same_type(self, old: "Metric") -> bool:
        return self.type == old.type

    def same_type_params(self, old: "Metric") -> bool:
        return True  # TODO

    def same_contents(self, old: Optional["Metric"]) -> bool:
        # existing when it didn't before is a change!
        # metadata/tags changes are not "changes"
        if old is None:
            return True

        return (
            self.same_filter(old)
            and self.same_metadata(old)
            and self.same_type(old)
            and self.same_type_params(old)
            and self.same_description(old)
            and self.same_label(old)
            and self.same_config(old)
            and True
        )

    def add_input_measure(self, input_measure: MetricInputMeasure) -> None:
        for existing_input_measure in self.type_params.input_measures:
            if input_measure == existing_input_measure:
                return
        self.type_params.input_measures.append(input_measure)


# ====================================
# Group node
# ====================================


@dataclass
class Group(GroupResource, BaseNode):
    @classmethod
    def resource_class(cls) -> Type[GroupResource]:
        return GroupResource


# ====================================
# SemanticModel node
# ====================================


@dataclass
class SemanticModel(GraphNode, SemanticModelResource):
    @property
    def depends_on_nodes(self):
        return self.depends_on.nodes

    @property
    def depends_on_macros(self):
        return self.depends_on.macros

    @classmethod
    def resource_class(cls) -> Type[SemanticModelResource]:
        return SemanticModelResource

    def same_model(self, old: "SemanticModel") -> bool:
        return self.model == old.model

    def same_description(self, old: "SemanticModel") -> bool:
        return self.description == old.description

    def same_defaults(self, old: "SemanticModel") -> bool:
        return self.defaults == old.defaults

    def same_entities(self, old: "SemanticModel") -> bool:
        return self.entities == old.entities

    def same_dimensions(self, old: "SemanticModel") -> bool:
        return self.dimensions == old.dimensions

    def same_measures(self, old: "SemanticModel") -> bool:
        return self.measures == old.measures

    def same_config(self, old: "SemanticModel") -> bool:
        return self.config == old.config

    def same_primary_entity(self, old: "SemanticModel") -> bool:
        return self.primary_entity == old.primary_entity

    def same_group(self, old: "SemanticModel") -> bool:
        return self.group == old.group

    def same_contents(self, old: Optional["SemanticModel"]) -> bool:
        # existing when it didn't before is a change!
        # metadata/tags changes are not "changes"
        if old is None:
            return True

        return (
            self.same_model(old)
            and self.same_description(old)
            and self.same_defaults(old)
            and self.same_entities(old)
            and self.same_dimensions(old)
            and self.same_measures(old)
            and self.same_config(old)
            and self.same_primary_entity(old)
            and self.same_group(old)
            and True
        )


# ====================================
# SavedQuery
# ====================================


@dataclass
class SavedQuery(NodeInfoMixin, GraphNode, SavedQueryResource):
    @classmethod
    def resource_class(cls) -> Type[SavedQueryResource]:
        return SavedQueryResource

    def same_metrics(self, old: "SavedQuery") -> bool:
        return self.query_params.metrics == old.query_params.metrics

    def same_group_by(self, old: "SavedQuery") -> bool:
        return self.query_params.group_by == old.query_params.group_by

    def same_description(self, old: "SavedQuery") -> bool:
        return self.description == old.description

    def same_where(self, old: "SavedQuery") -> bool:
        return self.query_params.where == old.query_params.where

    def same_label(self, old: "SavedQuery") -> bool:
        return self.label == old.label

    def same_config(self, old: "SavedQuery") -> bool:
        return self.config == old.config

    def same_group(self, old: "SavedQuery") -> bool:
        return self.group == old.group

    def same_exports(self, old: "SavedQuery") -> bool:
        # TODO: This isn't currently used in `same_contents` (nor called anywhere else)
        if len(self.exports) != len(old.exports):
            return False

        # exports should be in the same order, so we zip them for easy iteration
        for (old_export, new_export) in zip(old.exports, self.exports):
            if not (
                old_export.name == new_export.name
                and old_export.config.export_as == new_export.config.export_as
                and old_export.config.schema_name == new_export.config.schema_name
                and old_export.config.alias == new_export.config.alias
            ):
                return False

        return True

    def same_contents(self, old: Optional["SavedQuery"]) -> bool:
        # existing when it didn't before is a change!
        # metadata/tags changes are not "changes"
        if old is None:
            return True

        return (
            self.same_metrics(old)
            and self.same_group_by(old)
            and self.same_description(old)
            and self.same_where(old)
            and self.same_label(old)
            and self.same_config(old)
            and self.same_group(old)
            and True
        )


# ====================================
# Patches
# ====================================


@dataclass
class ParsedPatch(HasYamlMetadata):
    name: str
    description: str
    meta: Dict[str, Any]
    docs: Docs
    config: Dict[str, Any]


# The parsed node update is only the 'patch', not the test. The test became a
# regular parsed node. Note that description and columns must be present, but
# may be empty.
@dataclass
class ParsedNodePatch(ParsedPatch):
    columns: Dict[str, ColumnInfo]
    access: Optional[str]
    version: Optional[NodeVersion]
    latest_version: Optional[NodeVersion]
    constraints: List[Dict[str, Any]]
    deprecation_date: Optional[datetime]


@dataclass
class ParsedMacroPatch(ParsedPatch):
    arguments: List[MacroArgument] = field(default_factory=list)


# ====================================
# Node unions/categories
# ====================================


# ManifestNode without SeedNode, which doesn't have the
# SQL related attributes
ManifestSQLNode = Union[
    AnalysisNode,
    SingularTestNode,
    HookNode,
    ModelNode,
    SqlNode,
    GenericTestNode,
    SnapshotNode,
    UnitTestNode,
]

# All SQL nodes plus SeedNode (csv files)
ManifestNode = Union[
    ManifestSQLNode,
    SeedNode,
]

ResultNode = Union[
    ManifestNode,
    SourceDefinition,
]

# All nodes that can be in the DAG
GraphMemberNode = Union[
    ResultNode,
    Exposure,
    Metric,
    SavedQuery,
    SemanticModel,
    UnitTestDefinition,
]

# All "nodes" (or node-like objects) in this file
Resource = Union[
    GraphMemberNode,
    Documentation,
    Macro,
    Group,
]

TestNode = Union[SingularTestNode, GenericTestNode]


RESOURCE_CLASS_TO_NODE_CLASS: Dict[Type[BaseResource], Type[BaseNode]] = {
    node_class.resource_class(): node_class
    for node_class in get_args(Resource)
    if node_class is not UnitTestNode
}<|MERGE_RESOLUTION|>--- conflicted
+++ resolved
@@ -240,25 +240,7 @@
 
 
 @dataclass
-<<<<<<< HEAD
-class ParsedNode(NodeInfoMixin, ParsedNodeMandatory, SerializableType):
-    tags: List[str] = field(default_factory=list)
-    description: str = field(default="")
-    columns: Dict[str, ColumnInfoResource] = field(default_factory=dict)
-    meta: Dict[str, Any] = field(default_factory=dict)
-    group: Optional[str] = None
-    docs: Docs = field(default_factory=Docs)
-    patch_path: Optional[str] = None
-    build_path: Optional[str] = None
-    unrendered_config: Dict[str, Any] = field(default_factory=dict)
-    created_at: float = field(default_factory=lambda: time.time())
-    config_call_dict: Dict[str, Any] = field(default_factory=dict)
-    relation_name: Optional[str] = None
-    raw_code: str = ""
-
-=======
 class ParsedNode(ParsedResource, NodeInfoMixin, ParsedNodeMandatory, SerializableType):
->>>>>>> 2d336553
     def get_target_write_path(self, target_path: str, subdirectory: str):
         # This is called for both the "compiled" subdirectory of "target" and the "run" subdirectory
         if os.path.basename(self.path) == os.path.basename(self.original_file_path):
