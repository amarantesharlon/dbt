--- conflicted
+++ resolved
@@ -148,13 +148,9 @@
         """Given a ParsedNodePatch, add the new information to the node."""
         # explicitly pick out the parts to update so we don't inadvertently
         # step on the model name or anything
-<<<<<<< HEAD
-        self.patch_path: Optional[str] = patch.file_id()
-=======
         self.patch_path: Optional[str] = patch.file_id
         # update created_at so process_docs will run in partial parsing
         self.created_at = int(time.time())
->>>>>>> c7946002
         self.description = patch.description
         self.columns = patch.columns
         self.meta = patch.meta
@@ -495,11 +491,7 @@
         return {}
 
     def patch(self, patch: ParsedMacroPatch):
-<<<<<<< HEAD
-        self.patch_path: Optional[str] = patch.file_id()
-=======
         self.patch_path: Optional[str] = patch.file_id
->>>>>>> c7946002
         self.description = patch.description
         self.created_at = int(time.time())
         self.meta = patch.meta
