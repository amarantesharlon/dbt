--- conflicted
+++ resolved
@@ -9,125 +9,6 @@
     VersionedSchema,
     schema_version,
 )
-<<<<<<< HEAD
-from dbt_common.exceptions import DbtInternalError
-from dbt_common.events.functions import fire_event
-from dbt.events.types import TimingInfoCollected
-from dbt_common.events.contextvars import get_node_info
-from dbt_common.events.helpers import datetime_to_json_string
-from dbt_common.utils.formatting import lowercase
-from dbt_common.utils import cast_to_str, cast_to_int
-from dbt_common.dataclass_schema import dbtClassMixin, StrEnum
-
-import agate
-
-from dataclasses import dataclass, field
-from datetime import datetime
-from typing import (
-    Any,
-    Callable,
-    Dict,
-    List,
-    NamedTuple,
-    Optional,
-    Sequence,
-    Union,
-    Iterable,
-    Tuple,
-)
-
-from dbt_common.clients.system import write_json
-
-
-@dataclass
-class TimingInfo(dbtClassMixin):
-    name: str
-    started_at: Optional[datetime] = None
-    completed_at: Optional[datetime] = None
-
-    def begin(self):
-        self.started_at = datetime.utcnow()
-
-    def end(self):
-        self.completed_at = datetime.utcnow()
-
-    def to_msg_dict(self):
-        msg_dict = {"name": self.name}
-        if self.started_at:
-            msg_dict["started_at"] = datetime_to_json_string(self.started_at)
-        if self.completed_at:
-            msg_dict["completed_at"] = datetime_to_json_string(self.completed_at)
-        return msg_dict
-
-
-# This is a context manager
-class collect_timing_info:
-    def __init__(self, name: str, callback: Callable[[TimingInfo], None]) -> None:
-        self.timing_info = TimingInfo(name=name)
-        self.callback = callback
-
-    def __enter__(self):
-        self.timing_info.begin()
-
-    def __exit__(self, exc_type, exc_value, traceback):
-        self.timing_info.end()
-        self.callback(self.timing_info)
-        fire_event(
-            TimingInfoCollected(
-                timing_info=self.timing_info.to_msg_dict(), node_info=get_node_info()
-            )
-        )
-
-
-class RunningStatus(StrEnum):
-    Started = "started"
-    Compiling = "compiling"
-    Executing = "executing"
-
-
-class NodeStatus(StrEnum):
-    Success = "success"
-    Error = "error"
-    Fail = "fail"
-    Warn = "warn"
-    Skipped = "skipped"
-    Pass = "pass"
-    RuntimeErr = "runtime error"
-
-
-class RunStatus(StrEnum):
-    Success = NodeStatus.Success
-    Error = NodeStatus.Error
-    Skipped = NodeStatus.Skipped
-
-
-class TestStatus(StrEnum):
-    __test__ = False
-    Pass = NodeStatus.Pass
-    Error = NodeStatus.Error
-    Fail = NodeStatus.Fail
-    Warn = NodeStatus.Warn
-    Skipped = NodeStatus.Skipped
-
-
-class FreshnessStatus(StrEnum):
-    Pass = NodeStatus.Pass
-    Warn = NodeStatus.Warn
-    Error = NodeStatus.Error
-    RuntimeErr = NodeStatus.RuntimeErr
-
-
-@dataclass
-class BaseResult(dbtClassMixin):
-    status: Union[RunStatus, TestStatus, FreshnessStatus]
-    timing: List[TimingInfo]
-    thread_id: str
-    execution_time: float
-    adapter_response: Dict[str, Any]
-    message: Optional[str]
-    failures: Optional[int]
-=======
->>>>>>> cff0b65b
 
 from dbt.artifacts.results import (
     NodeStatus,
