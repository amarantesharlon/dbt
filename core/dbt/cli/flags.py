# TODO  Move this to /core/dbt/flags.py when we're ready to break things
import os
import sys
from dataclasses import dataclass
from importlib import import_module
from multiprocessing import get_context
from pprint import pformat as pf
from typing import Set

from click import Context, get_current_context
from click.core import ParameterSource

from dbt.config.profile import read_user_config
from dbt.contracts.project import UserConfig

if os.name != "nt":
    # https://bugs.python.org/issue41567
    import multiprocessing.popen_spawn_posix  # type: ignore  # noqa: F401


@dataclass(frozen=True)
class Flags:
    def __init__(self, ctx: Context = None, user_config: UserConfig = None) -> None:

        if ctx is None:
            ctx = get_current_context()

        def assign_params(ctx, params_assigned_from_default):
            """Recursively adds all click params to flag object"""
            for param_name, param_value in ctx.params.items():
                # N.B. You have to use the base MRO method (object.__setattr__) to set attributes
                # when using frozen dataclasses.
                # https://docs.python.org/3/library/dataclasses.html#frozen-instances
                if hasattr(self, param_name):
                    raise Exception(f"Duplicate flag names found in click command: {param_name}")
                object.__setattr__(self, param_name.upper(), param_value)
                if ctx.get_parameter_source(param_name) == ParameterSource.DEFAULT:
                    params_assigned_from_default.add(param_name)
            if ctx.parent:
                assign_params(ctx.parent, params_assigned_from_default)

        params_assigned_from_default = set()  # type: Set[str]
        assign_params(ctx, params_assigned_from_default)

        # Get the invoked command flags
        invoked_subcommand_name = (
            ctx.invoked_subcommand if hasattr(ctx, "invoked_subcommand") else None
        )
        if invoked_subcommand_name is not None:
            invoked_subcommand = getattr(import_module("dbt.cli.main"), invoked_subcommand_name)
            invoked_subcommand.allow_extra_args = True
            invoked_subcommand.ignore_unknown_options = True
<<<<<<< HEAD
            invoked_subcommand_ctx = invoked_subcommand.make_context(None, ctx.args or sys.argv)
            assign_params(invoked_subcommand_ctx)
=======
            invoked_subcommand_ctx = invoked_subcommand.make_context(None, sys.argv)
            assign_params(invoked_subcommand_ctx, params_assigned_from_default)

        if not user_config:
            profiles_dir = getattr(self, "PROFILES_DIR", None)
            user_config = read_user_config(profiles_dir) if profiles_dir else None

        # Overwrite default assignments with user config if available
        if user_config:
            for param_assigned_from_default in params_assigned_from_default:
                user_config_param_value = getattr(user_config, param_assigned_from_default, None)
                if user_config_param_value is not None:
                    object.__setattr__(
                        self, param_assigned_from_default.upper(), user_config_param_value
                    )
>>>>>>> 77be2e4f

        # Hard coded flags
        object.__setattr__(self, "WHICH", invoked_subcommand_name or ctx.info_name)
        object.__setattr__(self, "MP_CONTEXT", get_context("spawn"))

        # Support console DO NOT TRACK initiave
        object.__setattr__(
            self,
            "ANONYMOUS_USAGE_STATS",
            False
            if os.getenv("DO_NOT_TRACK", "").lower() in ("1", "t", "true", "y", "yes")
            else True,
        )

    def __str__(self) -> str:
        return str(pf(self.__dict__))<|MERGE_RESOLUTION|>--- conflicted
+++ resolved
@@ -50,10 +50,6 @@
             invoked_subcommand = getattr(import_module("dbt.cli.main"), invoked_subcommand_name)
             invoked_subcommand.allow_extra_args = True
             invoked_subcommand.ignore_unknown_options = True
-<<<<<<< HEAD
-            invoked_subcommand_ctx = invoked_subcommand.make_context(None, ctx.args or sys.argv)
-            assign_params(invoked_subcommand_ctx)
-=======
             invoked_subcommand_ctx = invoked_subcommand.make_context(None, sys.argv)
             assign_params(invoked_subcommand_ctx, params_assigned_from_default)
 
@@ -69,7 +65,6 @@
                     object.__setattr__(
                         self, param_assigned_from_default.upper(), user_config_param_value
                     )
->>>>>>> 77be2e4f
 
         # Hard coded flags
         object.__setattr__(self, "WHICH", invoked_subcommand_name or ctx.info_name)
