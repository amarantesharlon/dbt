--- conflicted
+++ resolved
@@ -17,17 +17,9 @@
     DbtUsageException,
 )
 from dbt.contracts.graph.manifest import Manifest
-<<<<<<< HEAD
-from dbt.contracts.results import (
-    CatalogArtifact,
-    RunExecutionResult,
-)
-from dbt_common.events.base_types import EventMsg
-=======
 from dbt.artifacts.catalog import CatalogArtifact
 from dbt.artifacts.run import RunExecutionResult
-from dbt.common.events.base_types import EventMsg
->>>>>>> cff0b65b
+from dbt_common.events.base_types import EventMsg
 from dbt.task.build import BuildTask
 from dbt.task.clean import CleanTask
 from dbt.task.clone import CloneTask
