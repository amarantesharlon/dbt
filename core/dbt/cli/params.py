from pathlib import Path, PurePath

import click
from dbt.cli.option_types import YAML

# TODO:  The name (reflected in flags) is a correction!
# The original name was `SEND_ANONYMOUS_USAGE_STATS` and used an env var called "DBT_SEND_ANONYMOUS_USAGE_STATS"
# Both of which break existing naming conventions (doesn't match param flag).
# This will need to be fixed before use in the main codebase and communicated as a change to the community!
anonymous_usage_stats = click.option(
    "--anonymous-usage-stats/--no-anonymous-usage-stats",
    envvar="DBT_ANONYMOUS_USAGE_STATS",
    help="Send anonymous usage stats to dbt Labs.",
    default=True,
)

args = click.option(
    "--args",
    envvar=None,
    help="Supply arguments to the macro. This dictionary will be mapped to the keyword arguments defined in the selected macro. This argument should be a YAML string, eg. '{my_variable: my_value}'",
    type=YAML(),
)

browser = click.option(
    "--browser/--no-browser",
    envvar=None,
    help="Wether or not to open a local web browser after starting the server",
    default=True,
)

cache_selected_only = click.option(
    "--cache-selected-only/--no-cache-selected-only",
    envvar="DBT_CACHE_SELECTED_ONLY",
    help="Pre cache database objects relevant to selected resource only.",
)

compile_docs = click.option(
    "--compile/--no-compile",
    envvar=None,
    help="Wether or not to run 'dbt compile' as part of docs generation",
    default=True,
)

compile_parse = click.option(
    "--compile/--no-compile",
    envvar=None,
    help="TODO: No help text currently available",
    default=True,
)

config_dir = click.option(
    "--config-dir",
    envvar=None,
    help="If specified, DBT will show path information for this project",
    type=click.STRING,
)

debug = click.option(
    "--debug/--no-debug",
    "-d/ ",
    envvar="DBT_DEBUG",
    help="Display debug logging during dbt execution. Useful for debugging and making bug reports.",
)

# TODO:  The env var and name (reflected in flags) are corrections!
# The original name was `DEFER_MODE` and used an env var called "DBT_DEFER_TO_STATE"
# Both of which break existing naming conventions.
# This will need to be fixed before use in the main codebase and communicated as a change to the community!
defer = click.option(
    "--defer/--no-defer",
    envvar="DBT_DEFER",
    help="If set, defer to the state variable for resolving unselected nodes.",
)

enable_legacy_logger = click.option(
    "--enable-legacy-logger/--no-enable-legacy-logger",
    envvar="DBT_ENABLE_LEGACY_LOGGER",
    hidden=True,
)

event_buffer_size = click.option(
    "--event-buffer-size",
    envvar="DBT_EVENT_BUFFER_SIZE",
    help="Sets the max number of events to buffer in EVENT_HISTORY.",
    default=100000,
    type=click.INT,
)

exclude = click.option("--exclude", envvar=None, help="Specify the nodes to exclude.")

fail_fast = click.option(
    "--fail-fast/--no-fail-fast",
    "-x/ ",
    envvar="DBT_FAIL_FAST",
    help="Stop execution on first failure.",
)

full_refresh = click.option(
    "--full-refresh",
<<<<<<< HEAD
    "-fr",
=======
    envvar="DBT_FULL_REFRESH",
>>>>>>> 4c29d48d
    help="If specified, dbt will drop incremental models and fully-recalculate the incremental table from the model definition.",
    is_flag=True,
)

indirect_selection = click.option(
    "--indirect-selection",
    envvar="DBT_INDIRECT_SELECTION",
    help="Select all tests that are adjacent to selected resources, even if they those resources have been explicitly selected.",
    type=click.Choice(["eager", "cautious"], case_sensitive=False),
    default="eager",
)

log_cache_events = click.option(
    "--log-cache-events/--no-log-cache-events",
    help="Enable verbose adapter cache logging.",
    envvar="DBT_LOG_CACHE_EVENTS",
)

log_format = click.option(
    "--log-format",
    envvar="DBT_LOG_FORMAT",
    help="Specify the log format, overriding the command's default.",
    type=click.Choice(["text", "json", "default"], case_sensitive=False),
    default="default",
)

log_path = click.option(
    "--log-path",
    envvar="DBT_LOG_PATH",
    help="Configure the 'log-path'. Only applies this setting for the current run. Overrides the 'DBT_LOG_PATH' if it is set.",
    type=click.Path(),
)

macro_debugging = click.option(
    "--macro-debugging/--no-macro-debugging",
    envvar="DBT_MACRO_DEBUGGING",
    hidden=True,
)

models = click.option(
    "-m",
    "-s",
    "models",
    envvar=None,
    help="Specify the nodes to include.",
    multiple=True,
)

output = click.option(
    "--output",
    envvar=None,
    help="TODO: No current help text",
    type=click.Choice(["json", "name", "path", "selector"], case_sensitive=False),
    default="name",
)

output_keys = click.option(
    "--output-keys", envvar=None, help="TODO: No current help text", type=click.STRING
)

output_path = click.option(
    "--output",
    "-o",
    envvar=None,
    help="Specify the output path for the json report. By default, outputs to 'target/sources.json'",
    type=click.Path(file_okay=True, dir_okay=False, writable=True),
    default=PurePath.joinpath(Path.cwd(), "target/sources.json"),
)

parse_only = click.option(
    "--parse-only",
    envvar=None,
    help="TODO:  No help text currently available",
    is_flag=True,
)

partial_parse = click.option(
    "--partial-parse/--no-partial-parse",
    envvar="DBT_PARTIAL_PARSE",
    help="Allow for partial parsing by looking for and writing to a pickle file in the target directory. This overrides the user configuration file.",
    default=True,
)

port = click.option(
    "--port",
    envvar=None,
    help="Specify the port number for the docs server",
    default=8080,
    type=click.INT,
)

# TODO:  The env var and name (reflected in flags) are corrections!
# The original name was `NO_PRINT` and used the env var `DBT_NO_PRINT`.
# Both of which break existing naming conventions.
# This will need to be fixed before use in the main codebase and communicated as a change to the community!
print = click.option(
    "--print/--no-print",
    envvar="DBT_PRINT",
    help="Output all {{ print() }} macro calls.",
    default=True,
)

printer_width = click.option(
    "--printer-width",
    envvar="DBT_PRINTER_WIDTH",
    help="Sets the width of terminal output",
    type=click.INT,
    default=80,
)

profile = click.option(
    "--profile",
    envvar=None,
    help="Which profile to load. Overrides setting in dbt_project.yml.",
)

profiles_dir = click.option(
    "--profiles-dir",
    envvar="DBT_PROFILES_DIR",
    help=f"Which directory to look in for the profiles.yml file. Default = {PurePath.joinpath(Path.home(), '.dbt')}",
    default=PurePath.joinpath(Path.home(), ".dbt"),
    type=click.Path(
        exists=True,
    ),
)

project_dir = click.option(
    "--project-dir",
    envvar=None,
    help="Which directory to look in for the dbt_project.yml file. Default is the current working directory and its parents.",
    default=Path.cwd(),
    type=click.Path(exists=True),
)

quiet = click.option(
    "--quiet/--no-quiet",
    envvar="DBT_QUIET",
    help="Suppress all non-error logging to stdout. Does not affect {{ print() }} macro calls.",
)

record_timing_info = click.option(
    "--record-timing-info",
    "-r",
    envvar=None,
    help="When this option is passed, dbt will output low-level timing stats to the specified file. Example: `--record-timing-info output.profile`",
    is_flag=True,
)

resource_type = click.option(
    "--resource-type",
    envvar=None,
    help="TODO: No current help text",
    type=click.Choice(
        [
            "metric",
            "source",
            "analysis",
            "model",
            "test",
            "exposure",
            "snapshot",
            "seed",
            "default",
            "all",
        ],
        case_sensitive=False,
    ),
    default="default",
)

selector = click.option(
    "--selector", envvar=None, help="The selector name to use, as defined in selectors.yml"
)

show = click.option(
    "--show", envvar=None, help="Show a sample of the loaded data in the terminal", is_flag=True
)

skip_profile_setup = click.option(
    "--skip-profile-setup", "-s", envvar=None, help="Skip interative profile setup.", is_flag=True
)

# TODO:  The env var and name (reflected in flags) are corrections!
# The original name was `ARTIFACT_STATE_PATH` and used the env var `DBT_ARTIFACT_STATE_PATH`.
# Both of which break existing naming conventions.
# This will need to be fixed before use in the main codebase and communicated as a change to the community!
state = click.option(
    "--state",
    envvar="DBT_STATE",
    help="If set, use the given directory as the source for json files to compare with this project.",
    type=click.Path(
        dir_okay=True,
        exists=True,
        file_okay=False,
        readable=True,
        resolve_path=True,
    ),
)

static_parser = click.option(
    "--static-parser/--no-static-parser",
    envvar="DBT_STATIC_PARSER",
    help="Use the static parser.",
    default=True,
)

store_failures = click.option(
    "--store-failures",
    envvar="DBT_STORE_FAILURES",
    help="Store test results (failing rows) in the database",
    is_flag=True,
)

target = click.option(
    "--target", "-t", envvar=None, help="Which target to load for the given profile"
)

target_path = click.option(
    "--target-path",
    envvar="DBT_TARGET_PATH",
    help="Configure the 'target-path'. Only applies this setting for the current run. Overrides the 'DBT_TARGET_PATH' if it is set.",
    type=click.Path(),
)

threads = click.option(
    "--threads",
    envvar=None,
    help="Specify number of threads to use while executing models. Overrides settings in profiles.yml.",
    default=1,
    type=click.INT,
)

use_colors = click.option(
    "--use-colors/--no-use-colors",
    envvar="DBT_USE_COLORS",
    help="Output is colorized by default and may also be set in a profile or at the command line.",
    default=True,
)

use_experimental_parser = click.option(
    "--use-experimental-parser/--no-use-experimental-parser",
    envvar="DBT_USE_EXPERIMENTAL_PARSER",
    help="Enable experimental parsing features.",
)

vars = click.option(
    "--vars",
    envvar=None,
    help="Supply variables to the project. This argument overrides variables defined in your dbt_project.yml file. This argument should be a YAML string, eg. '{my_variable: my_value}'",
    type=YAML(),
)

version = click.option(
    "--version",
    envvar=None,
    help="Show version information",
    is_flag=True,
)

version_check = click.option(
    "--version-check/--no-version-check",
    envvar="DBT_VERSION_CHECK",
    help="Ensure dbt's version matches the one specified in the dbt_project.yml file ('require-dbt-version')",
    default=True,
)

warn_error = click.option(
    "--warn-error/--no-warn-error",
    envvar="DBT_WARN_ERROR",
    help="If dbt would normally warn, instead raise an exception. Examples include --models that selects nothing, deprecations, configurations with no associated models, invalid test configurations, and missing sources/refs in tests.",
)

write_json = click.option(
    "--write-json/--no-write-json",
    envvar="DBT_WRITE_JSON",
    help="Writing the manifest and run_results.json files to disk",
    default=True,
)

write_manifest = click.option(
    "--write-manifest/--no-write-manifest",
    envvar=None,
    help="TODO: No help text currently available",
    default=True,
)<|MERGE_RESOLUTION|>--- conflicted
+++ resolved
@@ -97,11 +97,8 @@
 
 full_refresh = click.option(
     "--full-refresh",
-<<<<<<< HEAD
     "-fr",
-=======
     envvar="DBT_FULL_REFRESH",
->>>>>>> 4c29d48d
     help="If specified, dbt will drop incremental models and fully-recalculate the incremental table from the model definition.",
     is_flag=True,
 )
