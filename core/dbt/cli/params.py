from pathlib import Path

import click
from dbt.cli.options import MultiOption
from dbt.cli.option_types import YAML, ChoiceTuple, WarnErrorOptionsType, Package
from dbt.cli.resolvers import default_project_dir, default_profiles_dir
from dbt.version import get_version_information

add_package = click.option(
    "--add-package",
    help="Add a package to current package spec, specify it as package-name@version. Change the source with --source flag.",
    envvar=None,
    type=Package(),
)
args = click.option(
    "--args",
    envvar=None,
    help="Supply arguments to the macro. This dictionary will be mapped to the keyword arguments defined in the selected macro. This argument should be a YAML string, eg. '{my_variable: my_value}'",
    type=YAML(),
)

browser = click.option(
    "--browser/--no-browser",
    envvar=None,
    help="Wether or not to open a local web browser after starting the server",
    default=True,
)

cache_selected_only = click.option(
    "--cache-selected-only/--no-cache-selected-only",
    envvar="DBT_CACHE_SELECTED_ONLY",
    help="At start of run, populate relational cache only for schemas containing selected nodes, or for all schemas of interest.",
)

introspect = click.option(
    "--introspect/--no-introspect",
    envvar="DBT_INTROSPECT",
    help="Whether to scaffold introspective queries as part of compilation",
    default=True,
)

compile_docs = click.option(
    "--compile/--no-compile",
    envvar=None,
    help="Whether or not to run 'dbt compile' as part of docs generation",
    default=True,
)

compile_inject_ephemeral_ctes = click.option(
    "--inject-ephemeral-ctes/--no-inject-ephemeral-ctes",
    envvar=None,
    help="Internal flag controlling injection of referenced ephemeral models' CTEs during `compile`.",
    hidden=True,
    default=True,
)

config_dir = click.option(
    "--config-dir",
    envvar=None,
    help="Print a system-specific command to access the directory that the current dbt project is searching for a profiles.yml. Then, exit. This flag renders other debug step flags no-ops.",
    is_flag=True,
)

debug = click.option(
    "--debug/--no-debug",
    "-d/ ",
    envvar="DBT_DEBUG",
    help="Display debug logging during dbt execution. Useful for debugging and making bug reports.",
)

# flag was previously named DEFER_MODE
defer = click.option(
    "--defer/--no-defer",
    envvar="DBT_DEFER",
    help="If set, resolve unselected nodes by deferring to the manifest within the --state directory.",
)

deprecated_defer = click.option(
    "--deprecated-defer",
    envvar="DBT_DEFER_TO_STATE",
    help="Internal flag for deprecating old env var.",
    default=False,
    hidden=True,
)

dry_run = click.option(
    "--dry-run",
    envvar=None,
    help="Option to run `dbt deps --add-package` without updating package-lock.yml file.",
    is_flag=True,
)


enable_legacy_logger = click.option(
    "--enable-legacy-logger/--no-enable-legacy-logger",
    envvar="DBT_ENABLE_LEGACY_LOGGER",
    hidden=True,
)

exclude = click.option(
    "--exclude",
    envvar=None,
    type=tuple,
    cls=MultiOption,
    multiple=True,
    help="Specify the nodes to exclude.",
)

fail_fast = click.option(
    "--fail-fast/--no-fail-fast",
    "-x/ ",
    envvar="DBT_FAIL_FAST",
    help="Stop execution on first failure.",
)

favor_state = click.option(
    "--favor-state/--no-favor-state",
    envvar="DBT_FAVOR_STATE",
    help="If set, defer to the argument provided to the state flag for resolving unselected nodes, even if the node(s) exist as a database object in the current environment.",
)

deprecated_favor_state = click.option(
    "--deprecated-favor-state",
    envvar="DBT_FAVOR_STATE_MODE",
    help="Internal flag for deprecating old env var.",
)

full_refresh = click.option(
    "--full-refresh",
    "-f",
    envvar="DBT_FULL_REFRESH",
    help="If specified, dbt will drop incremental models and fully-recalculate the incremental table from the model definition.",
    is_flag=True,
)

indirect_selection = click.option(
    "--indirect-selection",
    envvar="DBT_INDIRECT_SELECTION",
    help="Choose which tests to select that are adjacent to selected resources. Eager is most inclusive, cautious is most exclusive, and buildable is in between. Empty includes no tests at all.",
    type=click.Choice(["eager", "cautious", "buildable", "empty"], case_sensitive=False),
    default="eager",
)

lock = click.option(
    "--lock",
    envvar=None,
    help="Generate the package-lock.yml file without install the packages.",
    is_flag=True,
)

log_cache_events = click.option(
    "--log-cache-events/--no-log-cache-events",
    help="Enable verbose logging for relational cache events to help when debugging.",
    envvar="DBT_LOG_CACHE_EVENTS",
)

log_format = click.option(
    "--log-format",
    envvar="DBT_LOG_FORMAT",
    help="Specify the format of logging to the console and the log file. Use --log-format-file to configure the format for the log file differently than the console.",
    type=click.Choice(["text", "debug", "json", "default"], case_sensitive=False),
    default="default",
)

log_format_file = click.option(
    "--log-format-file",
    envvar="DBT_LOG_FORMAT_FILE",
    help="Specify the format of logging to the log file by overriding the default value and the general --log-format setting.",
    type=click.Choice(["text", "debug", "json", "default"], case_sensitive=False),
    default="debug",
)

log_level = click.option(
    "--log-level",
    envvar="DBT_LOG_LEVEL",
    help="Specify the minimum severity of events that are logged to the console and the log file. Use --log-level-file to configure the severity for the log file differently than the console.",
    type=click.Choice(["debug", "info", "warn", "error", "none"], case_sensitive=False),
    default="info",
)

log_level_file = click.option(
    "--log-level-file",
    envvar="DBT_LOG_LEVEL_FILE",
    help="Specify the minimum severity of events that are logged to the log file by overriding the default value and the general --log-level setting.",
    type=click.Choice(["debug", "info", "warn", "error", "none"], case_sensitive=False),
    default="debug",
)

use_colors = click.option(
    "--use-colors/--no-use-colors",
    envvar="DBT_USE_COLORS",
    help="Specify whether log output is colorized in the console and the log file. Use --use-colors-file/--no-use-colors-file to colorize the log file differently than the console.",
    default=True,
)

use_colors_file = click.option(
    "--use-colors-file/--no-use-colors-file",
    envvar="DBT_USE_COLORS_FILE",
    help="Specify whether log file output is colorized by overriding the default value and the general --use-colors/--no-use-colors setting.",
    default=True,
)

log_file_max_bytes = click.option(
    "--log-file-max-bytes",
    envvar="DBT_LOG_FILE_MAX_BYTES",
    help="Configure the max file size in bytes for a single dbt.log file, before rolling over. 0 means no limit.",
    default=10 * 1024 * 1024,  # 10mb
    type=click.INT,
    hidden=True,
)

log_path = click.option(
    "--log-path",
    envvar="DBT_LOG_PATH",
    help="Configure the 'log-path'. Only applies this setting for the current run. Overrides the 'DBT_LOG_PATH' if it is set.",
    default=None,
    type=click.Path(resolve_path=True, path_type=Path),
)

macro_debugging = click.option(
    "--macro-debugging/--no-macro-debugging",
    envvar="DBT_MACRO_DEBUGGING",
    hidden=True,
)

# This less standard usage of --output where output_path below is more standard
output = click.option(
    "--output",
    envvar=None,
    help="Specify the output format: either JSON or a newline-delimited list of selectors, paths, or names",
    type=click.Choice(["json", "name", "path", "selector"], case_sensitive=False),
    default="selector",
)

show_output_format = click.option(
    "--output",
    envvar=None,
    help="Output format for dbt compile and dbt show",
    type=click.Choice(["json", "text"], case_sensitive=False),
    default="text",
)

show_limit = click.option(
    "--limit",
    envvar=None,
    help="Limit the number of results returned by dbt show",
    type=click.INT,
    default=5,
)

output_keys = click.option(
    "--output-keys",
    envvar=None,
    help=(
        "Space-delimited listing of node properties to include as custom keys for JSON output "
        "(e.g. `--output json --output-keys name resource_type description`)"
    ),
    type=tuple,
    cls=MultiOption,
    multiple=True,
    default=[],
)

output_path = click.option(
    "--output",
    "-o",
    envvar=None,
    help="Specify the output path for the JSON report. By default, outputs to 'target/sources.json'",
    type=click.Path(file_okay=True, dir_okay=False, writable=True),
    default=None,
)

partial_parse = click.option(
    "--partial-parse/--no-partial-parse",
    envvar="DBT_PARTIAL_PARSE",
    help="Allow for partial parsing by looking for and writing to a pickle file in the target directory. This overrides the user configuration file.",
    default=True,
)

partial_parse_file_path = click.option(
    "--partial-parse-file-path",
    envvar="DBT_PARTIAL_PARSE_FILE_PATH",
    help="Internal flag for path to partial_parse.manifest file.",
    default=None,
    hidden=True,
    type=click.Path(exists=True, dir_okay=False, resolve_path=True),
)

partial_parse_file_diff = click.option(
    "--partial-parse-file-diff/--no-partial-parse-file-diff",
    envvar="DBT_PARTIAL_PARSE_FILE_DIFF",
    help="Internal flag for whether to compute a file diff during partial parsing.",
    hidden=True,
    default=True,
)

populate_cache = click.option(
    "--populate-cache/--no-populate-cache",
    envvar="DBT_POPULATE_CACHE",
    help="At start of run, use `show` or `information_schema` queries to populate a relational cache, which can speed up subsequent materializations.",
    default=True,
)

port = click.option(
    "--port",
    envvar=None,
    help="Specify the port number for the docs server",
    default=8080,
    type=click.INT,
)

print = click.option(
    "--print/--no-print",
    envvar="DBT_PRINT",
    help="Output all {{ print() }} macro calls.",
    default=True,
)

deprecated_print = click.option(
    "--deprecated-print/--deprecated-no-print",
    envvar="DBT_NO_PRINT",
    help="Internal flag for deprecating old env var.",
    default=True,
    hidden=True,
    callback=lambda ctx, param, value: not value,
)

printer_width = click.option(
    "--printer-width",
    envvar="DBT_PRINTER_WIDTH",
    help="Sets the width of terminal output",
    type=click.INT,
    default=80,
)

profile = click.option(
    "--profile",
    envvar=None,
    help="Which existing profile to load. Overrides setting in dbt_project.yml.",
)

profiles_dir = click.option(
    "--profiles-dir",
    envvar="DBT_PROFILES_DIR",
    help="Which directory to look in for the profiles.yml file. If not set, dbt will look in the current working directory first, then HOME/.dbt/",
    default=default_profiles_dir,
    type=click.Path(exists=True),
)

# `dbt debug` uses this because it implements custom behaviour for non-existent profiles.yml directories
# `dbt deps` does not load a profile at all
# `dbt init` will write profiles.yml if it doesn't yet exist
profiles_dir_exists_false = click.option(
    "--profiles-dir",
    envvar="DBT_PROFILES_DIR",
    help="Which directory to look in for the profiles.yml file. If not set, dbt will look in the current working directory first, then HOME/.dbt/",
    default=default_profiles_dir,
    type=click.Path(exists=False),
)

project_dir = click.option(
    "--project-dir",
    envvar="DBT_PROJECT_DIR",
    help="Which directory to look in for the dbt_project.yml file. Default is the current working directory and its parents.",
    default=default_project_dir,
    type=click.Path(exists=True),
)

quiet = click.option(
    "--quiet/--no-quiet",
    "-q",
    envvar="DBT_QUIET",
    help="Suppress all non-error logging to stdout. Does not affect {{ print() }} macro calls.",
)

record_timing_info = click.option(
    "--record-timing-info",
    "-r",
    envvar=None,
    help="When this option is passed, dbt will output low-level timing stats to the specified file. Example: `--record-timing-info output.profile`",
    type=click.Path(exists=False),
)

resource_type = click.option(
    "--resource-types",
    "--resource-type",
    envvar=None,
    help="Restricts the types of resources that dbt will include",
    type=ChoiceTuple(
        [
            "metric",
            "semantic_model",
            "source",
            "analysis",
            "model",
            "test",
            "exposure",
            "snapshot",
            "seed",
            "default",
            "all",
        ],
        case_sensitive=False,
    ),
    cls=MultiOption,
    multiple=True,
    default=(),
)

model_decls = ("-m", "--models", "--model")
select_decls = ("-s", "--select")
select_attrs = {
    "envvar": None,
    "help": "Specify the nodes to include.",
    "cls": MultiOption,
    "multiple": True,
    "type": tuple,
}

inline = click.option(
    "--inline",
    envvar=None,
    help="Pass SQL inline to dbt compile and show",
)

# `--select` and `--models` are analogous for most commands except `dbt list` for legacy reasons.
# Most CLI arguments should use the combined `select` option that aliases `--models` to `--select`.
# However, if you need to split out these separators (like `dbt ls`), use the `models` and `raw_select` options instead.
# See https://github.com/dbt-labs/dbt-core/pull/6774#issuecomment-1408476095 for more info.
models = click.option(*model_decls, **select_attrs)  # type: ignore[arg-type]
raw_select = click.option(*select_decls, **select_attrs)  # type: ignore[arg-type]
select = click.option(*select_decls, *model_decls, **select_attrs)  # type: ignore[arg-type]

selector = click.option(
    "--selector",
    envvar=None,
    help="The selector name to use, as defined in selectors.yml",
)

send_anonymous_usage_stats = click.option(
    "--send-anonymous-usage-stats/--no-send-anonymous-usage-stats",
    envvar="DBT_SEND_ANONYMOUS_USAGE_STATS",
    help="Send anonymous usage stats to dbt Labs.",
    default=True,
)

clean_project_files_only = click.option(
    "--clean-project-files-only / --no-clean-project-files-only",
    envvar="DBT_CLEAN_PROJECT_FILES_ONLY",
    help="If disabled, dbt clean will delete all paths specified in clean-paths, even if they're outside the dbt project.",
    default=True,
)

show = click.option(
    "--show",
    envvar=None,
    help="Show a sample of the loaded data in the terminal",
    is_flag=True,
)

# TODO:  The env var is a correction!
# The original env var was `DBT_TEST_SINGLE_THREADED`.
# This broke the existing naming convention.
# This will need to be communicated as a change to the community!
#
# N.B. This flag is only used for testing, hence it's hidden from help text.
single_threaded = click.option(
    "--single-threaded/--no-single-threaded",
    envvar="DBT_SINGLE_THREADED",
    default=False,
    hidden=True,
)

skip_profile_setup = click.option(
    "--skip-profile-setup",
    "-s",
    envvar=None,
    help="Skip interactive profile setup.",
    is_flag=True,
)

empty_catalog = click.option(
    "--empty-catalog",
    help="If specified, generate empty catalog.json file during the `dbt docs generate` command.",
    default=False,
    is_flag=True,
)

<<<<<<< HEAD
source = click.option(
    "--source",
    envvar=None,
    help="Source to download page from, must be one of hub, git, or local. Defaults to hub.",
    type=click.Choice(["hub", "git", "local"], case_sensitive=True),
    default="hub",
)


=======
static = click.option(
    "--static",
    help="Generate an additional static_index.html with manifest and catalog built-in.",
    default=False,
    is_flag=True,
)

>>>>>>> 70b2e15a
state = click.option(
    "--state",
    envvar="DBT_STATE",
    help="Unless overridden, use this state directory for both state comparison and deferral.",
    type=click.Path(
        dir_okay=True,
        file_okay=False,
        readable=True,
        resolve_path=False,
        path_type=Path,
    ),
)

defer_state = click.option(
    "--defer-state",
    envvar="DBT_DEFER_STATE",
    help="Override the state directory for deferral only.",
    type=click.Path(
        dir_okay=True,
        file_okay=False,
        readable=True,
        resolve_path=False,
        path_type=Path,
    ),
)

deprecated_state = click.option(
    "--deprecated-state",
    envvar="DBT_ARTIFACT_STATE_PATH",
    help="Internal flag for deprecating old env var.",
    hidden=True,
    type=click.Path(
        dir_okay=True,
        file_okay=False,
        readable=True,
        resolve_path=True,
        path_type=Path,
    ),
)

static_parser = click.option(
    "--static-parser/--no-static-parser",
    envvar="DBT_STATIC_PARSER",
    help="Use the static parser.",
    default=True,
)

store_failures = click.option(
    "--store-failures",
    envvar="DBT_STORE_FAILURES",
    help="Store test results (failing rows) in the database",
    is_flag=True,
)

target = click.option(
    "--target",
    "-t",
    envvar=None,
    help="Which target to load for the given profile",
)

target_path = click.option(
    "--target-path",
    envvar="DBT_TARGET_PATH",
    help="Configure the 'target-path'. Only applies this setting for the current run. Overrides the 'DBT_TARGET_PATH' if it is set.",
    type=click.Path(),
)

upgrade = click.option(
    "--upgrade",
    envvar=None,
    help="Upgrade packages to the latest version.",
    is_flag=True,
)

debug_connection = click.option(
    "--connection",
    envvar=None,
    help="Test the connection to the target database independent of dependency checks.",
    is_flag=True,
)

threads = click.option(
    "--threads",
    envvar=None,
    help="Specify number of threads to use while executing models. Overrides settings in profiles.yml.",
    default=None,
    type=click.INT,
)

use_experimental_parser = click.option(
    "--use-experimental-parser/--no-use-experimental-parser",
    envvar="DBT_USE_EXPERIMENTAL_PARSER",
    help="Enable experimental parsing features.",
)

vars = click.option(
    "--vars",
    envvar=None,
    help="Supply variables to the project. This argument overrides variables defined in your dbt_project.yml file. This argument should be a YAML string, eg. '{my_variable: my_value}'",
    type=YAML(),
    default="{}",
)


# TODO: when legacy flags are deprecated use
# click.version_option instead of a callback
def _version_callback(ctx, _param, value):
    if not value or ctx.resilient_parsing:
        return
    click.echo(get_version_information())
    ctx.exit()


version = click.option(
    "--version",
    "-V",
    "-v",
    callback=_version_callback,
    envvar=None,
    expose_value=False,
    help="Show version information and exit",
    is_eager=True,
    is_flag=True,
)

version_check = click.option(
    "--version-check/--no-version-check",
    envvar="DBT_VERSION_CHECK",
    help="If set, ensure the installed dbt version matches the require-dbt-version specified in the dbt_project.yml file (if any). Otherwise, allow them to differ.",
    default=True,
)

warn_error = click.option(
    "--warn-error",
    envvar="DBT_WARN_ERROR",
    help="If dbt would normally warn, instead raise an exception. Examples include --select that selects nothing, deprecations, configurations with no associated models, invalid test configurations, and missing sources/refs in tests.",
    default=None,
    is_flag=True,
)

warn_error_options = click.option(
    "--warn-error-options",
    envvar="DBT_WARN_ERROR_OPTIONS",
    default="{}",
    help="""If dbt would normally warn, instead raise an exception based on include/exclude configuration. Examples include --select that selects nothing, deprecations, configurations with no associated models, invalid test configurations,
    and missing sources/refs in tests. This argument should be a YAML string, with keys 'include' or 'exclude'. eg. '{"include": "all", "exclude": ["NoNodesForSelectionCriteria"]}'""",
    type=WarnErrorOptionsType(),
)

write_json = click.option(
    "--write-json/--no-write-json",
    envvar="DBT_WRITE_JSON",
    help="Whether or not to write the manifest.json and run_results.json files to the target directory",
    default=True,
)

show_resource_report = click.option(
    "--show-resource-report/--no-show-resource-report",
    default=False,
    envvar="DBT_SHOW_RESOURCE_REPORT",
    hidden=True,
)<|MERGE_RESOLUTION|>--- conflicted
+++ resolved
@@ -486,7 +486,6 @@
     is_flag=True,
 )
 
-<<<<<<< HEAD
 source = click.option(
     "--source",
     envvar=None,
@@ -495,8 +494,6 @@
     default="hub",
 )
 
-
-=======
 static = click.option(
     "--static",
     help="Generate an additional static_index.html with manifest and catalog built-in.",
@@ -504,7 +501,6 @@
     is_flag=True,
 )
 
->>>>>>> 70b2e15a
 state = click.option(
     "--state",
     envvar="DBT_STATE",
