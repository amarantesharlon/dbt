--- conflicted
+++ resolved
@@ -221,28 +221,16 @@
     "--profiles-dir",
     envvar="DBT_PROFILES_DIR",
     help="Which directory to look in for the profiles.yml file. If not set, dbt will look in the current working directory first, then HOME/.dbt/",
-<<<<<<< HEAD
     default=default_profiles_dir(),
-    type=click.Path(),
-=======
-    default=PurePath.joinpath(Path.home(), ".dbt"),
-    type=click.Path(
-        exists=True,
-    ),
->>>>>>> 5328a64d
+    type=click.Path(exists=True),
 )
 
 project_dir = click.option(
     "--project-dir",
     envvar=None,
     help="Which directory to look in for the dbt_project.yml file. Default is the current working directory and its parents.",
-<<<<<<< HEAD
     default=default_project_dir(),
-    type=click.Path(),
-=======
-    default=Path.cwd(),
     type=click.Path(exists=True),
->>>>>>> 5328a64d
 )
 
 quiet = click.option(
