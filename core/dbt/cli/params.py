from pathlib import Path

import click

from dbt.cli.option_types import YAML, ChoiceTuple, Package, WarnErrorOptionsType
from dbt.cli.options import MultiOption
from dbt.cli.resolvers import default_profiles_dir, default_project_dir
from dbt.version import get_version_information

add_package = click.option(
    "--add-package",
    help="Add a package to current package spec, specify it as package-name@version. Change the source with --source flag.",
    envvar=None,
    type=Package(),
)
args = click.option(
    "--args",
    envvar=None,
    help="Supply arguments to the macro. This dictionary will be mapped to the keyword arguments defined in the selected macro. This argument should be a YAML string, eg. '{my_variable: my_value}'",
    type=YAML(),
)

browser = click.option(
    "--browser/--no-browser",
    envvar=None,
    help="Wether or not to open a local web browser after starting the server",
    default=True,
)

cache_selected_only = click.option(
    "--cache-selected-only/--no-cache-selected-only",
    envvar="DBT_CACHE_SELECTED_ONLY",
    help="At start of run, populate relational cache only for schemas containing selected nodes, or for all schemas of interest.",
)

introspect = click.option(
    "--introspect/--no-introspect",
    envvar="DBT_INTROSPECT",
    help="Whether to scaffold introspective queries as part of compilation",
    default=True,
)

compile_docs = click.option(
    "--compile/--no-compile",
    envvar=None,
    help="Whether or not to run 'dbt compile' as part of docs generation",
    default=True,
)

compile_inject_ephemeral_ctes = click.option(
    "--inject-ephemeral-ctes/--no-inject-ephemeral-ctes",
    envvar=None,
    help="Internal flag controlling injection of referenced ephemeral models' CTEs during `compile`.",
    hidden=True,
    default=True,
)

config_dir = click.option(
    "--config-dir",
    envvar=None,
    help="Print a system-specific command to access the directory that the current dbt project is searching for a profiles.yml. Then, exit. This flag renders other debug step flags no-ops.",
    is_flag=True,
)

debug = click.option(
    "--debug/--no-debug",
    "-d/ ",
    envvar="DBT_DEBUG",
    help="Display debug logging during dbt execution. Useful for debugging and making bug reports.",
)

# flag was previously named DEFER_MODE
defer = click.option(
    "--defer/--no-defer",
    envvar="DBT_DEFER",
    help="If set, resolve unselected nodes by deferring to the manifest within the --state directory.",
)

deprecated_defer = click.option(
    "--deprecated-defer",
    envvar="DBT_DEFER_TO_STATE",
    help="Internal flag for deprecating old env var.",
    default=False,
    hidden=True,
)

empty = click.option(
    "--empty/--no-empty",
    envvar="DBT_EMPTY",
    help="If specified, limit input refs and sources to zero rows.",
    is_flag=True,
)

event_time_end = click.option(
    "--event-time-end",
    envvar="DBT_EVENT_TIME_END",
<<<<<<< HEAD
    # TODO: improve help text
    help="upper bound to filter refs on",
=======
    help="If specified, the end datetime dbt uses to filter microbatch model inputs (exclusive).",
>>>>>>> cc8541c0
    type=click.DateTime(),
    default=None,
)

event_time_start = click.option(
    "--event-time-start",
    envvar="DBT_EVENT_TIME_START",
<<<<<<< HEAD
    # TODO: improve help text
    help="lower bound to filter refs on",
=======
    help="If specified, the start datetime dbt uses to filter microbatch model inputs (inclusive).",
>>>>>>> cc8541c0
    type=click.DateTime(),
    default=None,
)

exclude = click.option(
    "--exclude",
    envvar=None,
    type=tuple,
    cls=MultiOption,
    multiple=True,
    help="Specify the nodes to exclude.",
)

export_saved_queries = click.option(
    "--export-saved-queries/--no-export-saved-queries",
    envvar="DBT_EXPORT_SAVED_QUERIES",
    help="Export saved queries within the 'build' command, otherwise no-op",
    is_flag=True,
    hidden=True,
)

fail_fast = click.option(
    "--fail-fast/--no-fail-fast",
    "-x/ ",
    envvar="DBT_FAIL_FAST",
    help="Stop execution on first failure.",
)

favor_state = click.option(
    "--favor-state/--no-favor-state",
    envvar="DBT_FAVOR_STATE",
    help="If set, defer to the argument provided to the state flag for resolving unselected nodes, even if the node(s) exist as a database object in the current environment.",
)

deprecated_favor_state = click.option(
    "--deprecated-favor-state",
    envvar="DBT_FAVOR_STATE_MODE",
    help="Internal flag for deprecating old env var.",
)

full_refresh = click.option(
    "--full-refresh",
    "-f",
    envvar="DBT_FULL_REFRESH",
    help="If specified, dbt will drop incremental models and fully-recalculate the incremental table from the model definition.",
    is_flag=True,
)

host = click.option(
    "--host",
    envvar="DBT_HOST",
    help="host to serve dbt docs on",
    type=click.STRING,
    default="127.0.0.1",
)

indirect_selection = click.option(
    "--indirect-selection",
    envvar="DBT_INDIRECT_SELECTION",
    help="Choose which tests to select that are adjacent to selected resources. Eager is most inclusive, cautious is most exclusive, and buildable is in between. Empty includes no tests at all.",
    type=click.Choice(["eager", "cautious", "buildable", "empty"], case_sensitive=False),
    default="eager",
)

lock = click.option(
    "--lock",
    envvar=None,
    help="Generate the package-lock.yml file without install the packages.",
    is_flag=True,
)

log_cache_events = click.option(
    "--log-cache-events/--no-log-cache-events",
    help="Enable verbose logging for relational cache events to help when debugging.",
    envvar="DBT_LOG_CACHE_EVENTS",
)

log_format = click.option(
    "--log-format",
    envvar="DBT_LOG_FORMAT",
    help="Specify the format of logging to the console and the log file. Use --log-format-file to configure the format for the log file differently than the console.",
    type=click.Choice(["text", "debug", "json", "default"], case_sensitive=False),
    default="default",
)

log_format_file = click.option(
    "--log-format-file",
    envvar="DBT_LOG_FORMAT_FILE",
    help="Specify the format of logging to the log file by overriding the default value and the general --log-format setting.",
    type=click.Choice(["text", "debug", "json", "default"], case_sensitive=False),
    default="debug",
)

log_level = click.option(
    "--log-level",
    envvar="DBT_LOG_LEVEL",
    help="Specify the minimum severity of events that are logged to the console and the log file. Use --log-level-file to configure the severity for the log file differently than the console.",
    type=click.Choice(["debug", "info", "warn", "error", "none"], case_sensitive=False),
    default="info",
)

log_level_file = click.option(
    "--log-level-file",
    envvar="DBT_LOG_LEVEL_FILE",
    help="Specify the minimum severity of events that are logged to the log file by overriding the default value and the general --log-level setting.",
    type=click.Choice(["debug", "info", "warn", "error", "none"], case_sensitive=False),
    default="debug",
)

use_colors = click.option(
    "--use-colors/--no-use-colors",
    envvar="DBT_USE_COLORS",
    help="Specify whether log output is colorized in the console and the log file. Use --use-colors-file/--no-use-colors-file to colorize the log file differently than the console.",
    default=True,
)

use_colors_file = click.option(
    "--use-colors-file/--no-use-colors-file",
    envvar="DBT_USE_COLORS_FILE",
    help="Specify whether log file output is colorized by overriding the default value and the general --use-colors/--no-use-colors setting.",
    default=True,
)

log_file_max_bytes = click.option(
    "--log-file-max-bytes",
    envvar="DBT_LOG_FILE_MAX_BYTES",
    help="Configure the max file size in bytes for a single dbt.log file, before rolling over. 0 means no limit.",
    default=10 * 1024 * 1024,  # 10mb
    type=click.INT,
    hidden=True,
)

log_path = click.option(
    "--log-path",
    envvar="DBT_LOG_PATH",
    help="Configure the 'log-path'. Only applies this setting for the current run. Overrides the 'DBT_LOG_PATH' if it is set.",
    default=None,
    type=click.Path(resolve_path=True, path_type=Path),
)

macro_debugging = click.option(
    "--macro-debugging/--no-macro-debugging",
    envvar="DBT_MACRO_DEBUGGING",
    hidden=True,
)

# This less standard usage of --output where output_path below is more standard
output = click.option(
    "--output",
    envvar=None,
    help="Specify the output format: either JSON or a newline-delimited list of selectors, paths, or names",
    type=click.Choice(["json", "name", "path", "selector"], case_sensitive=False),
    default="selector",
)

show_output_format = click.option(
    "--output",
    envvar=None,
    help="Output format for dbt compile and dbt show",
    type=click.Choice(["json", "text"], case_sensitive=False),
    default="text",
)

show_limit = click.option(
    "--limit",
    envvar=None,
    help="Limit the number of results returned by dbt show",
    type=click.INT,
    default=5,
)

output_keys = click.option(
    "--output-keys",
    envvar=None,
    help=(
        "Space-delimited listing of node properties to include as custom keys for JSON output "
        "(e.g. `--output json --output-keys name resource_type description`)"
    ),
    type=tuple,
    cls=MultiOption,
    multiple=True,
    default=[],
)

output_path = click.option(
    "--output",
    "-o",
    envvar=None,
    help="Specify the output path for the JSON report. By default, outputs to 'target/sources.json'",
    type=click.Path(file_okay=True, dir_okay=False, writable=True),
    default=None,
)

partial_parse = click.option(
    "--partial-parse/--no-partial-parse",
    envvar="DBT_PARTIAL_PARSE",
    help="Allow for partial parsing by looking for and writing to a pickle file in the target directory. This overrides the user configuration file.",
    default=True,
)

partial_parse_file_path = click.option(
    "--partial-parse-file-path",
    envvar="DBT_PARTIAL_PARSE_FILE_PATH",
    help="Internal flag for path to partial_parse.manifest file.",
    default=None,
    hidden=True,
    type=click.Path(exists=True, dir_okay=False, resolve_path=True),
)

partial_parse_file_diff = click.option(
    "--partial-parse-file-diff/--no-partial-parse-file-diff",
    envvar="DBT_PARTIAL_PARSE_FILE_DIFF",
    help="Internal flag for whether to compute a file diff during partial parsing.",
    hidden=True,
    default=True,
)

populate_cache = click.option(
    "--populate-cache/--no-populate-cache",
    envvar="DBT_POPULATE_CACHE",
    help="At start of run, use `show` or `information_schema` queries to populate a relational cache, which can speed up subsequent materializations.",
    default=True,
)

port = click.option(
    "--port",
    envvar=None,
    help="Specify the port number for the docs server",
    default=8080,
    type=click.INT,
)

print = click.option(
    "--print/--no-print",
    envvar="DBT_PRINT",
    help="Output all {{ print() }} macro calls.",
    default=True,
)

deprecated_print = click.option(
    "--deprecated-print/--deprecated-no-print",
    envvar="DBT_NO_PRINT",
    help="Internal flag for deprecating old env var.",
    default=True,
    hidden=True,
    callback=lambda ctx, param, value: not value,
)

printer_width = click.option(
    "--printer-width",
    envvar="DBT_PRINTER_WIDTH",
    help="Sets the width of terminal output",
    type=click.INT,
    default=80,
)

profile = click.option(
    "--profile",
    envvar="DBT_PROFILE",
    help="Which existing profile to load. Overrides setting in dbt_project.yml.",
)

profiles_dir = click.option(
    "--profiles-dir",
    envvar="DBT_PROFILES_DIR",
    help="Which directory to look in for the profiles.yml file. If not set, dbt will look in the current working directory first, then HOME/.dbt/",
    default=default_profiles_dir,
    type=click.Path(exists=True),
)

# `dbt debug` uses this because it implements custom behaviour for non-existent profiles.yml directories
# `dbt deps` does not load a profile at all
# `dbt init` will write profiles.yml if it doesn't yet exist
profiles_dir_exists_false = click.option(
    "--profiles-dir",
    envvar="DBT_PROFILES_DIR",
    help="Which directory to look in for the profiles.yml file. If not set, dbt will look in the current working directory first, then HOME/.dbt/",
    default=default_profiles_dir,
    type=click.Path(exists=False),
)

project_dir = click.option(
    "--project-dir",
    envvar="DBT_PROJECT_DIR",
    help="Which directory to look in for the dbt_project.yml file. Default is the current working directory and its parents.",
    default=default_project_dir,
    type=click.Path(exists=True),
)

quiet = click.option(
    "--quiet/--no-quiet",
    "-q",
    envvar="DBT_QUIET",
    help="Suppress all non-error logging to stdout. Does not affect {{ print() }} macro calls.",
)

record_timing_info = click.option(
    "--record-timing-info",
    "-r",
    envvar=None,
    help="When this option is passed, dbt will output low-level timing stats to the specified file. Example: `--record-timing-info output.profile`",
    type=click.Path(exists=False),
)

resource_type = click.option(
    "--resource-types",
    "--resource-type",
    envvar="DBT_RESOURCE_TYPES",
    help="Restricts the types of resources that dbt will include",
    type=ChoiceTuple(
        [
            "metric",
            "semantic_model",
            "saved_query",
            "source",
            "analysis",
            "model",
            "test",
            "unit_test",
            "exposure",
            "snapshot",
            "seed",
            "default",
            "all",
        ],
        case_sensitive=False,
    ),
    cls=MultiOption,
    multiple=True,
    default=(),
)

exclude_resource_type = click.option(
    "--exclude-resource-types",
    "--exclude-resource-type",
    envvar="DBT_EXCLUDE_RESOURCE_TYPES",
    help="Specify the types of resources that dbt will exclude",
    type=ChoiceTuple(
        [
            "metric",
            "semantic_model",
            "saved_query",
            "source",
            "analysis",
            "model",
            "test",
            "unit_test",
            "exposure",
            "snapshot",
            "seed",
            "default",
        ],
        case_sensitive=False,
    ),
    cls=MultiOption,
    multiple=True,
    default=(),
)

# Renamed to --export-saved-queries
deprecated_include_saved_query = click.option(
    "--include-saved-query/--no-include-saved-query",
    envvar="DBT_INCLUDE_SAVED_QUERY",
    help="Include saved queries in the list of resources to be selected for build command",
    is_flag=True,
    hidden=True,
)

model_decls = ("-m", "--models", "--model")
select_decls = ("-s", "--select")
select_attrs = {
    "envvar": None,
    "help": "Specify the nodes to include.",
    "cls": MultiOption,
    "multiple": True,
    "type": tuple,
}

inline = click.option(
    "--inline",
    envvar=None,
    help="Pass SQL inline to dbt compile and show",
)

# `--select` and `--models` are analogous for most commands except `dbt list` for legacy reasons.
# Most CLI arguments should use the combined `select` option that aliases `--models` to `--select`.
# However, if you need to split out these separators (like `dbt ls`), use the `models` and `raw_select` options instead.
# See https://github.com/dbt-labs/dbt-core/pull/6774#issuecomment-1408476095 for more info.
models = click.option(*model_decls, **select_attrs)  # type: ignore[arg-type]
raw_select = click.option(*select_decls, **select_attrs)  # type: ignore[arg-type]
select = click.option(*select_decls, *model_decls, **select_attrs)  # type: ignore[arg-type]

selector = click.option(
    "--selector",
    envvar=None,
    help="The selector name to use, as defined in selectors.yml",
)

send_anonymous_usage_stats = click.option(
    "--send-anonymous-usage-stats/--no-send-anonymous-usage-stats",
    envvar="DBT_SEND_ANONYMOUS_USAGE_STATS",
    help="Send anonymous usage stats to dbt Labs.",
    default=True,
)

clean_project_files_only = click.option(
    "--clean-project-files-only / --no-clean-project-files-only",
    envvar="DBT_CLEAN_PROJECT_FILES_ONLY",
    help="If disabled, dbt clean will delete all paths specified in clean-paths, even if they're outside the dbt project.",
    default=True,
)

show = click.option(
    "--show",
    envvar=None,
    help="Show a sample of the loaded data in the terminal",
    is_flag=True,
)

# TODO:  The env var is a correction!
# The original env var was `DBT_TEST_SINGLE_THREADED`.
# This broke the existing naming convention.
# This will need to be communicated as a change to the community!
#
# N.B. This flag is only used for testing, hence it's hidden from help text.
single_threaded = click.option(
    "--single-threaded/--no-single-threaded",
    envvar="DBT_SINGLE_THREADED",
    default=False,
    hidden=True,
)

skip_profile_setup = click.option(
    "--skip-profile-setup",
    "-s",
    envvar=None,
    help="Skip interactive profile setup.",
    is_flag=True,
)

empty_catalog = click.option(
    "--empty-catalog",
    help="If specified, generate empty catalog.json file during the `dbt docs generate` command.",
    default=False,
    is_flag=True,
)

source = click.option(
    "--source",
    envvar=None,
    help="Source to download page from, must be one of hub, git, or local. Defaults to hub.",
    type=click.Choice(["hub", "git", "local"], case_sensitive=True),
    default="hub",
)

static = click.option(
    "--static",
    help="Generate an additional static_index.html with manifest and catalog built-in.",
    default=False,
    is_flag=True,
)

state = click.option(
    "--state",
    envvar="DBT_STATE",
    help="Unless overridden, use this state directory for both state comparison and deferral.",
    type=click.Path(
        dir_okay=True,
        file_okay=False,
        readable=True,
        resolve_path=False,
        path_type=Path,
    ),
)

defer_state = click.option(
    "--defer-state",
    envvar="DBT_DEFER_STATE",
    help="Override the state directory for deferral only.",
    type=click.Path(
        dir_okay=True,
        file_okay=False,
        readable=True,
        resolve_path=False,
        path_type=Path,
    ),
)

deprecated_state = click.option(
    "--deprecated-state",
    envvar="DBT_ARTIFACT_STATE_PATH",
    help="Internal flag for deprecating old env var.",
    hidden=True,
    type=click.Path(
        dir_okay=True,
        file_okay=False,
        readable=True,
        resolve_path=True,
        path_type=Path,
    ),
)

static_parser = click.option(
    "--static-parser/--no-static-parser",
    envvar="DBT_STATIC_PARSER",
    help="Use the static parser.",
    default=True,
)

store_failures = click.option(
    "--store-failures",
    envvar="DBT_STORE_FAILURES",
    help="Store test results (failing rows) in the database",
    is_flag=True,
)

target = click.option(
    "--target",
    "-t",
    envvar="DBT_TARGET",
    help="Which target to load for the given profile",
)

target_path = click.option(
    "--target-path",
    envvar="DBT_TARGET_PATH",
    help="Configure the 'target-path'. Only applies this setting for the current run. Overrides the 'DBT_TARGET_PATH' if it is set.",
    type=click.Path(),
)

upgrade = click.option(
    "--upgrade",
    envvar=None,
    help="Upgrade packages to the latest version.",
    is_flag=True,
)

debug_connection = click.option(
    "--connection",
    envvar=None,
    help="Test the connection to the target database independent of dependency checks.",
    is_flag=True,
)

threads = click.option(
    "--threads",
    envvar=None,
    help="Specify number of threads to use while executing models. Overrides settings in profiles.yml.",
    default=None,
    type=click.INT,
)

use_experimental_parser = click.option(
    "--use-experimental-parser/--no-use-experimental-parser",
    envvar="DBT_USE_EXPERIMENTAL_PARSER",
    help="Enable experimental parsing features.",
)

vars = click.option(
    "--vars",
    envvar=None,
    help="Supply variables to the project. This argument overrides variables defined in your dbt_project.yml file. This argument should be a YAML string, eg. '{my_variable: my_value}'",
    type=YAML(),
    default="{}",
)


# TODO: when legacy flags are deprecated use
# click.version_option instead of a callback
def _version_callback(ctx, _param, value):
    if not value or ctx.resilient_parsing:
        return
    click.echo(get_version_information())
    ctx.exit()


version = click.option(
    "--version",
    "-V",
    "-v",
    callback=_version_callback,
    envvar=None,
    expose_value=False,
    help="Show version information and exit",
    is_eager=True,
    is_flag=True,
)

version_check = click.option(
    "--version-check/--no-version-check",
    envvar="DBT_VERSION_CHECK",
    help="If set, ensure the installed dbt version matches the require-dbt-version specified in the dbt_project.yml file (if any). Otherwise, allow them to differ.",
    default=True,
)

warn_error = click.option(
    "--warn-error",
    envvar="DBT_WARN_ERROR",
    help="If dbt would normally warn, instead raise an exception. Examples include --select that selects nothing, deprecations, configurations with no associated models, invalid test configurations, and missing sources/refs in tests.",
    default=None,
    is_flag=True,
)

warn_error_options = click.option(
    "--warn-error-options",
    envvar="DBT_WARN_ERROR_OPTIONS",
    default="{}",
    help="""If dbt would normally warn, instead raise an exception based on include/exclude configuration. Examples include --select that selects nothing, deprecations, configurations with no associated models, invalid test configurations,
    and missing sources/refs in tests. This argument should be a YAML string, with keys 'include' or 'exclude'. eg. '{"include": "all", "exclude": ["NoNodesForSelectionCriteria"]}'""",
    type=WarnErrorOptionsType(),
)

write_json = click.option(
    "--write-json/--no-write-json",
    envvar="DBT_WRITE_JSON",
    help="Whether or not to write the manifest.json and run_results.json files to the target directory",
    default=True,
)

show_resource_report = click.option(
    "--show-resource-report/--no-show-resource-report",
    default=False,
    envvar="DBT_SHOW_RESOURCE_REPORT",
    hidden=True,
)<|MERGE_RESOLUTION|>--- conflicted
+++ resolved
@@ -94,12 +94,7 @@
 event_time_end = click.option(
     "--event-time-end",
     envvar="DBT_EVENT_TIME_END",
-<<<<<<< HEAD
-    # TODO: improve help text
-    help="upper bound to filter refs on",
-=======
     help="If specified, the end datetime dbt uses to filter microbatch model inputs (exclusive).",
->>>>>>> cc8541c0
     type=click.DateTime(),
     default=None,
 )
@@ -107,12 +102,7 @@
 event_time_start = click.option(
     "--event-time-start",
     envvar="DBT_EVENT_TIME_START",
-<<<<<<< HEAD
-    # TODO: improve help text
-    help="lower bound to filter refs on",
-=======
     help="If specified, the start datetime dbt uses to filter microbatch model inputs (inclusive).",
->>>>>>> cc8541c0
     type=click.DateTime(),
     default=None,
 )
