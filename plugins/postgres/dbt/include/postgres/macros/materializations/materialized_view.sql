{% macro postgres__get_alter_materialized_view_as_sql(
    relation,
    configuration_changes,
    sql,
    existing_relation,
    backup_relation,
    intermediate_relation
) %}

    -- parse out all changes that can be applied via alter
    {%- set indexes = configuration_changes.pop("indexes", []) -%}

    -- if there are still changes left, a full refresh is needed
    {%- if configuration_changes != [] -%}
        {{- return(get_replace_materialized_view_as_sql(relation, sql, existing_relation, backup_relation, intermediate_relation)) -}}

    -- otherwise, build the sql statements to apply via alter
    {%- else -%}

        -- there is only one change that can be applied via alter, so just return it
        {{- return(postgres__update_indexes_on_materialized_view(relation, indexes)) -}}

    {%- endif -%}

{% endmacro %}


{% macro postgres__get_create_materialized_view_as_sql(relation, sql) %}
    {{- return(get_create_view_as_sql(relation, sql)) -}}
{% endmacro %}


{% macro postgres__get_replace_materialized_view_as_sql(relation, sql, existing_relation, backup_relation, intermediate_relation) %}
    {{- get_create_view_as_sql(intermediate_relation, sql) -}}

    {% if existing_relation is not none %}
        alter view {{ existing_relation }} rename to {{ backup_relation.include(database=False, schema=False) }};
    {% endif %}

    alter view {{ intermediate_relation }} rename to {{ relation.include(database=False, schema=False) }};

{% endmacro %}


{% macro postgres__get_materialized_view_configuration_changes(existing_relation, new_config) %}
<<<<<<< HEAD
    -- TODO: move this from jinja into python, it is not a template and does not need to be overwritten

    {%- set configuration_changes = {} -%}

    {%- set new_indexes = new_config.get("indexes", []) -%}
    {%- set old_indexes = [] -%}
    {%- if new_indexes != old_indexes -%}
        {% set _dummy = configuration_changes.update({"indexes": new_indexes}) %}
    {%- endif -%}

    {{- return(configuration_changes) -}}

=======
    {% set existing_indexes = run_query(get_show_indexes_sql(existing_relation)) %}
    {% set index_updates = existing_relation.get_index_updates(existing_indexes, new_config) %}

    {% set _configuration_changes = {} %}

    {% if index_updates %}
        {% set _dummy = _configuration_changes.update({"indexes": index_updates}) %}
    {% endif %}

    {% do return(_configuration_changes) %}
>>>>>>> 96d94393
{% endmacro %}


{% macro postgres__refresh_materialized_view(relation) %}
    {{- '' -}}
{% endmacro %}


{% macro postgres__update_indexes_on_materialized_view(relation, indexes) %}
    {{ log("Applying UPDATE INDEXES to: " ~ relation) }}
    {{- '' -}}
{% endmacro %}<|MERGE_RESOLUTION|>--- conflicted
+++ resolved
@@ -43,20 +43,6 @@
 
 
 {% macro postgres__get_materialized_view_configuration_changes(existing_relation, new_config) %}
-<<<<<<< HEAD
-    -- TODO: move this from jinja into python, it is not a template and does not need to be overwritten
-
-    {%- set configuration_changes = {} -%}
-
-    {%- set new_indexes = new_config.get("indexes", []) -%}
-    {%- set old_indexes = [] -%}
-    {%- if new_indexes != old_indexes -%}
-        {% set _dummy = configuration_changes.update({"indexes": new_indexes}) %}
-    {%- endif -%}
-
-    {{- return(configuration_changes) -}}
-
-=======
     {% set existing_indexes = run_query(get_show_indexes_sql(existing_relation)) %}
     {% set index_updates = existing_relation.get_index_updates(existing_indexes, new_config) %}
 
@@ -67,7 +53,6 @@
     {% endif %}
 
     {% do return(_configuration_changes) %}
->>>>>>> 96d94393
 {% endmacro %}
 
 
