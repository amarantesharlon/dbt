--- conflicted
+++ resolved
@@ -8,17 +8,9 @@
 {%- endmacro %}
 
 {% macro postgres__snapshot_get_time() -%}
-<<<<<<< HEAD
-    {{ current_timestamp() }} :: timestamp without time zone
-=======
   {{ current_timestamp() }}::timestamp without time zone
->>>>>>> ee97e730
 {%- endmacro %}
 
 {% macro postgres__current_timestamp_backcompat() %}
     current_timestamp::{{ type_timestamp() }}
-{% endmacro %}
-
-{% macro postgres__current_timestamp_in_utc_backcompat() %}
-    (current_timestamp at time zone 'utc')::{{type_timestamp()}}
 {% endmacro %}