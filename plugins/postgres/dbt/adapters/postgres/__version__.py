<<<<<<< HEAD
version = "1.4.0b1"
=======
version = "1.5.0a1"
>>>>>>> 3aeab737
<|MERGE_RESOLUTION|>--- conflicted
+++ resolved
@@ -1,5 +1 @@
-<<<<<<< HEAD
-version = "1.4.0b1"
-=======
-version = "1.5.0a1"
->>>>>>> 3aeab737
+version = "1.5.0a1"